--- conflicted
+++ resolved
@@ -636,11 +636,7 @@
 
 static inline bool page_is_mergeable(const struct bio_vec *bv,
 		struct page *page, unsigned int len, unsigned int off,
-<<<<<<< HEAD
-		bool same_page)
-=======
 		bool *same_page)
->>>>>>> 4b972a01
 {
 	phys_addr_t vec_end_addr = page_to_phys(bv->bv_page) +
 		bv->bv_offset + bv->bv_len - 1;
@@ -651,21 +647,9 @@
 	if (xen_domain() && !xen_biovec_phys_mergeable(bv, page))
 		return false;
 
-<<<<<<< HEAD
-	if ((vec_end_addr & PAGE_MASK) != page_addr) {
-		if (same_page)
-			return false;
-		if (pfn_to_page(PFN_DOWN(vec_end_addr)) + 1 != page)
-			return false;
-	}
-
-	WARN_ON_ONCE(same_page && (len + off) > PAGE_SIZE);
-
-=======
 	*same_page = ((vec_end_addr & PAGE_MASK) == page_addr);
 	if (!*same_page && pfn_to_page(PFN_DOWN(vec_end_addr)) + 1 != page)
 		return false;
->>>>>>> 4b972a01
 	return true;
 }
 
@@ -740,11 +724,7 @@
 		if (bvec_gap_to_prev(q, bvec, offset))
 			return 0;
 
-<<<<<<< HEAD
-		if (page_is_mergeable(bvec, page, len, offset, false) &&
-=======
 		if (page_is_mergeable(bvec, page, len, offset, &same_page) &&
->>>>>>> 4b972a01
 		    can_add_page_to_seg(q, bvec, page, len, offset)) {
 			bvec->bv_len += len;
 			goto done;
@@ -782,12 +762,7 @@
  * @page: start page to add
  * @len: length of the data to add
  * @off: offset of the data relative to @page
-<<<<<<< HEAD
- * @same_page: if %true only merge if the new data is in the same physical
- *		page as the last segment of the bio.
-=======
  * @same_page: return if the segment has been merged inside the same page
->>>>>>> 4b972a01
  *
  * Try to add the data at @page + @off to the last bvec of @bio.  This is a
  * a useful optimisation for file systems with a block size smaller than the
