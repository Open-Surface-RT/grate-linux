--- conflicted
+++ resolved
@@ -1007,9 +1007,6 @@
 	mb();
 }
 
-<<<<<<< HEAD
-static irqreturn_t qm_aeq_irq(int irq, void *data)
-=======
 static void qm_disable_qp(struct hisi_qm *qm, u32 qp_id)
 {
 	struct hisi_qp *qp = &qm->qp_array[qp_id];
@@ -1049,7 +1046,6 @@
 }
 
 static irqreturn_t qm_aeq_thread(int irq, void *data)
->>>>>>> 754e0b0e
 {
 	struct hisi_qm *qm = data;
 	struct qm_aeqe *aeqe = qm->aeqe + qm->status.aeq_head;
@@ -3554,11 +3550,6 @@
 		uacce_remove(qm->uacce);
 		qm->uacce = NULL;
 	}
-<<<<<<< HEAD
-
-	up_write(&qm->qps_lock);
-=======
->>>>>>> 754e0b0e
 }
 EXPORT_SYMBOL_GPL(hisi_qm_uninit);
 
@@ -5958,8 +5949,6 @@
 			goto err_irq_register;
 	}
 
-<<<<<<< HEAD
-=======
 	if (qm->fun_type == QM_HW_PF) {
 		qm_disable_clock_gate(qm);
 		ret = qm_dev_mem_reset(qm);
@@ -5969,7 +5958,6 @@
 		}
 	}
 
->>>>>>> 754e0b0e
 	if (qm->mode == UACCE_MODE_SVA) {
 		ret = qm_alloc_uacce(qm);
 		if (ret < 0)
