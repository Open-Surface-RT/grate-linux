--- conflicted
+++ resolved
@@ -650,8 +650,6 @@
 	return 0;
 }
 
-<<<<<<< HEAD
-=======
 static void geni_i2c_shutdown(struct platform_device *pdev)
 {
 	struct geni_i2c_dev *gi2c = platform_get_drvdata(pdev);
@@ -660,7 +658,6 @@
 	i2c_mark_adapter_suspended(&gi2c->adap);
 }
 
->>>>>>> 11e4b63a
 static int __maybe_unused geni_i2c_runtime_suspend(struct device *dev)
 {
 	int ret;
@@ -735,6 +732,7 @@
 static struct platform_driver geni_i2c_driver = {
 	.probe  = geni_i2c_probe,
 	.remove = geni_i2c_remove,
+	.shutdown = geni_i2c_shutdown,
 	.driver = {
 		.name = "geni_i2c",
 		.pm = &geni_i2c_pm_ops,
