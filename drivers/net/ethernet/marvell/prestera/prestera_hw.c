// SPDX-License-Identifier: BSD-3-Clause OR GPL-2.0
/* Copyright (c) 2019-2020 Marvell International Ltd. All rights reserved */

#include <linux/etherdevice.h>
#include <linux/if_bridge.h>
#include <linux/ethtool.h>
#include <linux/list.h>

#include "prestera.h"
#include "prestera_hw.h"
#include "prestera_acl.h"
#include "prestera_counter.h"

#define PRESTERA_SWITCH_INIT_TIMEOUT_MS (30 * 1000)

#define PRESTERA_MIN_MTU 64

enum prestera_cmd_type_t {
	PRESTERA_CMD_TYPE_SWITCH_INIT = 0x1,
	PRESTERA_CMD_TYPE_SWITCH_ATTR_SET = 0x2,

	PRESTERA_CMD_TYPE_PORT_ATTR_SET = 0x100,
	PRESTERA_CMD_TYPE_PORT_ATTR_GET = 0x101,
	PRESTERA_CMD_TYPE_PORT_INFO_GET = 0x110,

	PRESTERA_CMD_TYPE_VLAN_CREATE = 0x200,
	PRESTERA_CMD_TYPE_VLAN_DELETE = 0x201,
	PRESTERA_CMD_TYPE_VLAN_PORT_SET = 0x202,
	PRESTERA_CMD_TYPE_VLAN_PVID_SET = 0x203,

	PRESTERA_CMD_TYPE_FDB_ADD = 0x300,
	PRESTERA_CMD_TYPE_FDB_DELETE = 0x301,
	PRESTERA_CMD_TYPE_FDB_FLUSH_PORT = 0x310,
	PRESTERA_CMD_TYPE_FDB_FLUSH_VLAN = 0x311,
	PRESTERA_CMD_TYPE_FDB_FLUSH_PORT_VLAN = 0x312,

	PRESTERA_CMD_TYPE_BRIDGE_CREATE = 0x400,
	PRESTERA_CMD_TYPE_BRIDGE_DELETE = 0x401,
	PRESTERA_CMD_TYPE_BRIDGE_PORT_ADD = 0x402,
	PRESTERA_CMD_TYPE_BRIDGE_PORT_DELETE = 0x403,

	PRESTERA_CMD_TYPE_COUNTER_GET = 0x510,
	PRESTERA_CMD_TYPE_COUNTER_ABORT = 0x511,
	PRESTERA_CMD_TYPE_COUNTER_TRIGGER = 0x512,
	PRESTERA_CMD_TYPE_COUNTER_BLOCK_GET = 0x513,
	PRESTERA_CMD_TYPE_COUNTER_BLOCK_RELEASE = 0x514,
	PRESTERA_CMD_TYPE_COUNTER_CLEAR = 0x515,

	PRESTERA_CMD_TYPE_VTCAM_CREATE = 0x540,
	PRESTERA_CMD_TYPE_VTCAM_DESTROY = 0x541,
	PRESTERA_CMD_TYPE_VTCAM_RULE_ADD = 0x550,
	PRESTERA_CMD_TYPE_VTCAM_RULE_DELETE = 0x551,
	PRESTERA_CMD_TYPE_VTCAM_IFACE_BIND = 0x560,
	PRESTERA_CMD_TYPE_VTCAM_IFACE_UNBIND = 0x561,

	PRESTERA_CMD_TYPE_ROUTER_RIF_CREATE = 0x600,
	PRESTERA_CMD_TYPE_ROUTER_RIF_DELETE = 0x601,
	PRESTERA_CMD_TYPE_ROUTER_VR_CREATE = 0x630,
	PRESTERA_CMD_TYPE_ROUTER_VR_DELETE = 0x631,

	PRESTERA_CMD_TYPE_RXTX_INIT = 0x800,

	PRESTERA_CMD_TYPE_LAG_MEMBER_ADD = 0x900,
	PRESTERA_CMD_TYPE_LAG_MEMBER_DELETE = 0x901,
	PRESTERA_CMD_TYPE_LAG_MEMBER_ENABLE = 0x902,
	PRESTERA_CMD_TYPE_LAG_MEMBER_DISABLE = 0x903,

	PRESTERA_CMD_TYPE_STP_PORT_SET = 0x1000,

	PRESTERA_CMD_TYPE_SPAN_GET = 0x1100,
	PRESTERA_CMD_TYPE_SPAN_BIND = 0x1101,
	PRESTERA_CMD_TYPE_SPAN_UNBIND = 0x1102,
	PRESTERA_CMD_TYPE_SPAN_RELEASE = 0x1103,

	PRESTERA_CMD_TYPE_CPU_CODE_COUNTERS_GET = 0x2000,

	PRESTERA_CMD_TYPE_ACK = 0x10000,
	PRESTERA_CMD_TYPE_MAX
};

enum {
	PRESTERA_CMD_PORT_ATTR_ADMIN_STATE = 1,
	PRESTERA_CMD_PORT_ATTR_MTU = 3,
	PRESTERA_CMD_PORT_ATTR_MAC = 4,
	PRESTERA_CMD_PORT_ATTR_SPEED = 5,
	PRESTERA_CMD_PORT_ATTR_ACCEPT_FRAME_TYPE = 6,
	PRESTERA_CMD_PORT_ATTR_LEARNING = 7,
	PRESTERA_CMD_PORT_ATTR_FLOOD = 8,
	PRESTERA_CMD_PORT_ATTR_CAPABILITY = 9,
	PRESTERA_CMD_PORT_ATTR_PHY_MODE = 12,
	PRESTERA_CMD_PORT_ATTR_TYPE = 13,
	PRESTERA_CMD_PORT_ATTR_STATS = 17,
	PRESTERA_CMD_PORT_ATTR_MAC_AUTONEG_RESTART = 18,
	PRESTERA_CMD_PORT_ATTR_PHY_AUTONEG_RESTART = 19,
	PRESTERA_CMD_PORT_ATTR_MAC_MODE = 22,
};

enum {
	PRESTERA_CMD_SWITCH_ATTR_MAC = 1,
	PRESTERA_CMD_SWITCH_ATTR_AGEING = 2,
};

enum {
	PRESTERA_CMD_ACK_OK,
	PRESTERA_CMD_ACK_FAILED,

	PRESTERA_CMD_ACK_MAX
};

enum {
	PRESTERA_PORT_TP_NA,
	PRESTERA_PORT_TP_MDI,
	PRESTERA_PORT_TP_MDIX,
	PRESTERA_PORT_TP_AUTO,
};

enum {
	PRESTERA_PORT_FLOOD_TYPE_UC = 0,
	PRESTERA_PORT_FLOOD_TYPE_MC = 1,
};

enum {
	PRESTERA_PORT_GOOD_OCTETS_RCV_CNT,
	PRESTERA_PORT_BAD_OCTETS_RCV_CNT,
	PRESTERA_PORT_MAC_TRANSMIT_ERR_CNT,
	PRESTERA_PORT_BRDC_PKTS_RCV_CNT,
	PRESTERA_PORT_MC_PKTS_RCV_CNT,
	PRESTERA_PORT_PKTS_64L_CNT,
	PRESTERA_PORT_PKTS_65TO127L_CNT,
	PRESTERA_PORT_PKTS_128TO255L_CNT,
	PRESTERA_PORT_PKTS_256TO511L_CNT,
	PRESTERA_PORT_PKTS_512TO1023L_CNT,
	PRESTERA_PORT_PKTS_1024TOMAXL_CNT,
	PRESTERA_PORT_EXCESSIVE_COLLISIONS_CNT,
	PRESTERA_PORT_MC_PKTS_SENT_CNT,
	PRESTERA_PORT_BRDC_PKTS_SENT_CNT,
	PRESTERA_PORT_FC_SENT_CNT,
	PRESTERA_PORT_GOOD_FC_RCV_CNT,
	PRESTERA_PORT_DROP_EVENTS_CNT,
	PRESTERA_PORT_UNDERSIZE_PKTS_CNT,
	PRESTERA_PORT_FRAGMENTS_PKTS_CNT,
	PRESTERA_PORT_OVERSIZE_PKTS_CNT,
	PRESTERA_PORT_JABBER_PKTS_CNT,
	PRESTERA_PORT_MAC_RCV_ERROR_CNT,
	PRESTERA_PORT_BAD_CRC_CNT,
	PRESTERA_PORT_COLLISIONS_CNT,
	PRESTERA_PORT_LATE_COLLISIONS_CNT,
	PRESTERA_PORT_GOOD_UC_PKTS_RCV_CNT,
	PRESTERA_PORT_GOOD_UC_PKTS_SENT_CNT,
	PRESTERA_PORT_MULTIPLE_PKTS_SENT_CNT,
	PRESTERA_PORT_DEFERRED_PKTS_SENT_CNT,
	PRESTERA_PORT_GOOD_OCTETS_SENT_CNT,

	PRESTERA_PORT_CNT_MAX
};

enum {
	PRESTERA_FC_NONE,
	PRESTERA_FC_SYMMETRIC,
	PRESTERA_FC_ASYMMETRIC,
	PRESTERA_FC_SYMM_ASYMM,
};

enum {
	PRESTERA_HW_FDB_ENTRY_TYPE_REG_PORT = 0,
	PRESTERA_HW_FDB_ENTRY_TYPE_LAG = 1,
	PRESTERA_HW_FDB_ENTRY_TYPE_MAX = 2,
};

struct prestera_fw_event_handler {
	struct list_head list;
	struct rcu_head rcu;
	enum prestera_event_type type;
	prestera_event_cb_t func;
	void *arg;
};

struct prestera_msg_cmd {
	__le32 type;
};

struct prestera_msg_ret {
	struct prestera_msg_cmd cmd;
	__le32 status;
};

struct prestera_msg_common_req {
	struct prestera_msg_cmd cmd;
};

struct prestera_msg_common_resp {
	struct prestera_msg_ret ret;
};

struct prestera_msg_switch_attr_req {
	struct prestera_msg_cmd cmd;
	__le32 attr;
	union {
		__le32 ageing_timeout_ms;
		struct {
			u8 mac[ETH_ALEN];
			u8 __pad[2];
		};
	} param;
};

struct prestera_msg_switch_init_resp {
	struct prestera_msg_ret ret;
	__le32 port_count;
	__le32 mtu_max;
	__le32 size_tbl_router_nexthop;
	u8 switch_id;
	u8 lag_max;
	u8 lag_member_max;
};

struct prestera_msg_event_port_param {
	union {
		struct {
			__le32 mode;
			__le32 speed;
			u8 oper;
			u8 duplex;
			u8 fc;
			u8 fec;
		} mac;
		struct {
			__le64 lmode_bmap;
			u8 mdix;
			u8 fc;
			u8 __pad[2];
		} __packed phy; /* make sure always 12 bytes size */
	};
};

struct prestera_msg_port_cap_param {
	__le64 link_mode;
	u8 type;
	u8 fec;
	u8 fc;
	u8 transceiver;
};

struct prestera_msg_port_flood_param {
	u8 type;
	u8 enable;
	u8 __pad[2];
};

union prestera_msg_port_param {
	__le32 mtu;
	__le32 speed;
	__le32 link_mode;
	u8 admin_state;
	u8 oper_state;
	u8 mac[ETH_ALEN];
	u8 accept_frm_type;
	u8 learning;
	u8 flood;
	u8 type;
	u8 duplex;
	u8 fec;
	u8 fc;
	union {
		struct {
			u8 admin;
			u8 fc;
			u8 ap_enable;
			u8 __reserved[5];
			union {
				struct {
					__le32 mode;
					__le32 speed;
					u8 inband;
					u8 duplex;
					u8 fec;
					u8 fec_supp;
				} reg_mode;
				struct {
					__le32 mode;
					__le32 speed;
					u8 fec;
					u8 fec_supp;
					u8 __pad[2];
				} ap_modes[PRESTERA_AP_PORT_MAX];
			};
		} mac;
		struct {
			__le64 modes;
			__le32 mode;
			u8 admin;
			u8 adv_enable;
			u8 mdix;
			u8 __pad;
		} phy;
	} link;

	struct prestera_msg_port_cap_param cap;
	struct prestera_msg_port_flood_param flood_ext;
	struct prestera_msg_event_port_param link_evt;
};

struct prestera_msg_port_attr_req {
	struct prestera_msg_cmd cmd;
	__le32 attr;
	__le32 port;
	__le32 dev;
	union prestera_msg_port_param param;
};

struct prestera_msg_port_attr_resp {
	struct prestera_msg_ret ret;
	union prestera_msg_port_param param;
};

struct prestera_msg_port_stats_resp {
	struct prestera_msg_ret ret;
	__le64 stats[PRESTERA_PORT_CNT_MAX];
};

struct prestera_msg_port_info_req {
	struct prestera_msg_cmd cmd;
	__le32 port;
};

struct prestera_msg_port_info_resp {
	struct prestera_msg_ret ret;
	__le32 hw_id;
	__le32 dev_id;
	__le16 fp_id;
	u8 pad[2];
};

struct prestera_msg_vlan_req {
	struct prestera_msg_cmd cmd;
	__le32 port;
	__le32 dev;
	__le16 vid;
	u8 is_member;
	u8 is_tagged;
};

struct prestera_msg_fdb_req {
	struct prestera_msg_cmd cmd;
	__le32 flush_mode;
	union {
		struct {
			__le32 port;
			__le32 dev;
		};
		__le16 lag_id;
	} dest;
	__le16 vid;
	u8 dest_type;
	u8 dynamic;
	u8 mac[ETH_ALEN];
	u8 __pad[2];
};

struct prestera_msg_bridge_req {
	struct prestera_msg_cmd cmd;
	__le32 port;
	__le32 dev;
	__le16 bridge;
	u8 pad[2];
};

struct prestera_msg_bridge_resp {
	struct prestera_msg_ret ret;
	__le16 bridge;
	u8 pad[2];
};

struct prestera_msg_vtcam_create_req {
	struct prestera_msg_cmd cmd;
	__le32 keymask[__PRESTERA_ACL_RULE_MATCH_TYPE_MAX];
	u8 direction;
	u8 lookup;
	u8 pad[2];
};

<<<<<<< HEAD
struct prestera_msg_acl_match {
	__le32 type;
	__le32 __reserved;
	union {
		struct {
			u8 key;
			u8 mask;
		} u8;
		struct {
			__le16 key;
			__le16 mask;
		} u16;
		struct {
			__le32 key;
			__le32 mask;
		} u32;
		struct {
			__le64 key;
			__le64 mask;
		} u64;
		struct {
			u8 key[ETH_ALEN];
			u8 mask[ETH_ALEN];
		} mac;
	} keymask;
=======
struct prestera_msg_vtcam_destroy_req {
	struct prestera_msg_cmd cmd;
	__le32 vtcam_id;
>>>>>>> 817b8b9c
};

struct prestera_msg_vtcam_rule_add_req {
	struct prestera_msg_cmd cmd;
	__le32 key[__PRESTERA_ACL_RULE_MATCH_TYPE_MAX];
	__le32 keymask[__PRESTERA_ACL_RULE_MATCH_TYPE_MAX];
	__le32 vtcam_id;
	__le32 prio;
	__le32 n_act;
};

struct prestera_msg_vtcam_rule_del_req {
	struct prestera_msg_cmd cmd;
	__le32 vtcam_id;
	__le32 id;
};

struct prestera_msg_vtcam_bind_req {
	struct prestera_msg_cmd cmd;
	union {
		struct {
			__le32 hw_id;
			__le32 dev_id;
		} port;
		__le32 index;
	};
	__le32 vtcam_id;
	__le16 pcl_id;
	__le16 type;
};

struct prestera_msg_vtcam_resp {
	struct prestera_msg_ret ret;
	__le32 vtcam_id;
	__le32 rule_id;
};

<<<<<<< HEAD
struct prestera_msg_acl_ruleset_bind_req {
	struct prestera_msg_cmd cmd;
	__le32 port;
	__le32 dev;
	__le16 ruleset_id;
	u8 pad[2];
=======
struct prestera_msg_acl_action {
	__le32 id;
	__le32 __reserved;
	union {
		struct {
			__le32 id;
		} count;
		__le32 reserved[6];
	};
>>>>>>> 817b8b9c
};

struct prestera_msg_counter_req {
	struct prestera_msg_cmd cmd;
<<<<<<< HEAD
	__le16 id;
	u8 pad[2];
=======
	__le32 client;
	__le32 block_id;
	__le32 num_counters;
};

struct prestera_msg_counter_stats {
	__le64 packets;
	__le64 bytes;
>>>>>>> 817b8b9c
};

struct prestera_msg_counter_resp {
	struct prestera_msg_ret ret;
<<<<<<< HEAD
	__le16 id;
	u8 pad[2];
=======
	__le32 block_id;
	__le32 offset;
	__le32 num_counters;
	__le32 done;
	struct prestera_msg_counter_stats stats[];
>>>>>>> 817b8b9c
};

struct prestera_msg_span_req {
	struct prestera_msg_cmd cmd;
	__le32 port;
	__le32 dev;
	u8 id;
	u8 pad[3];
};

struct prestera_msg_span_resp {
	struct prestera_msg_ret ret;
	u8 id;
	u8 pad[3];
};

struct prestera_msg_stp_req {
	struct prestera_msg_cmd cmd;
	__le32 port;
	__le32 dev;
	__le16 vid;
	u8 state;
	u8 __pad;
};

struct prestera_msg_rxtx_req {
	struct prestera_msg_cmd cmd;
	u8 use_sdma;
	u8 pad[3];
};

struct prestera_msg_rxtx_resp {
	struct prestera_msg_ret ret;
	__le32 map_addr;
};

struct prestera_msg_iface {
	union {
		struct {
			__le32 dev;
			__le32 port;
		};
		__le16 lag_id;
	};
	__le16 vr_id;
	__le16 vid;
	u8 type;
	u8 __pad[3];
};

struct prestera_msg_rif_req {
	struct prestera_msg_cmd cmd;
	struct prestera_msg_iface iif;
	__le32 mtu;
	__le16 rif_id;
	__le16 __reserved;
	u8 mac[ETH_ALEN];
	u8 __pad[2];
};

struct prestera_msg_rif_resp {
	struct prestera_msg_ret ret;
	__le16 rif_id;
	u8 __pad[2];
};

struct prestera_msg_vr_req {
	struct prestera_msg_cmd cmd;
	__le16 vr_id;
	u8 __pad[2];
};

struct prestera_msg_vr_resp {
	struct prestera_msg_ret ret;
	__le16 vr_id;
	u8 __pad[2];
};

struct prestera_msg_lag_req {
	struct prestera_msg_cmd cmd;
	__le32 port;
	__le32 dev;
	__le16 lag_id;
	u8 pad[2];
};

struct prestera_msg_cpu_code_counter_req {
	struct prestera_msg_cmd cmd;
	u8 counter_type;
	u8 code;
	u8 pad[2];
};

struct mvsw_msg_cpu_code_counter_ret {
	struct prestera_msg_ret ret;
	__le64 packet_count;
};

struct prestera_msg_event {
	__le16 type;
	__le16 id;
};

struct prestera_msg_event_port {
	struct prestera_msg_event id;
	__le32 port_id;
	struct prestera_msg_event_port_param param;
};

union prestera_msg_event_fdb_param {
	u8 mac[ETH_ALEN];
};

struct prestera_msg_event_fdb {
	struct prestera_msg_event id;
	__le32 vid;
	union {
		__le32 port_id;
		__le16 lag_id;
	} dest;
	union prestera_msg_event_fdb_param param;
	u8 dest_type;
};

static void prestera_hw_build_tests(void)
{
	/* check requests */
	BUILD_BUG_ON(sizeof(struct prestera_msg_common_req) != 4);
	BUILD_BUG_ON(sizeof(struct prestera_msg_switch_attr_req) != 16);
	BUILD_BUG_ON(sizeof(struct prestera_msg_port_attr_req) != 144);
	BUILD_BUG_ON(sizeof(struct prestera_msg_port_info_req) != 8);
	BUILD_BUG_ON(sizeof(struct prestera_msg_vlan_req) != 16);
	BUILD_BUG_ON(sizeof(struct prestera_msg_fdb_req) != 28);
	BUILD_BUG_ON(sizeof(struct prestera_msg_bridge_req) != 16);
	BUILD_BUG_ON(sizeof(struct prestera_msg_span_req) != 16);
	BUILD_BUG_ON(sizeof(struct prestera_msg_stp_req) != 16);
	BUILD_BUG_ON(sizeof(struct prestera_msg_rxtx_req) != 8);
	BUILD_BUG_ON(sizeof(struct prestera_msg_lag_req) != 16);
	BUILD_BUG_ON(sizeof(struct prestera_msg_cpu_code_counter_req) != 8);
	BUILD_BUG_ON(sizeof(struct prestera_msg_vtcam_create_req) != 84);
	BUILD_BUG_ON(sizeof(struct prestera_msg_vtcam_destroy_req) != 8);
	BUILD_BUG_ON(sizeof(struct prestera_msg_vtcam_rule_add_req) != 168);
	BUILD_BUG_ON(sizeof(struct prestera_msg_vtcam_rule_del_req) != 12);
	BUILD_BUG_ON(sizeof(struct prestera_msg_vtcam_bind_req) != 20);
	BUILD_BUG_ON(sizeof(struct prestera_msg_acl_action) != 32);
	BUILD_BUG_ON(sizeof(struct prestera_msg_counter_req) != 16);
	BUILD_BUG_ON(sizeof(struct prestera_msg_counter_stats) != 16);
	BUILD_BUG_ON(sizeof(struct prestera_msg_rif_req) != 36);
	BUILD_BUG_ON(sizeof(struct prestera_msg_vr_req) != 8);

	/*  structure that are part of req/resp fw messages */
	BUILD_BUG_ON(sizeof(struct prestera_msg_iface) != 16);

	/* check responses */
	BUILD_BUG_ON(sizeof(struct prestera_msg_common_resp) != 8);
	BUILD_BUG_ON(sizeof(struct prestera_msg_switch_init_resp) != 24);
	BUILD_BUG_ON(sizeof(struct prestera_msg_port_attr_resp) != 136);
	BUILD_BUG_ON(sizeof(struct prestera_msg_port_stats_resp) != 248);
	BUILD_BUG_ON(sizeof(struct prestera_msg_port_info_resp) != 20);
	BUILD_BUG_ON(sizeof(struct prestera_msg_bridge_resp) != 12);
	BUILD_BUG_ON(sizeof(struct prestera_msg_span_resp) != 12);
	BUILD_BUG_ON(sizeof(struct prestera_msg_rxtx_resp) != 12);
	BUILD_BUG_ON(sizeof(struct prestera_msg_vtcam_resp) != 16);
	BUILD_BUG_ON(sizeof(struct prestera_msg_counter_resp) != 24);
	BUILD_BUG_ON(sizeof(struct prestera_msg_rif_resp) != 12);
	BUILD_BUG_ON(sizeof(struct prestera_msg_vr_resp) != 12);

	/* check events */
	BUILD_BUG_ON(sizeof(struct prestera_msg_event_port) != 20);
	BUILD_BUG_ON(sizeof(struct prestera_msg_event_fdb) != 20);
}

static u8 prestera_hw_mdix_to_eth(u8 mode);
static void prestera_hw_remote_fc_to_eth(u8 fc, bool *pause, bool *asym_pause);

static int __prestera_cmd_ret(struct prestera_switch *sw,
			      enum prestera_cmd_type_t type,
			      struct prestera_msg_cmd *cmd, size_t clen,
			      struct prestera_msg_ret *ret, size_t rlen,
			      int waitms)
{
	struct prestera_device *dev = sw->dev;
	int err;

	cmd->type = __cpu_to_le32(type);

	err = dev->send_req(dev, 0, cmd, clen, ret, rlen, waitms);
	if (err)
		return err;

	if (ret->cmd.type != __cpu_to_le32(PRESTERA_CMD_TYPE_ACK))
		return -EBADE;
	if (ret->status != __cpu_to_le32(PRESTERA_CMD_ACK_OK))
		return -EINVAL;

	return 0;
}

static int prestera_cmd_ret(struct prestera_switch *sw,
			    enum prestera_cmd_type_t type,
			    struct prestera_msg_cmd *cmd, size_t clen,
			    struct prestera_msg_ret *ret, size_t rlen)
{
	return __prestera_cmd_ret(sw, type, cmd, clen, ret, rlen, 0);
}

static int prestera_cmd_ret_wait(struct prestera_switch *sw,
				 enum prestera_cmd_type_t type,
				 struct prestera_msg_cmd *cmd, size_t clen,
				 struct prestera_msg_ret *ret, size_t rlen,
				 int waitms)
{
	return __prestera_cmd_ret(sw, type, cmd, clen, ret, rlen, waitms);
}

static int prestera_cmd(struct prestera_switch *sw,
			enum prestera_cmd_type_t type,
			struct prestera_msg_cmd *cmd, size_t clen)
{
	struct prestera_msg_common_resp resp;

	return prestera_cmd_ret(sw, type, cmd, clen, &resp.ret, sizeof(resp));
}

static int prestera_fw_parse_port_evt(void *msg, struct prestera_event *evt)
{
	struct prestera_msg_event_port *hw_evt;

	hw_evt = (struct prestera_msg_event_port *)msg;

	evt->port_evt.port_id = __le32_to_cpu(hw_evt->port_id);

	if (evt->id == PRESTERA_PORT_EVENT_MAC_STATE_CHANGED) {
		evt->port_evt.data.mac.oper = hw_evt->param.mac.oper;
		evt->port_evt.data.mac.mode =
			__le32_to_cpu(hw_evt->param.mac.mode);
		evt->port_evt.data.mac.speed =
			__le32_to_cpu(hw_evt->param.mac.speed);
		evt->port_evt.data.mac.duplex = hw_evt->param.mac.duplex;
		evt->port_evt.data.mac.fc = hw_evt->param.mac.fc;
		evt->port_evt.data.mac.fec = hw_evt->param.mac.fec;
	} else {
		return -EINVAL;
	}

	return 0;
}

static int prestera_fw_parse_fdb_evt(void *msg, struct prestera_event *evt)
{
	struct prestera_msg_event_fdb *hw_evt = msg;

	switch (hw_evt->dest_type) {
	case PRESTERA_HW_FDB_ENTRY_TYPE_REG_PORT:
		evt->fdb_evt.type = PRESTERA_FDB_ENTRY_TYPE_REG_PORT;
		evt->fdb_evt.dest.port_id = __le32_to_cpu(hw_evt->dest.port_id);
		break;
	case PRESTERA_HW_FDB_ENTRY_TYPE_LAG:
		evt->fdb_evt.type = PRESTERA_FDB_ENTRY_TYPE_LAG;
		evt->fdb_evt.dest.lag_id = __le16_to_cpu(hw_evt->dest.lag_id);
		break;
	default:
		return -EINVAL;
	}

	evt->fdb_evt.vid = __le32_to_cpu(hw_evt->vid);

	ether_addr_copy(evt->fdb_evt.data.mac, hw_evt->param.mac);

	return 0;
}

static struct prestera_fw_evt_parser {
	int (*func)(void *msg, struct prestera_event *evt);
} fw_event_parsers[PRESTERA_EVENT_TYPE_MAX] = {
	[PRESTERA_EVENT_TYPE_PORT] = { .func = prestera_fw_parse_port_evt },
	[PRESTERA_EVENT_TYPE_FDB] = { .func = prestera_fw_parse_fdb_evt },
};

static struct prestera_fw_event_handler *
__find_event_handler(const struct prestera_switch *sw,
		     enum prestera_event_type type)
{
	struct prestera_fw_event_handler *eh;

	list_for_each_entry_rcu(eh, &sw->event_handlers, list) {
		if (eh->type == type)
			return eh;
	}

	return NULL;
}

static int prestera_find_event_handler(const struct prestera_switch *sw,
				       enum prestera_event_type type,
				       struct prestera_fw_event_handler *eh)
{
	struct prestera_fw_event_handler *tmp;
	int err = 0;

	rcu_read_lock();
	tmp = __find_event_handler(sw, type);
	if (tmp)
		*eh = *tmp;
	else
		err = -ENOENT;
	rcu_read_unlock();

	return err;
}

static int prestera_evt_recv(struct prestera_device *dev, void *buf, size_t size)
{
	struct prestera_switch *sw = dev->priv;
	struct prestera_msg_event *msg = buf;
	struct prestera_fw_event_handler eh;
	struct prestera_event evt;
	u16 msg_type;
	int err;

	msg_type = __le16_to_cpu(msg->type);
	if (msg_type >= PRESTERA_EVENT_TYPE_MAX)
		return -EINVAL;
	if (!fw_event_parsers[msg_type].func)
		return -ENOENT;

	err = prestera_find_event_handler(sw, msg_type, &eh);
	if (err)
		return err;

	evt.id = __le16_to_cpu(msg->id);

	err = fw_event_parsers[msg_type].func(buf, &evt);
	if (err)
		return err;

	eh.func(sw, &evt, eh.arg);

	return 0;
}

static void prestera_pkt_recv(struct prestera_device *dev)
{
	struct prestera_switch *sw = dev->priv;
	struct prestera_fw_event_handler eh;
	struct prestera_event ev;
	int err;

	ev.id = PRESTERA_RXTX_EVENT_RCV_PKT;

	err = prestera_find_event_handler(sw, PRESTERA_EVENT_TYPE_RXTX, &eh);
	if (err)
		return;

	eh.func(sw, &ev, eh.arg);
}

static u8 prestera_hw_mdix_to_eth(u8 mode)
{
	switch (mode) {
	case PRESTERA_PORT_TP_MDI:
		return ETH_TP_MDI;
	case PRESTERA_PORT_TP_MDIX:
		return ETH_TP_MDI_X;
	case PRESTERA_PORT_TP_AUTO:
		return ETH_TP_MDI_AUTO;
	default:
		return ETH_TP_MDI_INVALID;
	}
}

static u8 prestera_hw_mdix_from_eth(u8 mode)
{
	switch (mode) {
	case ETH_TP_MDI:
		return PRESTERA_PORT_TP_MDI;
	case ETH_TP_MDI_X:
		return PRESTERA_PORT_TP_MDIX;
	case ETH_TP_MDI_AUTO:
		return PRESTERA_PORT_TP_AUTO;
	default:
		return PRESTERA_PORT_TP_NA;
	}
}

int prestera_hw_port_info_get(const struct prestera_port *port,
			      u32 *dev_id, u32 *hw_id, u16 *fp_id)
{
	struct prestera_msg_port_info_req req = {
		.port = __cpu_to_le32(port->id),
	};
	struct prestera_msg_port_info_resp resp;
	int err;

	err = prestera_cmd_ret(port->sw, PRESTERA_CMD_TYPE_PORT_INFO_GET,
			       &req.cmd, sizeof(req), &resp.ret, sizeof(resp));
	if (err)
		return err;

	*dev_id = __le32_to_cpu(resp.dev_id);
	*hw_id = __le32_to_cpu(resp.hw_id);
	*fp_id = __le16_to_cpu(resp.fp_id);

	return 0;
}

int prestera_hw_switch_mac_set(struct prestera_switch *sw, const char *mac)
{
	struct prestera_msg_switch_attr_req req = {
		.attr = __cpu_to_le32(PRESTERA_CMD_SWITCH_ATTR_MAC),
	};

	ether_addr_copy(req.param.mac, mac);

	return prestera_cmd(sw, PRESTERA_CMD_TYPE_SWITCH_ATTR_SET,
			    &req.cmd, sizeof(req));
}

int prestera_hw_switch_init(struct prestera_switch *sw)
{
	struct prestera_msg_switch_init_resp resp;
	struct prestera_msg_common_req req;
	int err;

	INIT_LIST_HEAD(&sw->event_handlers);

	prestera_hw_build_tests();

	err = prestera_cmd_ret_wait(sw, PRESTERA_CMD_TYPE_SWITCH_INIT,
				    &req.cmd, sizeof(req),
				    &resp.ret, sizeof(resp),
				    PRESTERA_SWITCH_INIT_TIMEOUT_MS);
	if (err)
		return err;

	sw->dev->recv_msg = prestera_evt_recv;
	sw->dev->recv_pkt = prestera_pkt_recv;
	sw->port_count = __le32_to_cpu(resp.port_count);
	sw->mtu_min = PRESTERA_MIN_MTU;
	sw->mtu_max = __le32_to_cpu(resp.mtu_max);
	sw->id = resp.switch_id;
	sw->lag_member_max = resp.lag_member_max;
	sw->lag_max = resp.lag_max;

	return 0;
}

void prestera_hw_switch_fini(struct prestera_switch *sw)
{
	WARN_ON(!list_empty(&sw->event_handlers));
}

int prestera_hw_switch_ageing_set(struct prestera_switch *sw, u32 ageing_ms)
{
	struct prestera_msg_switch_attr_req req = {
		.attr = __cpu_to_le32(PRESTERA_CMD_SWITCH_ATTR_AGEING),
		.param = {
			.ageing_timeout_ms = __cpu_to_le32(ageing_ms),
		},
	};

	return prestera_cmd(sw, PRESTERA_CMD_TYPE_SWITCH_ATTR_SET,
			    &req.cmd, sizeof(req));
}

int prestera_hw_port_mac_mode_get(const struct prestera_port *port,
				  u32 *mode, u32 *speed, u8 *duplex, u8 *fec)
{
	struct prestera_msg_port_attr_resp resp;
	struct prestera_msg_port_attr_req req = {
		.attr = __cpu_to_le32(PRESTERA_CMD_PORT_ATTR_MAC_MODE),
		.port = __cpu_to_le32(port->hw_id),
		.dev = __cpu_to_le32(port->dev_id)
	};
	int err;

	err = prestera_cmd_ret(port->sw, PRESTERA_CMD_TYPE_PORT_ATTR_GET,
			       &req.cmd, sizeof(req), &resp.ret, sizeof(resp));
	if (err)
		return err;

	if (mode)
		*mode = __le32_to_cpu(resp.param.link_evt.mac.mode);

	if (speed)
		*speed = __le32_to_cpu(resp.param.link_evt.mac.speed);

	if (duplex)
		*duplex = resp.param.link_evt.mac.duplex;

	if (fec)
		*fec = resp.param.link_evt.mac.fec;

	return err;
}

int prestera_hw_port_mac_mode_set(const struct prestera_port *port,
				  bool admin, u32 mode, u8 inband,
				  u32 speed, u8 duplex, u8 fec)
{
	struct prestera_msg_port_attr_req req = {
		.attr = __cpu_to_le32(PRESTERA_CMD_PORT_ATTR_MAC_MODE),
		.port = __cpu_to_le32(port->hw_id),
		.dev = __cpu_to_le32(port->dev_id),
		.param = {
			.link = {
				.mac = {
					.admin = admin,
					.reg_mode.mode = __cpu_to_le32(mode),
					.reg_mode.inband = inband,
					.reg_mode.speed = __cpu_to_le32(speed),
					.reg_mode.duplex = duplex,
					.reg_mode.fec = fec
				}
			}
		}
	};

	return prestera_cmd(port->sw, PRESTERA_CMD_TYPE_PORT_ATTR_SET,
			    &req.cmd, sizeof(req));
}

int prestera_hw_port_phy_mode_get(const struct prestera_port *port,
				  u8 *mdix, u64 *lmode_bmap,
				  bool *fc_pause, bool *fc_asym)
{
	struct prestera_msg_port_attr_resp resp;
	struct prestera_msg_port_attr_req req = {
		.attr = __cpu_to_le32(PRESTERA_CMD_PORT_ATTR_PHY_MODE),
		.port = __cpu_to_le32(port->hw_id),
		.dev = __cpu_to_le32(port->dev_id)
	};
	int err;

	err = prestera_cmd_ret(port->sw, PRESTERA_CMD_TYPE_PORT_ATTR_GET,
			       &req.cmd, sizeof(req), &resp.ret, sizeof(resp));
	if (err)
		return err;

	if (mdix)
		*mdix = prestera_hw_mdix_to_eth(resp.param.link_evt.phy.mdix);

	if (lmode_bmap)
		*lmode_bmap = __le64_to_cpu(resp.param.link_evt.phy.lmode_bmap);

	if (fc_pause && fc_asym)
		prestera_hw_remote_fc_to_eth(resp.param.link_evt.phy.fc,
					     fc_pause, fc_asym);

	return err;
}

int prestera_hw_port_phy_mode_set(const struct prestera_port *port,
				  bool admin, bool adv, u32 mode, u64 modes,
				  u8 mdix)
{
	struct prestera_msg_port_attr_req req = {
		.attr = __cpu_to_le32(PRESTERA_CMD_PORT_ATTR_PHY_MODE),
		.port = __cpu_to_le32(port->hw_id),
		.dev = __cpu_to_le32(port->dev_id),
		.param = {
			.link = {
				.phy = {
					.admin = admin,
					.adv_enable = adv ? 1 : 0,
					.mode = __cpu_to_le32(mode),
					.modes = __cpu_to_le64(modes),
				}
			}
		}
	};

	req.param.link.phy.mdix = prestera_hw_mdix_from_eth(mdix);

	return prestera_cmd(port->sw, PRESTERA_CMD_TYPE_PORT_ATTR_SET,
			    &req.cmd, sizeof(req));
}

int prestera_hw_port_mtu_set(const struct prestera_port *port, u32 mtu)
{
	struct prestera_msg_port_attr_req req = {
		.attr = __cpu_to_le32(PRESTERA_CMD_PORT_ATTR_MTU),
		.port = __cpu_to_le32(port->hw_id),
		.dev = __cpu_to_le32(port->dev_id),
		.param = {
			.mtu = __cpu_to_le32(mtu),
		}
	};

	return prestera_cmd(port->sw, PRESTERA_CMD_TYPE_PORT_ATTR_SET,
			    &req.cmd, sizeof(req));
}

int prestera_hw_port_mac_set(const struct prestera_port *port, const char *mac)
{
	struct prestera_msg_port_attr_req req = {
		.attr = __cpu_to_le32(PRESTERA_CMD_PORT_ATTR_MAC),
		.port = __cpu_to_le32(port->hw_id),
		.dev = __cpu_to_le32(port->dev_id),
	};

	ether_addr_copy(req.param.mac, mac);

	return prestera_cmd(port->sw, PRESTERA_CMD_TYPE_PORT_ATTR_SET,
			    &req.cmd, sizeof(req));
}

int prestera_hw_port_accept_frm_type(struct prestera_port *port,
				     enum prestera_accept_frm_type type)
{
	struct prestera_msg_port_attr_req req = {
		.attr = __cpu_to_le32(PRESTERA_CMD_PORT_ATTR_ACCEPT_FRAME_TYPE),
		.port = __cpu_to_le32(port->hw_id),
		.dev = __cpu_to_le32(port->dev_id),
		.param = {
			.accept_frm_type = type,
		}
	};

	return prestera_cmd(port->sw, PRESTERA_CMD_TYPE_PORT_ATTR_SET,
			    &req.cmd, sizeof(req));
}

int prestera_hw_port_cap_get(const struct prestera_port *port,
			     struct prestera_port_caps *caps)
{
	struct prestera_msg_port_attr_req req = {
		.attr = __cpu_to_le32(PRESTERA_CMD_PORT_ATTR_CAPABILITY),
		.port = __cpu_to_le32(port->hw_id),
		.dev = __cpu_to_le32(port->dev_id),
	};
	struct prestera_msg_port_attr_resp resp;
	int err;

	err = prestera_cmd_ret(port->sw, PRESTERA_CMD_TYPE_PORT_ATTR_GET,
			       &req.cmd, sizeof(req), &resp.ret, sizeof(resp));
	if (err)
		return err;

	caps->supp_link_modes = __le64_to_cpu(resp.param.cap.link_mode);
	caps->transceiver = resp.param.cap.transceiver;
	caps->supp_fec = resp.param.cap.fec;
	caps->type = resp.param.cap.type;

	return err;
}

static void prestera_hw_remote_fc_to_eth(u8 fc, bool *pause, bool *asym_pause)
{
	switch (fc) {
	case PRESTERA_FC_SYMMETRIC:
		*pause = true;
		*asym_pause = false;
		break;
	case PRESTERA_FC_ASYMMETRIC:
		*pause = false;
		*asym_pause = true;
		break;
	case PRESTERA_FC_SYMM_ASYMM:
		*pause = true;
		*asym_pause = true;
		break;
	default:
		*pause = false;
		*asym_pause = false;
	}
}

int prestera_hw_vtcam_create(struct prestera_switch *sw,
			     u8 lookup, const u32 *keymask, u32 *vtcam_id,
			     enum prestera_hw_vtcam_direction_t dir)
{
	int err;
	struct prestera_msg_vtcam_resp resp;
	struct prestera_msg_vtcam_create_req req = {
		.lookup = lookup,
		.direction = dir,
	};

	if (keymask)
		memcpy(req.keymask, keymask, sizeof(req.keymask));
	else
		memset(req.keymask, 0, sizeof(req.keymask));

	err = prestera_cmd_ret(sw, PRESTERA_CMD_TYPE_VTCAM_CREATE,
			       &req.cmd, sizeof(req), &resp.ret, sizeof(resp));
	if (err)
		return err;

	*vtcam_id = __le32_to_cpu(resp.vtcam_id);
	return 0;
}

int prestera_hw_vtcam_destroy(struct prestera_switch *sw, u32 vtcam_id)
{
	struct prestera_msg_vtcam_destroy_req req = {
		.vtcam_id = __cpu_to_le32(vtcam_id),
	};

	return prestera_cmd(sw, PRESTERA_CMD_TYPE_VTCAM_DESTROY,
			    &req.cmd, sizeof(req));
}

static int
prestera_acl_rule_add_put_action(struct prestera_msg_acl_action *action,
				 struct prestera_acl_hw_action_info *info)
{
	action->id = __cpu_to_le32(info->id);

	switch (info->id) {
	case PRESTERA_ACL_RULE_ACTION_ACCEPT:
	case PRESTERA_ACL_RULE_ACTION_DROP:
	case PRESTERA_ACL_RULE_ACTION_TRAP:
		/* just rule action id, no specific data */
		break;
	case PRESTERA_ACL_RULE_ACTION_COUNT:
		action->count.id = __cpu_to_le32(info->count.id);
		break;
	default:
		return -EINVAL;
	}

	return 0;
}

int prestera_hw_vtcam_rule_add(struct prestera_switch *sw,
			       u32 vtcam_id, u32 prio, void *key, void *keymask,
			       struct prestera_acl_hw_action_info *act,
			       u8 n_act, u32 *rule_id)
{
	struct prestera_msg_acl_action *actions_msg;
	struct prestera_msg_vtcam_rule_add_req *req;
	struct prestera_msg_vtcam_resp resp;
	void *buff;
	u32 size;
	int err;
	u8 i;

	size = sizeof(*req) + sizeof(*actions_msg) * n_act;

	buff = kzalloc(size, GFP_KERNEL);
	if (!buff)
		return -ENOMEM;

	req = buff;
	req->n_act = __cpu_to_le32(n_act);
	actions_msg = buff + sizeof(*req);

	/* put acl matches into the message */
	memcpy(req->key, key, sizeof(req->key));
	memcpy(req->keymask, keymask, sizeof(req->keymask));

	/* put acl actions into the message */
	for (i = 0; i < n_act; i++) {
		err = prestera_acl_rule_add_put_action(&actions_msg[i],
						       &act[i]);
		if (err)
			goto free_buff;
	}

	req->vtcam_id = __cpu_to_le32(vtcam_id);
	req->prio = __cpu_to_le32(prio);

	err = prestera_cmd_ret(sw, PRESTERA_CMD_TYPE_VTCAM_RULE_ADD,
			       &req->cmd, size, &resp.ret, sizeof(resp));
	if (err)
		goto free_buff;

	*rule_id = __le32_to_cpu(resp.rule_id);
free_buff:
	kfree(buff);
	return err;
}

int prestera_hw_vtcam_rule_del(struct prestera_switch *sw,
			       u32 vtcam_id, u32 rule_id)
{
	struct prestera_msg_vtcam_rule_del_req req = {
		.vtcam_id = __cpu_to_le32(vtcam_id),
		.id = __cpu_to_le32(rule_id)
	};

	return prestera_cmd(sw, PRESTERA_CMD_TYPE_VTCAM_RULE_DELETE,
			    &req.cmd, sizeof(req));
}

int prestera_hw_vtcam_iface_bind(struct prestera_switch *sw,
				 struct prestera_acl_iface *iface,
				 u32 vtcam_id, u16 pcl_id)
{
	struct prestera_msg_vtcam_bind_req req = {
		.vtcam_id = __cpu_to_le32(vtcam_id),
		.type = __cpu_to_le16(iface->type),
		.pcl_id = __cpu_to_le16(pcl_id)
	};

	if (iface->type == PRESTERA_ACL_IFACE_TYPE_PORT) {
		req.port.dev_id = __cpu_to_le32(iface->port->dev_id);
		req.port.hw_id = __cpu_to_le32(iface->port->hw_id);
	} else {
		req.index = __cpu_to_le32(iface->index);
	}

	return prestera_cmd(sw, PRESTERA_CMD_TYPE_VTCAM_IFACE_BIND,
			    &req.cmd, sizeof(req));
}

int prestera_hw_vtcam_iface_unbind(struct prestera_switch *sw,
				   struct prestera_acl_iface *iface,
				   u32 vtcam_id)
{
	struct prestera_msg_vtcam_bind_req req = {
		.vtcam_id = __cpu_to_le32(vtcam_id),
		.type = __cpu_to_le16(iface->type)
	};

	if (iface->type == PRESTERA_ACL_IFACE_TYPE_PORT) {
		req.port.dev_id = __cpu_to_le32(iface->port->dev_id);
		req.port.hw_id = __cpu_to_le32(iface->port->hw_id);
	} else {
		req.index = __cpu_to_le32(iface->index);
	}

	return prestera_cmd(sw, PRESTERA_CMD_TYPE_VTCAM_IFACE_UNBIND,
			    &req.cmd, sizeof(req));
}

int prestera_hw_span_get(const struct prestera_port *port, u8 *span_id)
{
	struct prestera_msg_span_resp resp;
	struct prestera_msg_span_req req = {
		.port = __cpu_to_le32(port->hw_id),
		.dev = __cpu_to_le32(port->dev_id),
	};
	int err;

	err = prestera_cmd_ret(port->sw, PRESTERA_CMD_TYPE_SPAN_GET,
			       &req.cmd, sizeof(req), &resp.ret, sizeof(resp));
	if (err)
		return err;

	*span_id = resp.id;

	return 0;
}

int prestera_hw_span_bind(const struct prestera_port *port, u8 span_id)
{
	struct prestera_msg_span_req req = {
		.port = __cpu_to_le32(port->hw_id),
		.dev = __cpu_to_le32(port->dev_id),
		.id = span_id,
	};

	return prestera_cmd(port->sw, PRESTERA_CMD_TYPE_SPAN_BIND,
			    &req.cmd, sizeof(req));
}

int prestera_hw_span_unbind(const struct prestera_port *port)
{
	struct prestera_msg_span_req req = {
		.port = __cpu_to_le32(port->hw_id),
		.dev = __cpu_to_le32(port->dev_id),
	};

	return prestera_cmd(port->sw, PRESTERA_CMD_TYPE_SPAN_UNBIND,
			    &req.cmd, sizeof(req));
}

int prestera_hw_span_release(struct prestera_switch *sw, u8 span_id)
{
	struct prestera_msg_span_req req = {
		.id = span_id
	};

	return prestera_cmd(sw, PRESTERA_CMD_TYPE_SPAN_RELEASE,
			    &req.cmd, sizeof(req));
}

int prestera_hw_port_type_get(const struct prestera_port *port, u8 *type)
{
	struct prestera_msg_port_attr_req req = {
		.attr = __cpu_to_le32(PRESTERA_CMD_PORT_ATTR_TYPE),
		.port = __cpu_to_le32(port->hw_id),
		.dev = __cpu_to_le32(port->dev_id),
	};
	struct prestera_msg_port_attr_resp resp;
	int err;

	err = prestera_cmd_ret(port->sw, PRESTERA_CMD_TYPE_PORT_ATTR_GET,
			       &req.cmd, sizeof(req), &resp.ret, sizeof(resp));
	if (err)
		return err;

	*type = resp.param.type;

	return 0;
}

int prestera_hw_port_speed_get(const struct prestera_port *port, u32 *speed)
{
	struct prestera_msg_port_attr_req req = {
		.attr = __cpu_to_le32(PRESTERA_CMD_PORT_ATTR_SPEED),
		.port = __cpu_to_le32(port->hw_id),
		.dev = __cpu_to_le32(port->dev_id),
	};
	struct prestera_msg_port_attr_resp resp;
	int err;

	err = prestera_cmd_ret(port->sw, PRESTERA_CMD_TYPE_PORT_ATTR_GET,
			       &req.cmd, sizeof(req), &resp.ret, sizeof(resp));
	if (err)
		return err;

	*speed = __le32_to_cpu(resp.param.speed);

	return 0;
}

int prestera_hw_port_autoneg_restart(struct prestera_port *port)
{
	struct prestera_msg_port_attr_req req = {
		.attr =
		    __cpu_to_le32(PRESTERA_CMD_PORT_ATTR_PHY_AUTONEG_RESTART),
		.port = __cpu_to_le32(port->hw_id),
		.dev = __cpu_to_le32(port->dev_id),
	};

	return prestera_cmd(port->sw, PRESTERA_CMD_TYPE_PORT_ATTR_SET,
			    &req.cmd, sizeof(req));
}

int prestera_hw_port_stats_get(const struct prestera_port *port,
			       struct prestera_port_stats *st)
{
	struct prestera_msg_port_attr_req req = {
		.attr = __cpu_to_le32(PRESTERA_CMD_PORT_ATTR_STATS),
		.port = __cpu_to_le32(port->hw_id),
		.dev = __cpu_to_le32(port->dev_id),
	};
	struct prestera_msg_port_stats_resp resp;
	__le64 *hw = resp.stats;
	int err;

	err = prestera_cmd_ret(port->sw, PRESTERA_CMD_TYPE_PORT_ATTR_GET,
			       &req.cmd, sizeof(req), &resp.ret, sizeof(resp));
	if (err)
		return err;

	st->good_octets_received =
		__le64_to_cpu(hw[PRESTERA_PORT_GOOD_OCTETS_RCV_CNT]);
	st->bad_octets_received =
		__le64_to_cpu(hw[PRESTERA_PORT_BAD_OCTETS_RCV_CNT]);
	st->mac_trans_error =
		__le64_to_cpu(hw[PRESTERA_PORT_MAC_TRANSMIT_ERR_CNT]);
	st->broadcast_frames_received =
		__le64_to_cpu(hw[PRESTERA_PORT_BRDC_PKTS_RCV_CNT]);
	st->multicast_frames_received =
		__le64_to_cpu(hw[PRESTERA_PORT_MC_PKTS_RCV_CNT]);
	st->frames_64_octets = __le64_to_cpu(hw[PRESTERA_PORT_PKTS_64L_CNT]);
	st->frames_65_to_127_octets =
		__le64_to_cpu(hw[PRESTERA_PORT_PKTS_65TO127L_CNT]);
	st->frames_128_to_255_octets =
		__le64_to_cpu(hw[PRESTERA_PORT_PKTS_128TO255L_CNT]);
	st->frames_256_to_511_octets =
		__le64_to_cpu(hw[PRESTERA_PORT_PKTS_256TO511L_CNT]);
	st->frames_512_to_1023_octets =
		__le64_to_cpu(hw[PRESTERA_PORT_PKTS_512TO1023L_CNT]);
	st->frames_1024_to_max_octets =
		__le64_to_cpu(hw[PRESTERA_PORT_PKTS_1024TOMAXL_CNT]);
	st->excessive_collision =
		__le64_to_cpu(hw[PRESTERA_PORT_EXCESSIVE_COLLISIONS_CNT]);
	st->multicast_frames_sent =
		__le64_to_cpu(hw[PRESTERA_PORT_MC_PKTS_SENT_CNT]);
	st->broadcast_frames_sent =
		__le64_to_cpu(hw[PRESTERA_PORT_BRDC_PKTS_SENT_CNT]);
	st->fc_sent = __le64_to_cpu(hw[PRESTERA_PORT_FC_SENT_CNT]);
	st->fc_received = __le64_to_cpu(hw[PRESTERA_PORT_GOOD_FC_RCV_CNT]);
	st->buffer_overrun = __le64_to_cpu(hw[PRESTERA_PORT_DROP_EVENTS_CNT]);
	st->undersize = __le64_to_cpu(hw[PRESTERA_PORT_UNDERSIZE_PKTS_CNT]);
	st->fragments = __le64_to_cpu(hw[PRESTERA_PORT_FRAGMENTS_PKTS_CNT]);
	st->oversize = __le64_to_cpu(hw[PRESTERA_PORT_OVERSIZE_PKTS_CNT]);
	st->jabber = __le64_to_cpu(hw[PRESTERA_PORT_JABBER_PKTS_CNT]);
	st->rx_error_frame_received =
		__le64_to_cpu(hw[PRESTERA_PORT_MAC_RCV_ERROR_CNT]);
	st->bad_crc = __le64_to_cpu(hw[PRESTERA_PORT_BAD_CRC_CNT]);
	st->collisions = __le64_to_cpu(hw[PRESTERA_PORT_COLLISIONS_CNT]);
	st->late_collision =
		__le64_to_cpu(hw[PRESTERA_PORT_LATE_COLLISIONS_CNT]);
	st->unicast_frames_received =
		__le64_to_cpu(hw[PRESTERA_PORT_GOOD_UC_PKTS_RCV_CNT]);
	st->unicast_frames_sent =
		__le64_to_cpu(hw[PRESTERA_PORT_GOOD_UC_PKTS_SENT_CNT]);
	st->sent_multiple =
		__le64_to_cpu(hw[PRESTERA_PORT_MULTIPLE_PKTS_SENT_CNT]);
	st->sent_deferred =
		__le64_to_cpu(hw[PRESTERA_PORT_DEFERRED_PKTS_SENT_CNT]);
	st->good_octets_sent =
		__le64_to_cpu(hw[PRESTERA_PORT_GOOD_OCTETS_SENT_CNT]);

	return 0;
}

int prestera_hw_port_learning_set(struct prestera_port *port, bool enable)
{
	struct prestera_msg_port_attr_req req = {
		.attr = __cpu_to_le32(PRESTERA_CMD_PORT_ATTR_LEARNING),
		.port = __cpu_to_le32(port->hw_id),
		.dev = __cpu_to_le32(port->dev_id),
		.param = {
			.learning = enable,
		}
	};

	return prestera_cmd(port->sw, PRESTERA_CMD_TYPE_PORT_ATTR_SET,
			    &req.cmd, sizeof(req));
}

static int prestera_hw_port_uc_flood_set(struct prestera_port *port, bool flood)
{
	struct prestera_msg_port_attr_req req = {
		.attr = __cpu_to_le32(PRESTERA_CMD_PORT_ATTR_FLOOD),
		.port = __cpu_to_le32(port->hw_id),
		.dev = __cpu_to_le32(port->dev_id),
		.param = {
			.flood_ext = {
				.type = PRESTERA_PORT_FLOOD_TYPE_UC,
				.enable = flood,
			}
		}
	};

	return prestera_cmd(port->sw, PRESTERA_CMD_TYPE_PORT_ATTR_SET,
			    &req.cmd, sizeof(req));
}

static int prestera_hw_port_mc_flood_set(struct prestera_port *port, bool flood)
{
	struct prestera_msg_port_attr_req req = {
		.attr = __cpu_to_le32(PRESTERA_CMD_PORT_ATTR_FLOOD),
		.port = __cpu_to_le32(port->hw_id),
		.dev = __cpu_to_le32(port->dev_id),
		.param = {
			.flood_ext = {
				.type = PRESTERA_PORT_FLOOD_TYPE_MC,
				.enable = flood,
			}
		}
	};

	return prestera_cmd(port->sw, PRESTERA_CMD_TYPE_PORT_ATTR_SET,
			    &req.cmd, sizeof(req));
}

static int prestera_hw_port_flood_set_v2(struct prestera_port *port, bool flood)
{
	struct prestera_msg_port_attr_req req = {
		.attr = __cpu_to_le32(PRESTERA_CMD_PORT_ATTR_FLOOD),
		.port = __cpu_to_le32(port->hw_id),
		.dev = __cpu_to_le32(port->dev_id),
		.param = {
			.flood = flood,
		}
	};

	return prestera_cmd(port->sw, PRESTERA_CMD_TYPE_PORT_ATTR_SET,
			    &req.cmd, sizeof(req));
}

int prestera_hw_port_flood_set(struct prestera_port *port, unsigned long mask,
			       unsigned long val)
{
	int err;

	if (port->sw->dev->fw_rev.maj <= 2) {
		if (!(mask & BR_FLOOD))
			return 0;

		return prestera_hw_port_flood_set_v2(port, val & BR_FLOOD);
	}

	if (mask & BR_FLOOD) {
		err = prestera_hw_port_uc_flood_set(port, val & BR_FLOOD);
		if (err)
			goto err_uc_flood;
	}

	if (mask & BR_MCAST_FLOOD) {
		err = prestera_hw_port_mc_flood_set(port, val & BR_MCAST_FLOOD);
		if (err)
			goto err_mc_flood;
	}

	return 0;

err_mc_flood:
	prestera_hw_port_mc_flood_set(port, 0);
err_uc_flood:
	if (mask & BR_FLOOD)
		prestera_hw_port_uc_flood_set(port, 0);

	return err;
}

int prestera_hw_vlan_create(struct prestera_switch *sw, u16 vid)
{
	struct prestera_msg_vlan_req req = {
		.vid = __cpu_to_le16(vid),
	};

	return prestera_cmd(sw, PRESTERA_CMD_TYPE_VLAN_CREATE,
			    &req.cmd, sizeof(req));
}

int prestera_hw_vlan_delete(struct prestera_switch *sw, u16 vid)
{
	struct prestera_msg_vlan_req req = {
		.vid = __cpu_to_le16(vid),
	};

	return prestera_cmd(sw, PRESTERA_CMD_TYPE_VLAN_DELETE,
			    &req.cmd, sizeof(req));
}

int prestera_hw_vlan_port_set(struct prestera_port *port, u16 vid,
			      bool is_member, bool untagged)
{
	struct prestera_msg_vlan_req req = {
		.port = __cpu_to_le32(port->hw_id),
		.dev = __cpu_to_le32(port->dev_id),
		.vid = __cpu_to_le16(vid),
		.is_member = is_member,
		.is_tagged = !untagged,
	};

	return prestera_cmd(port->sw, PRESTERA_CMD_TYPE_VLAN_PORT_SET,
			    &req.cmd, sizeof(req));
}

int prestera_hw_vlan_port_vid_set(struct prestera_port *port, u16 vid)
{
	struct prestera_msg_vlan_req req = {
		.port = __cpu_to_le32(port->hw_id),
		.dev = __cpu_to_le32(port->dev_id),
		.vid = __cpu_to_le16(vid),
	};

	return prestera_cmd(port->sw, PRESTERA_CMD_TYPE_VLAN_PVID_SET,
			    &req.cmd, sizeof(req));
}

int prestera_hw_vlan_port_stp_set(struct prestera_port *port, u16 vid, u8 state)
{
	struct prestera_msg_stp_req req = {
		.port = __cpu_to_le32(port->hw_id),
		.dev = __cpu_to_le32(port->dev_id),
		.vid = __cpu_to_le16(vid),
		.state = state,
	};

	return prestera_cmd(port->sw, PRESTERA_CMD_TYPE_STP_PORT_SET,
			    &req.cmd, sizeof(req));
}

int prestera_hw_fdb_add(struct prestera_port *port, const unsigned char *mac,
			u16 vid, bool dynamic)
{
	struct prestera_msg_fdb_req req = {
		.dest = {
			.dev = __cpu_to_le32(port->dev_id),
			.port = __cpu_to_le32(port->hw_id),
		},
		.vid = __cpu_to_le16(vid),
		.dynamic = dynamic,
	};

	ether_addr_copy(req.mac, mac);

	return prestera_cmd(port->sw, PRESTERA_CMD_TYPE_FDB_ADD,
			    &req.cmd, sizeof(req));
}

int prestera_hw_fdb_del(struct prestera_port *port, const unsigned char *mac,
			u16 vid)
{
	struct prestera_msg_fdb_req req = {
		.dest = {
			.dev = __cpu_to_le32(port->dev_id),
			.port = __cpu_to_le32(port->hw_id),
		},
		.vid = __cpu_to_le16(vid),
	};

	ether_addr_copy(req.mac, mac);

	return prestera_cmd(port->sw, PRESTERA_CMD_TYPE_FDB_DELETE,
			    &req.cmd, sizeof(req));
}

int prestera_hw_lag_fdb_add(struct prestera_switch *sw, u16 lag_id,
			    const unsigned char *mac, u16 vid, bool dynamic)
{
	struct prestera_msg_fdb_req req = {
		.dest_type = PRESTERA_HW_FDB_ENTRY_TYPE_LAG,
		.dest = {
			.lag_id = __cpu_to_le16(lag_id),
		},
		.vid = __cpu_to_le16(vid),
		.dynamic = dynamic,
	};

	ether_addr_copy(req.mac, mac);

	return prestera_cmd(sw, PRESTERA_CMD_TYPE_FDB_ADD,
			    &req.cmd, sizeof(req));
}

int prestera_hw_lag_fdb_del(struct prestera_switch *sw, u16 lag_id,
			    const unsigned char *mac, u16 vid)
{
	struct prestera_msg_fdb_req req = {
		.dest_type = PRESTERA_HW_FDB_ENTRY_TYPE_LAG,
		.dest = {
			.lag_id = __cpu_to_le16(lag_id),
		},
		.vid = __cpu_to_le16(vid),
	};

	ether_addr_copy(req.mac, mac);

	return prestera_cmd(sw, PRESTERA_CMD_TYPE_FDB_DELETE,
			    &req.cmd, sizeof(req));
}

int prestera_hw_fdb_flush_port(struct prestera_port *port, u32 mode)
{
	struct prestera_msg_fdb_req req = {
		.dest = {
			.dev = __cpu_to_le32(port->dev_id),
			.port = __cpu_to_le32(port->hw_id),
		},
		.flush_mode = __cpu_to_le32(mode),
	};

	return prestera_cmd(port->sw, PRESTERA_CMD_TYPE_FDB_FLUSH_PORT,
			    &req.cmd, sizeof(req));
}

int prestera_hw_fdb_flush_vlan(struct prestera_switch *sw, u16 vid, u32 mode)
{
	struct prestera_msg_fdb_req req = {
		.vid = __cpu_to_le16(vid),
		.flush_mode = __cpu_to_le32(mode),
	};

	return prestera_cmd(sw, PRESTERA_CMD_TYPE_FDB_FLUSH_VLAN,
			    &req.cmd, sizeof(req));
}

int prestera_hw_fdb_flush_port_vlan(struct prestera_port *port, u16 vid,
				    u32 mode)
{
	struct prestera_msg_fdb_req req = {
		.dest = {
			.dev = __cpu_to_le32(port->dev_id),
			.port = __cpu_to_le32(port->hw_id),
		},
		.vid = __cpu_to_le16(vid),
		.flush_mode = __cpu_to_le32(mode),
	};

	return prestera_cmd(port->sw, PRESTERA_CMD_TYPE_FDB_FLUSH_PORT_VLAN,
			    &req.cmd, sizeof(req));
}

int prestera_hw_fdb_flush_lag(struct prestera_switch *sw, u16 lag_id,
			      u32 mode)
{
	struct prestera_msg_fdb_req req = {
		.dest_type = PRESTERA_HW_FDB_ENTRY_TYPE_LAG,
		.dest = {
			.lag_id = __cpu_to_le16(lag_id),
		},
		.flush_mode = __cpu_to_le32(mode),
	};

	return prestera_cmd(sw, PRESTERA_CMD_TYPE_FDB_FLUSH_PORT,
			    &req.cmd, sizeof(req));
}

int prestera_hw_fdb_flush_lag_vlan(struct prestera_switch *sw,
				   u16 lag_id, u16 vid, u32 mode)
{
	struct prestera_msg_fdb_req req = {
		.dest_type = PRESTERA_HW_FDB_ENTRY_TYPE_LAG,
		.dest = {
			.lag_id = __cpu_to_le16(lag_id),
		},
		.vid = __cpu_to_le16(vid),
		.flush_mode = __cpu_to_le32(mode),
	};

	return prestera_cmd(sw, PRESTERA_CMD_TYPE_FDB_FLUSH_PORT_VLAN,
			    &req.cmd, sizeof(req));
}

int prestera_hw_bridge_create(struct prestera_switch *sw, u16 *bridge_id)
{
	struct prestera_msg_bridge_resp resp;
	struct prestera_msg_bridge_req req;
	int err;

	err = prestera_cmd_ret(sw, PRESTERA_CMD_TYPE_BRIDGE_CREATE,
			       &req.cmd, sizeof(req),
			       &resp.ret, sizeof(resp));
	if (err)
		return err;

	*bridge_id = __le16_to_cpu(resp.bridge);

	return 0;
}

int prestera_hw_bridge_delete(struct prestera_switch *sw, u16 bridge_id)
{
	struct prestera_msg_bridge_req req = {
		.bridge = __cpu_to_le16(bridge_id),
	};

	return prestera_cmd(sw, PRESTERA_CMD_TYPE_BRIDGE_DELETE,
			    &req.cmd, sizeof(req));
}

int prestera_hw_bridge_port_add(struct prestera_port *port, u16 bridge_id)
{
	struct prestera_msg_bridge_req req = {
		.bridge = __cpu_to_le16(bridge_id),
		.port = __cpu_to_le32(port->hw_id),
		.dev = __cpu_to_le32(port->dev_id),
	};

	return prestera_cmd(port->sw, PRESTERA_CMD_TYPE_BRIDGE_PORT_ADD,
			    &req.cmd, sizeof(req));
}

int prestera_hw_bridge_port_delete(struct prestera_port *port, u16 bridge_id)
{
	struct prestera_msg_bridge_req req = {
		.bridge = __cpu_to_le16(bridge_id),
		.port = __cpu_to_le32(port->hw_id),
		.dev = __cpu_to_le32(port->dev_id),
	};

	return prestera_cmd(port->sw, PRESTERA_CMD_TYPE_BRIDGE_PORT_DELETE,
			    &req.cmd, sizeof(req));
}

static int prestera_iface_to_msg(struct prestera_iface *iface,
				 struct prestera_msg_iface *msg_if)
{
	switch (iface->type) {
	case PRESTERA_IF_PORT_E:
	case PRESTERA_IF_VID_E:
		msg_if->port = __cpu_to_le32(iface->dev_port.port_num);
		msg_if->dev = __cpu_to_le32(iface->dev_port.hw_dev_num);
		break;
	case PRESTERA_IF_LAG_E:
		msg_if->lag_id = __cpu_to_le16(iface->lag_id);
		break;
	default:
		return -EOPNOTSUPP;
	}

	msg_if->vr_id = __cpu_to_le16(iface->vr_id);
	msg_if->vid = __cpu_to_le16(iface->vlan_id);
	msg_if->type = iface->type;
	return 0;
}

int prestera_hw_rif_create(struct prestera_switch *sw,
			   struct prestera_iface *iif, u8 *mac, u16 *rif_id)
{
	struct prestera_msg_rif_req req;
	struct prestera_msg_rif_resp resp;
	int err;

	memcpy(req.mac, mac, ETH_ALEN);

	err = prestera_iface_to_msg(iif, &req.iif);
	if (err)
		return err;

	err = prestera_cmd_ret(sw, PRESTERA_CMD_TYPE_ROUTER_RIF_CREATE,
			       &req.cmd, sizeof(req), &resp.ret, sizeof(resp));
	if (err)
		return err;

	*rif_id = __le16_to_cpu(resp.rif_id);
	return err;
}

int prestera_hw_rif_delete(struct prestera_switch *sw, u16 rif_id,
			   struct prestera_iface *iif)
{
	struct prestera_msg_rif_req req = {
		.rif_id = __cpu_to_le16(rif_id),
	};
	int err;

	err = prestera_iface_to_msg(iif, &req.iif);
	if (err)
		return err;

	return prestera_cmd(sw, PRESTERA_CMD_TYPE_ROUTER_RIF_DELETE, &req.cmd,
			    sizeof(req));
}

int prestera_hw_vr_create(struct prestera_switch *sw, u16 *vr_id)
{
	int err;
	struct prestera_msg_vr_resp resp;
	struct prestera_msg_vr_req req;

	err = prestera_cmd_ret(sw, PRESTERA_CMD_TYPE_ROUTER_VR_CREATE,
			       &req.cmd, sizeof(req), &resp.ret, sizeof(resp));
	if (err)
		return err;

	*vr_id = __le16_to_cpu(resp.vr_id);
	return err;
}

int prestera_hw_vr_delete(struct prestera_switch *sw, u16 vr_id)
{
	struct prestera_msg_vr_req req = {
		.vr_id = __cpu_to_le16(vr_id),
	};

	return prestera_cmd(sw, PRESTERA_CMD_TYPE_ROUTER_VR_DELETE, &req.cmd,
			    sizeof(req));
}

int prestera_hw_rxtx_init(struct prestera_switch *sw,
			  struct prestera_rxtx_params *params)
{
	struct prestera_msg_rxtx_resp resp;
	struct prestera_msg_rxtx_req req;
	int err;

	req.use_sdma = params->use_sdma;

	err = prestera_cmd_ret(sw, PRESTERA_CMD_TYPE_RXTX_INIT,
			       &req.cmd, sizeof(req), &resp.ret, sizeof(resp));
	if (err)
		return err;

	params->map_addr = __le32_to_cpu(resp.map_addr);

	return 0;
}

int prestera_hw_lag_member_add(struct prestera_port *port, u16 lag_id)
{
	struct prestera_msg_lag_req req = {
		.port = __cpu_to_le32(port->hw_id),
		.dev = __cpu_to_le32(port->dev_id),
		.lag_id = __cpu_to_le16(lag_id),
	};

	return prestera_cmd(port->sw, PRESTERA_CMD_TYPE_LAG_MEMBER_ADD,
			    &req.cmd, sizeof(req));
}

int prestera_hw_lag_member_del(struct prestera_port *port, u16 lag_id)
{
	struct prestera_msg_lag_req req = {
		.port = __cpu_to_le32(port->hw_id),
		.dev = __cpu_to_le32(port->dev_id),
		.lag_id = __cpu_to_le16(lag_id),
	};

	return prestera_cmd(port->sw, PRESTERA_CMD_TYPE_LAG_MEMBER_DELETE,
			    &req.cmd, sizeof(req));
}

int prestera_hw_lag_member_enable(struct prestera_port *port, u16 lag_id,
				  bool enable)
{
	struct prestera_msg_lag_req req = {
		.port = __cpu_to_le32(port->hw_id),
		.dev = __cpu_to_le32(port->dev_id),
		.lag_id = __cpu_to_le16(lag_id),
	};
	u32 cmd;

	cmd = enable ? PRESTERA_CMD_TYPE_LAG_MEMBER_ENABLE :
			PRESTERA_CMD_TYPE_LAG_MEMBER_DISABLE;

	return prestera_cmd(port->sw, cmd, &req.cmd, sizeof(req));
}

int
prestera_hw_cpu_code_counters_get(struct prestera_switch *sw, u8 code,
				  enum prestera_hw_cpu_code_cnt_t counter_type,
				  u64 *packet_count)
{
	struct prestera_msg_cpu_code_counter_req req = {
		.counter_type = counter_type,
		.code = code,
	};
	struct mvsw_msg_cpu_code_counter_ret resp;
	int err;

	err = prestera_cmd_ret(sw, PRESTERA_CMD_TYPE_CPU_CODE_COUNTERS_GET,
			       &req.cmd, sizeof(req), &resp.ret, sizeof(resp));
	if (err)
		return err;

	*packet_count = __le64_to_cpu(resp.packet_count);

	return 0;
}

int prestera_hw_event_handler_register(struct prestera_switch *sw,
				       enum prestera_event_type type,
				       prestera_event_cb_t fn,
				       void *arg)
{
	struct prestera_fw_event_handler *eh;

	eh = __find_event_handler(sw, type);
	if (eh)
		return -EEXIST;

	eh = kmalloc(sizeof(*eh), GFP_KERNEL);
	if (!eh)
		return -ENOMEM;

	eh->type = type;
	eh->func = fn;
	eh->arg = arg;

	INIT_LIST_HEAD(&eh->list);

	list_add_rcu(&eh->list, &sw->event_handlers);

	return 0;
}

void prestera_hw_event_handler_unregister(struct prestera_switch *sw,
					  enum prestera_event_type type,
					  prestera_event_cb_t fn)
{
	struct prestera_fw_event_handler *eh;

	eh = __find_event_handler(sw, type);
	if (!eh)
		return;

	list_del_rcu(&eh->list);
	kfree_rcu(eh, rcu);
}

int prestera_hw_counter_trigger(struct prestera_switch *sw, u32 block_id)
{
	struct prestera_msg_counter_req req = {
		.block_id = __cpu_to_le32(block_id)
	};

	return prestera_cmd(sw, PRESTERA_CMD_TYPE_COUNTER_TRIGGER,
			    &req.cmd, sizeof(req));
}

int prestera_hw_counter_abort(struct prestera_switch *sw)
{
	struct prestera_msg_counter_req req;

	return prestera_cmd(sw, PRESTERA_CMD_TYPE_COUNTER_ABORT,
			    &req.cmd, sizeof(req));
}

int prestera_hw_counters_get(struct prestera_switch *sw, u32 idx,
			     u32 *len, bool *done,
			     struct prestera_counter_stats *stats)
{
	struct prestera_msg_counter_resp *resp;
	struct prestera_msg_counter_req req = {
		.block_id = __cpu_to_le32(idx),
		.num_counters = __cpu_to_le32(*len),
	};
	size_t size = struct_size(resp, stats, *len);
	int err, i;

	resp = kmalloc(size, GFP_KERNEL);
	if (!resp)
		return -ENOMEM;

	err = prestera_cmd_ret(sw, PRESTERA_CMD_TYPE_COUNTER_GET,
			       &req.cmd, sizeof(req), &resp->ret, size);
	if (err)
		goto free_buff;

	for (i = 0; i < __le32_to_cpu(resp->num_counters); i++) {
		stats[i].packets += __le64_to_cpu(resp->stats[i].packets);
		stats[i].bytes += __le64_to_cpu(resp->stats[i].bytes);
	}

	*len = __le32_to_cpu(resp->num_counters);
	*done = __le32_to_cpu(resp->done);

free_buff:
	kfree(resp);
	return err;
}

int prestera_hw_counter_block_get(struct prestera_switch *sw,
				  u32 client, u32 *block_id, u32 *offset,
				  u32 *num_counters)
{
	struct prestera_msg_counter_resp resp;
	struct prestera_msg_counter_req req = {
		.client = __cpu_to_le32(client)
	};
	int err;

	err = prestera_cmd_ret(sw, PRESTERA_CMD_TYPE_COUNTER_BLOCK_GET,
			       &req.cmd, sizeof(req), &resp.ret, sizeof(resp));
	if (err)
		return err;

	*block_id = __le32_to_cpu(resp.block_id);
	*offset = __le32_to_cpu(resp.offset);
	*num_counters = __le32_to_cpu(resp.num_counters);

	return 0;
}

int prestera_hw_counter_block_release(struct prestera_switch *sw,
				      u32 block_id)
{
	struct prestera_msg_counter_req req = {
		.block_id = __cpu_to_le32(block_id)
	};

	return prestera_cmd(sw, PRESTERA_CMD_TYPE_COUNTER_BLOCK_RELEASE,
			    &req.cmd, sizeof(req));
}

int prestera_hw_counter_clear(struct prestera_switch *sw, u32 block_id,
			      u32 counter_id)
{
	struct prestera_msg_counter_req req = {
		.block_id = __cpu_to_le32(block_id),
		.num_counters = __cpu_to_le32(counter_id)
	};

	return prestera_cmd(sw, PRESTERA_CMD_TYPE_COUNTER_CLEAR,
			    &req.cmd, sizeof(req));
}<|MERGE_RESOLUTION|>--- conflicted
+++ resolved
@@ -379,37 +379,9 @@
 	u8 pad[2];
 };
 
-<<<<<<< HEAD
-struct prestera_msg_acl_match {
-	__le32 type;
-	__le32 __reserved;
-	union {
-		struct {
-			u8 key;
-			u8 mask;
-		} u8;
-		struct {
-			__le16 key;
-			__le16 mask;
-		} u16;
-		struct {
-			__le32 key;
-			__le32 mask;
-		} u32;
-		struct {
-			__le64 key;
-			__le64 mask;
-		} u64;
-		struct {
-			u8 key[ETH_ALEN];
-			u8 mask[ETH_ALEN];
-		} mac;
-	} keymask;
-=======
 struct prestera_msg_vtcam_destroy_req {
 	struct prestera_msg_cmd cmd;
 	__le32 vtcam_id;
->>>>>>> 817b8b9c
 };
 
 struct prestera_msg_vtcam_rule_add_req {
@@ -447,14 +419,6 @@
 	__le32 rule_id;
 };
 
-<<<<<<< HEAD
-struct prestera_msg_acl_ruleset_bind_req {
-	struct prestera_msg_cmd cmd;
-	__le32 port;
-	__le32 dev;
-	__le16 ruleset_id;
-	u8 pad[2];
-=======
 struct prestera_msg_acl_action {
 	__le32 id;
 	__le32 __reserved;
@@ -464,15 +428,10 @@
 		} count;
 		__le32 reserved[6];
 	};
->>>>>>> 817b8b9c
 };
 
 struct prestera_msg_counter_req {
 	struct prestera_msg_cmd cmd;
-<<<<<<< HEAD
-	__le16 id;
-	u8 pad[2];
-=======
 	__le32 client;
 	__le32 block_id;
 	__le32 num_counters;
@@ -481,21 +440,15 @@
 struct prestera_msg_counter_stats {
 	__le64 packets;
 	__le64 bytes;
->>>>>>> 817b8b9c
 };
 
 struct prestera_msg_counter_resp {
 	struct prestera_msg_ret ret;
-<<<<<<< HEAD
-	__le16 id;
-	u8 pad[2];
-=======
 	__le32 block_id;
 	__le32 offset;
 	__le32 num_counters;
 	__le32 done;
 	struct prestera_msg_counter_stats stats[];
->>>>>>> 817b8b9c
 };
 
 struct prestera_msg_span_req {
