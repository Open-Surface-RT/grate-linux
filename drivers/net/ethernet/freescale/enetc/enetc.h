/* SPDX-License-Identifier: (GPL-2.0+ OR BSD-3-Clause) */
/* Copyright 2017-2019 NXP */

#include <linux/timer.h>
#include <linux/pci.h>
#include <linux/netdevice.h>
#include <linux/etherdevice.h>
#include <linux/dma-mapping.h>
#include <linux/skbuff.h>
#include <linux/ethtool.h>
#include <linux/if_vlan.h>
#include <linux/phylink.h>
#include <linux/dim.h>

#include "enetc_hw.h"

#define ENETC_MAC_MAXFRM_SIZE	9600
#define ENETC_MAX_MTU		(ENETC_MAC_MAXFRM_SIZE - \
				(ETH_FCS_LEN + ETH_HLEN + VLAN_HLEN))

struct enetc_tx_swbd {
	union {
		struct sk_buff *skb;
		struct xdp_frame *xdp_frame;
	};
	dma_addr_t dma;
	struct page *page;	/* valid only if is_xdp_tx */
	u16 page_offset;	/* valid only if is_xdp_tx */
	u16 len;
	enum dma_data_direction dir;
	u8 is_dma_page:1;
	u8 check_wb:1;
	u8 do_twostep_tstamp:1;
	u8 is_eof:1;
	u8 is_xdp_tx:1;
	u8 is_xdp_redirect:1;
};

#define ENETC_RX_MAXFRM_SIZE	ENETC_MAC_MAXFRM_SIZE
#define ENETC_RXB_TRUESIZE	2048 /* PAGE_SIZE >> 1 */
#define ENETC_RXB_PAD		NET_SKB_PAD /* add extra space if needed */
#define ENETC_RXB_DMA_SIZE	\
	(SKB_WITH_OVERHEAD(ENETC_RXB_TRUESIZE) - ENETC_RXB_PAD)
#define ENETC_RXB_DMA_SIZE_XDP	\
	(SKB_WITH_OVERHEAD(ENETC_RXB_TRUESIZE) - XDP_PACKET_HEADROOM)

struct enetc_rx_swbd {
	dma_addr_t dma;
	struct page *page;
	u16 page_offset;
	enum dma_data_direction dir;
	u16 len;
};

/* ENETC overhead: optional extension BD + 1 BD gap */
#define ENETC_TXBDS_NEEDED(val)	((val) + 2)
/* max # of chained Tx BDs is 15, including head and extension BD */
#define ENETC_MAX_SKB_FRAGS	13
#define ENETC_TXBDS_MAX_NEEDED	ENETC_TXBDS_NEEDED(ENETC_MAX_SKB_FRAGS + 1)

struct enetc_ring_stats {
	unsigned int packets;
	unsigned int bytes;
	unsigned int rx_alloc_errs;
	unsigned int xdp_drops;
	unsigned int xdp_tx;
	unsigned int xdp_tx_drops;
	unsigned int xdp_redirect;
	unsigned int xdp_redirect_failures;
	unsigned int xdp_redirect_sg;
	unsigned int recycles;
	unsigned int recycle_failures;
};

struct enetc_xdp_data {
	struct xdp_rxq_info rxq;
	struct bpf_prog *prog;
	int xdp_tx_in_flight;
};

#define ENETC_RX_RING_DEFAULT_SIZE	2048
#define ENETC_TX_RING_DEFAULT_SIZE	2048
#define ENETC_DEFAULT_TX_WORK		(ENETC_TX_RING_DEFAULT_SIZE / 2)

struct enetc_bdr {
	struct device *dev; /* for DMA mapping */
	struct net_device *ndev;
	void *bd_base; /* points to Rx or Tx BD ring */
	union {
		void __iomem *tpir;
		void __iomem *rcir;
	};
	u16 index;
	int bd_count; /* # of BDs */
	int next_to_use;
	int next_to_clean;
	union {
		struct enetc_tx_swbd *tx_swbd;
		struct enetc_rx_swbd *rx_swbd;
	};
	union {
		void __iomem *tcir; /* Tx */
		int next_to_alloc; /* Rx */
	};
	void __iomem *idr; /* Interrupt Detect Register pointer */

	int buffer_offset;
	struct enetc_xdp_data xdp;

	struct enetc_ring_stats stats;

	dma_addr_t bd_dma_base;
	u8 tsd_enable; /* Time specific departure */
	bool ext_en; /* enable h/w descriptor extensions */
} ____cacheline_aligned_in_smp;

static inline void enetc_bdr_idx_inc(struct enetc_bdr *bdr, int *i)
{
	if (unlikely(++*i == bdr->bd_count))
		*i = 0;
}

static inline int enetc_bd_unused(struct enetc_bdr *bdr)
{
	if (bdr->next_to_clean > bdr->next_to_use)
		return bdr->next_to_clean - bdr->next_to_use - 1;

	return bdr->bd_count + bdr->next_to_clean - bdr->next_to_use - 1;
}

static inline int enetc_swbd_unused(struct enetc_bdr *bdr)
{
	if (bdr->next_to_clean > bdr->next_to_alloc)
		return bdr->next_to_clean - bdr->next_to_alloc - 1;

	return bdr->bd_count + bdr->next_to_clean - bdr->next_to_alloc - 1;
}

/* Control BD ring */
#define ENETC_CBDR_DEFAULT_SIZE	64
struct enetc_cbdr {
	void *bd_base; /* points to Rx or Tx BD ring */
	void __iomem *pir;
	void __iomem *cir;
	void __iomem *mr; /* mode register */

	int bd_count; /* # of BDs */
	int next_to_use;
	int next_to_clean;

	dma_addr_t bd_dma_base;
	struct device *dma_dev;
};

#define ENETC_TXBD(BDR, i) (&(((union enetc_tx_bd *)((BDR).bd_base))[i]))

static inline union enetc_rx_bd *enetc_rxbd(struct enetc_bdr *rx_ring, int i)
{
	int hw_idx = i;

#ifdef CONFIG_FSL_ENETC_PTP_CLOCK
	if (rx_ring->ext_en)
		hw_idx = 2 * i;
#endif
	return &(((union enetc_rx_bd *)rx_ring->bd_base)[hw_idx]);
}

static inline void enetc_rxbd_next(struct enetc_bdr *rx_ring,
				   union enetc_rx_bd **old_rxbd, int *old_index)
{
	union enetc_rx_bd *new_rxbd = *old_rxbd;
	int new_index = *old_index;

	new_rxbd++;

#ifdef CONFIG_FSL_ENETC_PTP_CLOCK
	if (rx_ring->ext_en)
		new_rxbd++;
#endif

	if (unlikely(++new_index == rx_ring->bd_count)) {
		new_rxbd = rx_ring->bd_base;
		new_index = 0;
	}

	*old_rxbd = new_rxbd;
	*old_index = new_index;
}

static inline union enetc_rx_bd *enetc_rxbd_ext(union enetc_rx_bd *rxbd)
{
	return ++rxbd;
}

struct enetc_msg_swbd {
	void *vaddr;
	dma_addr_t dma;
	int size;
};

#define ENETC_REV1	0x1
enum enetc_errata {
	ENETC_ERR_VLAN_ISOL	= BIT(0),
	ENETC_ERR_UCMCSWP	= BIT(1),
};

#define ENETC_SI_F_QBV BIT(0)
#define ENETC_SI_F_PSFP BIT(1)

/* PCI IEP device data */
struct enetc_si {
	struct pci_dev *pdev;
	struct enetc_hw hw;
	enum enetc_errata errata;

	struct net_device *ndev; /* back ref. */

	struct enetc_cbdr cbd_ring;

	int num_rx_rings; /* how many rings are available in the SI */
	int num_tx_rings;
	int num_fs_entries;
	int num_rss; /* number of RSS buckets */
	unsigned short pad;
	int hw_features;
};

#define ENETC_SI_ALIGN	32

static inline void *enetc_si_priv(const struct enetc_si *si)
{
	return (char *)si + ALIGN(sizeof(struct enetc_si), ENETC_SI_ALIGN);
}

static inline bool enetc_si_is_pf(struct enetc_si *si)
{
	return !!(si->hw.port);
}

static inline int enetc_pf_to_port(struct pci_dev *pf_pdev)
{
	switch (pf_pdev->devfn) {
	case 0:
		return 0;
	case 1:
		return 1;
	case 2:
		return 2;
	case 6:
		return 3;
	default:
		return -1;
	}
}

#define ENETC_MAX_NUM_TXQS	8
#define ENETC_INT_NAME_MAX	(IFNAMSIZ + 8)

struct enetc_int_vector {
	void __iomem *rbier;
	void __iomem *tbier_base;
	void __iomem *ricr1;
	unsigned long tx_rings_map;
	int count_tx_rings;
	u32 rx_ictt;
	u16 comp_cnt;
	bool rx_dim_en, rx_napi_work;
	struct napi_struct napi ____cacheline_aligned_in_smp;
	struct dim rx_dim ____cacheline_aligned_in_smp;
	char name[ENETC_INT_NAME_MAX];

	struct enetc_bdr rx_ring;
	struct enetc_bdr tx_ring[];
} ____cacheline_aligned_in_smp;

struct enetc_cls_rule {
	struct ethtool_rx_flow_spec fs;
	int used;
};

#define ENETC_MAX_BDR_INT	2 /* fixed to max # of available cpus */
struct psfp_cap {
	u32 max_streamid;
	u32 max_psfp_filter;
	u32 max_psfp_gate;
	u32 max_psfp_gatelist;
	u32 max_psfp_meter;
};

#define ENETC_F_TX_TSTAMP_MASK	0xff
/* TODO: more hardware offloads */
enum enetc_active_offloads {
	/* 8 bits reserved for TX timestamp types (hwtstamp_tx_types) */
	ENETC_F_TX_TSTAMP		= BIT(0),
	ENETC_F_TX_ONESTEP_SYNC_TSTAMP	= BIT(1),

	ENETC_F_RX_TSTAMP		= BIT(8),
	ENETC_F_QBV			= BIT(9),
	ENETC_F_QCI			= BIT(10),
};

enum enetc_flags_bit {
	ENETC_TX_ONESTEP_TSTAMP_IN_PROGRESS = 0,
};

/* interrupt coalescing modes */
enum enetc_ic_mode {
	/* one interrupt per frame */
	ENETC_IC_NONE = 0,
	/* activated when int coalescing time is set to a non-0 value */
	ENETC_IC_RX_MANUAL = BIT(0),
	ENETC_IC_TX_MANUAL = BIT(1),
	/* use dynamic interrupt moderation */
	ENETC_IC_RX_ADAPTIVE = BIT(2),
};

#define ENETC_RXIC_PKTTHR	min_t(u32, 256, ENETC_RX_RING_DEFAULT_SIZE / 2)
#define ENETC_TXIC_PKTTHR	min_t(u32, 128, ENETC_TX_RING_DEFAULT_SIZE / 2)
#define ENETC_TXIC_TIMETHR	enetc_usecs_to_cycles(600)

struct enetc_ndev_priv {
	struct net_device *ndev;
	struct device *dev; /* dma-mapping device */
	struct enetc_si *si;

	int bdr_int_num; /* number of Rx/Tx ring interrupts */
	struct enetc_int_vector *int_vector[ENETC_MAX_BDR_INT];
	u16 num_rx_rings, num_tx_rings;
	u16 rx_bd_count, tx_bd_count;

	u16 msg_enable;
	enum enetc_active_offloads active_offloads;

	u32 speed; /* store speed for compare update pspeed */

	struct enetc_bdr **xdp_tx_ring;
	struct enetc_bdr *tx_ring[16];
	struct enetc_bdr *rx_ring[16];

	struct enetc_cls_rule *cls_rules;

	struct psfp_cap psfp_cap;

	struct phylink *phylink;
	int ic_mode;
	u32 tx_ictt;

	struct bpf_prog *xdp_prog;

	unsigned long flags;

	struct work_struct	tx_onestep_tstamp;
	struct sk_buff_head	tx_skbs;
};

/* Messaging */

/* VF-PF set primary MAC address message format */
struct enetc_msg_cmd_set_primary_mac {
	struct enetc_msg_cmd_header header;
	struct sockaddr mac;
};

#define ENETC_CBD(R, i)	(&(((struct enetc_cbd *)((R).bd_base))[i]))

#define ENETC_CBDR_TIMEOUT	1000 /* usecs */

/* PTP driver exports */
extern int enetc_phc_index;

/* SI common */
int enetc_pci_probe(struct pci_dev *pdev, const char *name, int sizeof_priv);
void enetc_pci_remove(struct pci_dev *pdev);
int enetc_alloc_msix(struct enetc_ndev_priv *priv);
void enetc_free_msix(struct enetc_ndev_priv *priv);
void enetc_get_si_caps(struct enetc_si *si);
void enetc_init_si_rings_params(struct enetc_ndev_priv *priv);
int enetc_alloc_si_resources(struct enetc_ndev_priv *priv);
void enetc_free_si_resources(struct enetc_ndev_priv *priv);
int enetc_configure_si(struct enetc_ndev_priv *priv);

int enetc_open(struct net_device *ndev);
int enetc_close(struct net_device *ndev);
void enetc_start(struct net_device *ndev);
void enetc_stop(struct net_device *ndev);
netdev_tx_t enetc_xmit(struct sk_buff *skb, struct net_device *ndev);
struct net_device_stats *enetc_get_stats(struct net_device *ndev);
int enetc_set_features(struct net_device *ndev,
		       netdev_features_t features);
int enetc_ioctl(struct net_device *ndev, struct ifreq *rq, int cmd);
int enetc_setup_tc(struct net_device *ndev, enum tc_setup_type type,
		   void *type_data);
int enetc_setup_bpf(struct net_device *dev, struct netdev_bpf *xdp);
int enetc_xdp_xmit(struct net_device *ndev, int num_frames,
		   struct xdp_frame **frames, u32 flags);

/* ethtool */
void enetc_set_ethtool_ops(struct net_device *ndev);

/* control buffer descriptor ring (CBDR) */
<<<<<<< HEAD
int enetc_alloc_cbdr(struct device *dev, struct enetc_cbdr *cbdr);
void enetc_free_cbdr(struct device *dev, struct enetc_cbdr *cbdr);
void enetc_setup_cbdr(struct enetc_hw *hw, struct enetc_cbdr *cbdr);
void enetc_clear_cbdr(struct enetc_hw *hw);
=======
int enetc_setup_cbdr(struct device *dev, struct enetc_hw *hw, int bd_count,
		     struct enetc_cbdr *cbdr);
void enetc_teardown_cbdr(struct enetc_cbdr *cbdr);
>>>>>>> 11e4b63a
int enetc_set_mac_flt_entry(struct enetc_si *si, int index,
			    char *mac_addr, int si_map);
int enetc_clear_mac_flt_entry(struct enetc_si *si, int index);
int enetc_set_fs_entry(struct enetc_si *si, struct enetc_cmd_rfse *rfse,
		       int index);
void enetc_set_rss_key(struct enetc_hw *hw, const u8 *bytes);
int enetc_get_rss_table(struct enetc_si *si, u32 *table, int count);
int enetc_set_rss_table(struct enetc_si *si, const u32 *table, int count);
int enetc_send_cmd(struct enetc_si *si, struct enetc_cbd *cbd);

#ifdef CONFIG_FSL_ENETC_QOS
int enetc_setup_tc_taprio(struct net_device *ndev, void *type_data);
void enetc_sched_speed_set(struct enetc_ndev_priv *priv, int speed);
int enetc_setup_tc_cbs(struct net_device *ndev, void *type_data);
int enetc_setup_tc_txtime(struct net_device *ndev, void *type_data);
int enetc_setup_tc_block_cb(enum tc_setup_type type, void *type_data,
			    void *cb_priv);
int enetc_setup_tc_psfp(struct net_device *ndev, void *type_data);
int enetc_psfp_init(struct enetc_ndev_priv *priv);
int enetc_psfp_clean(struct enetc_ndev_priv *priv);

static inline void enetc_get_max_cap(struct enetc_ndev_priv *priv)
{
	u32 reg;

	reg = enetc_port_rd(&priv->si->hw, ENETC_PSIDCAPR);
	priv->psfp_cap.max_streamid = reg & ENETC_PSIDCAPR_MSK;
	/* Port stream filter capability */
	reg = enetc_port_rd(&priv->si->hw, ENETC_PSFCAPR);
	priv->psfp_cap.max_psfp_filter = reg & ENETC_PSFCAPR_MSK;
	/* Port stream gate capability */
	reg = enetc_port_rd(&priv->si->hw, ENETC_PSGCAPR);
	priv->psfp_cap.max_psfp_gate = (reg & ENETC_PSGCAPR_SGIT_MSK);
	priv->psfp_cap.max_psfp_gatelist = (reg & ENETC_PSGCAPR_GCL_MSK) >> 16;
	/* Port flow meter capability */
	reg = enetc_port_rd(&priv->si->hw, ENETC_PFMCAPR);
	priv->psfp_cap.max_psfp_meter = reg & ENETC_PFMCAPR_MSK;
}

static inline int enetc_psfp_enable(struct enetc_ndev_priv *priv)
{
	struct enetc_hw *hw = &priv->si->hw;
	int err;

	enetc_get_max_cap(priv);

	err = enetc_psfp_init(priv);
	if (err)
		return err;

	enetc_wr(hw, ENETC_PPSFPMR, enetc_rd(hw, ENETC_PPSFPMR) |
		 ENETC_PPSFPMR_PSFPEN | ENETC_PPSFPMR_VS |
		 ENETC_PPSFPMR_PVC | ENETC_PPSFPMR_PVZC);

	return 0;
}

static inline int enetc_psfp_disable(struct enetc_ndev_priv *priv)
{
	struct enetc_hw *hw = &priv->si->hw;
	int err;

	err = enetc_psfp_clean(priv);
	if (err)
		return err;

	enetc_wr(hw, ENETC_PPSFPMR, enetc_rd(hw, ENETC_PPSFPMR) &
		 ~ENETC_PPSFPMR_PSFPEN & ~ENETC_PPSFPMR_VS &
		 ~ENETC_PPSFPMR_PVC & ~ENETC_PPSFPMR_PVZC);

	memset(&priv->psfp_cap, 0, sizeof(struct psfp_cap));

	return 0;
}

#else
#define enetc_setup_tc_taprio(ndev, type_data) -EOPNOTSUPP
#define enetc_sched_speed_set(priv, speed) (void)0
#define enetc_setup_tc_cbs(ndev, type_data) -EOPNOTSUPP
#define enetc_setup_tc_txtime(ndev, type_data) -EOPNOTSUPP
#define enetc_setup_tc_psfp(ndev, type_data) -EOPNOTSUPP
#define enetc_setup_tc_block_cb NULL

#define enetc_get_max_cap(p)		\
	memset(&((p)->psfp_cap), 0, sizeof(struct psfp_cap))

static inline int enetc_psfp_enable(struct enetc_ndev_priv *priv)
{
	return 0;
}

static inline int enetc_psfp_disable(struct enetc_ndev_priv *priv)
{
	return 0;
}
#endif<|MERGE_RESOLUTION|>--- conflicted
+++ resolved
@@ -398,16 +398,9 @@
 void enetc_set_ethtool_ops(struct net_device *ndev);
 
 /* control buffer descriptor ring (CBDR) */
-<<<<<<< HEAD
-int enetc_alloc_cbdr(struct device *dev, struct enetc_cbdr *cbdr);
-void enetc_free_cbdr(struct device *dev, struct enetc_cbdr *cbdr);
-void enetc_setup_cbdr(struct enetc_hw *hw, struct enetc_cbdr *cbdr);
-void enetc_clear_cbdr(struct enetc_hw *hw);
-=======
 int enetc_setup_cbdr(struct device *dev, struct enetc_hw *hw, int bd_count,
 		     struct enetc_cbdr *cbdr);
 void enetc_teardown_cbdr(struct enetc_cbdr *cbdr);
->>>>>>> 11e4b63a
 int enetc_set_mac_flt_entry(struct enetc_si *si, int index,
 			    char *mac_addr, int si_map);
 int enetc_clear_mac_flt_entry(struct enetc_si *si, int index);
