--- conflicted
+++ resolved
@@ -929,22 +929,15 @@
 	u32 addr;
 	u8 *data;
 
-<<<<<<< HEAD
-=======
 	data = kzalloc(RSI_9116_REG_SIZE, GFP_KERNEL);
 	if (!data)
 		return -ENOMEM;
 
->>>>>>> 4ff96fb5
 	status = rsi_sdio_master_access_msword(adapter, TA_BASE_ADDR);
 	if (status < 0) {
 		rsi_dbg(ERR_ZONE,
 			"Unable to set ms word to common reg\n");
-<<<<<<< HEAD
-		return status;
-=======
 		goto err;
->>>>>>> 4ff96fb5
 	}
 
 	rsi_dbg(INIT_ZONE, "%s: Bring TA out of reset\n", __func__);
@@ -955,11 +948,7 @@
 						  RSI_9116_REG_SIZE);
 	if (status < 0) {
 		rsi_dbg(ERR_ZONE, "Unable to hold TA threads\n");
-<<<<<<< HEAD
-		return status;
-=======
 		goto err;
->>>>>>> 4ff96fb5
 	}
 
 	put_unaligned_le32(TA_SOFT_RST_CLR, data);
@@ -969,11 +958,7 @@
 						  RSI_9116_REG_SIZE);
 	if (status < 0) {
 		rsi_dbg(ERR_ZONE, "Unable to get TA out of reset\n");
-<<<<<<< HEAD
-		return status;
-=======
 		goto err;
->>>>>>> 4ff96fb5
 	}
 
 	put_unaligned_le32(TA_PC_ZERO, data);
@@ -983,12 +968,8 @@
 						  RSI_9116_REG_SIZE);
 	if (status < 0) {
 		rsi_dbg(ERR_ZONE, "Unable to Reset TA PC value\n");
-<<<<<<< HEAD
-		return -EINVAL;
-=======
 		status = -EINVAL;
 		goto err;
->>>>>>> 4ff96fb5
 	}
 
 	put_unaligned_le32(TA_RELEASE_THREAD_VALUE, data);
@@ -998,23 +979,12 @@
 						  RSI_9116_REG_SIZE);
 	if (status < 0) {
 		rsi_dbg(ERR_ZONE, "Unable to release TA threads\n");
-<<<<<<< HEAD
-		return status;
-=======
 		goto err;
->>>>>>> 4ff96fb5
 	}
 
 	status = rsi_sdio_master_access_msword(adapter, MISC_CFG_BASE_ADDR);
 	if (status < 0) {
 		rsi_dbg(ERR_ZONE, "Unable to set ms word to common reg\n");
-<<<<<<< HEAD
-		return status;
-	}
-	rsi_dbg(INIT_ZONE, "***** TA Reset done *****\n");
-
-	return 0;
-=======
 		goto err;
 	}
 	rsi_dbg(INIT_ZONE, "***** TA Reset done *****\n");
@@ -1022,7 +992,6 @@
 err:
 	kfree(data);
 	return status;
->>>>>>> 4ff96fb5
 }
 
 static struct rsi_host_intf_ops sdio_host_intf_ops = {
