--- conflicted
+++ resolved
@@ -311,13 +311,8 @@
 	MHI_CHANNEL_CONFIG_DL(5, "DIAG", 32, 1),
 	MHI_CHANNEL_CONFIG_UL(12, "MBIM", 32, 0),
 	MHI_CHANNEL_CONFIG_DL(13, "MBIM", 32, 0),
-<<<<<<< HEAD
-	MHI_CHANNEL_CONFIG_UL(32, "AT", 32, 0),
-	MHI_CHANNEL_CONFIG_DL(33, "AT", 32, 0),
-=======
 	MHI_CHANNEL_CONFIG_UL(32, "DUN", 32, 0),
 	MHI_CHANNEL_CONFIG_DL(33, "DUN", 32, 0),
->>>>>>> 11e4b63a
 	MHI_CHANNEL_CONFIG_HW_UL(100, "IP_HW0_MBIM", 128, 2),
 	MHI_CHANNEL_CONFIG_HW_DL(101, "IP_HW0_MBIM", 128, 3),
 };
@@ -656,7 +651,6 @@
 	err = mhi_pci_get_irqs(mhi_cntrl, mhi_cntrl_config);
 	if (err)
 		return err;
-<<<<<<< HEAD
 
 	pci_set_drvdata(pdev, mhi_pdev);
 
@@ -667,18 +661,6 @@
 	mhi_pdev->pci_state = pci_store_saved_state(pdev);
 	pci_load_saved_state(pdev, NULL);
 
-=======
-
-	pci_set_drvdata(pdev, mhi_pdev);
-
-	/* Have stored pci confspace at hand for restore in sudden PCI error.
-	 * cache the state locally and discard the PCI core one.
-	 */
-	pci_save_state(pdev);
-	mhi_pdev->pci_state = pci_store_saved_state(pdev);
-	pci_load_saved_state(pdev, NULL);
-
->>>>>>> 11e4b63a
 	pci_enable_pcie_error_reporting(pdev);
 
 	err = mhi_register_controller(mhi_cntrl, mhi_cntrl_config);
@@ -726,11 +708,7 @@
 	struct mhi_pci_device *mhi_pdev = pci_get_drvdata(pdev);
 	struct mhi_controller *mhi_cntrl = &mhi_pdev->mhi_cntrl;
 
-<<<<<<< HEAD
-	del_timer(&mhi_pdev->health_check_timer);
-=======
 	del_timer_sync(&mhi_pdev->health_check_timer);
->>>>>>> 11e4b63a
 	cancel_work_sync(&mhi_pdev->recovery_work);
 
 	if (test_and_clear_bit(MHI_PCI_DEV_STARTED, &mhi_pdev->status)) {
@@ -957,11 +935,6 @@
 	return ret;
 }
 
-<<<<<<< HEAD
-static const struct dev_pm_ops mhi_pci_pm_ops = {
-	SET_RUNTIME_PM_OPS(mhi_pci_runtime_suspend, mhi_pci_runtime_resume, NULL)
-	SET_SYSTEM_SLEEP_PM_OPS(mhi_pci_suspend, mhi_pci_resume)
-=======
 static int __maybe_unused mhi_pci_freeze(struct device *dev)
 {
 	struct mhi_pci_device *mhi_pdev = dev_get_drvdata(dev);
@@ -999,7 +972,6 @@
 	.thaw = mhi_pci_restore,
 	.restore = mhi_pci_restore,
 #endif
->>>>>>> 11e4b63a
 };
 
 static struct pci_driver mhi_pci_driver = {
