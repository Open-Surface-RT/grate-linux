--- conflicted
+++ resolved
@@ -1455,12 +1455,6 @@
 	if (ret)
 		goto error_pm_state;
 
-<<<<<<< HEAD
-=======
-	if (mhi_chan->dir == DMA_FROM_DEVICE)
-		mhi_chan->pre_alloc = !!(flags & MHI_CH_INBOUND_ALLOC_BUFS);
-
->>>>>>> 8c61951b
 	/* Pre-allocate buffer for xfer ring */
 	if (mhi_chan->pre_alloc) {
 		int nr_el = get_nr_avail_ring_elements(mhi_cntrl,
