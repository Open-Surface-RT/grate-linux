--- conflicted
+++ resolved
@@ -76,14 +76,10 @@
 	nv_wo32(dev, obj, 2, offset);
 	nv_wo32(dev, obj, 3, 0x00000000);
 	nv_wo32(dev, obj, 4, 0x00000000);
-<<<<<<< HEAD
-	nv_wo32(dev, obj, 5, 0x00010000);
-=======
 	if (dev_priv->card_type < NV_C0)
 		nv_wo32(dev, obj, 5, 0x00010000);
 	else
 		nv_wo32(dev, obj, 5, 0x00020000);
->>>>>>> 56385a12
 	dev_priv->engine.instmem.flush(dev);
 
 	return 0;
