// SPDX-License-Identifier: GPL-2.0
/* Copyright (c) 2017-2019 The Linux Foundation. All rights reserved. */


#include "msm_gem.h"
#include "msm_mmu.h"
#include "msm_gpu_trace.h"
#include "a6xx_gpu.h"
#include "a6xx_gmu.xml.h"

#include <linux/bitfield.h>
#include <linux/devfreq.h>
#include <linux/nvmem-consumer.h>
#include <linux/soc/qcom/llcc-qcom.h>

#define GPU_PAS_ID 13

static inline bool _a6xx_check_idle(struct msm_gpu *gpu)
{
	struct adreno_gpu *adreno_gpu = to_adreno_gpu(gpu);
	struct a6xx_gpu *a6xx_gpu = to_a6xx_gpu(adreno_gpu);

	/* Check that the GMU is idle */
	if (!a6xx_gmu_isidle(&a6xx_gpu->gmu))
		return false;

	/* Check tha the CX master is idle */
	if (gpu_read(gpu, REG_A6XX_RBBM_STATUS) &
			~A6XX_RBBM_STATUS_CP_AHB_BUSY_CX_MASTER)
		return false;

	return !(gpu_read(gpu, REG_A6XX_RBBM_INT_0_STATUS) &
		A6XX_RBBM_INT_0_MASK_RBBM_HANG_DETECT);
}

static bool a6xx_idle(struct msm_gpu *gpu, struct msm_ringbuffer *ring)
{
	/* wait for CP to drain ringbuffer: */
	if (!adreno_idle(gpu, ring))
		return false;

	if (spin_until(_a6xx_check_idle(gpu))) {
		DRM_ERROR("%s: %ps: timeout waiting for GPU to idle: status %8.8X irq %8.8X rptr/wptr %d/%d\n",
			gpu->name, __builtin_return_address(0),
			gpu_read(gpu, REG_A6XX_RBBM_STATUS),
			gpu_read(gpu, REG_A6XX_RBBM_INT_0_STATUS),
			gpu_read(gpu, REG_A6XX_CP_RB_RPTR),
			gpu_read(gpu, REG_A6XX_CP_RB_WPTR));
		return false;
	}

	return true;
}

static void a6xx_flush(struct msm_gpu *gpu, struct msm_ringbuffer *ring)
{
	struct adreno_gpu *adreno_gpu = to_adreno_gpu(gpu);
	struct a6xx_gpu *a6xx_gpu = to_a6xx_gpu(adreno_gpu);
	uint32_t wptr;
	unsigned long flags;

	/* Expanded APRIV doesn't need to issue the WHERE_AM_I opcode */
	if (a6xx_gpu->has_whereami && !adreno_gpu->base.hw_apriv) {
		struct a6xx_gpu *a6xx_gpu = to_a6xx_gpu(adreno_gpu);

		OUT_PKT7(ring, CP_WHERE_AM_I, 2);
		OUT_RING(ring, lower_32_bits(shadowptr(a6xx_gpu, ring)));
		OUT_RING(ring, upper_32_bits(shadowptr(a6xx_gpu, ring)));
	}

	spin_lock_irqsave(&ring->preempt_lock, flags);

	/* Copy the shadow to the actual register */
	ring->cur = ring->next;

	/* Make sure to wrap wptr if we need to */
	wptr = get_wptr(ring);

	spin_unlock_irqrestore(&ring->preempt_lock, flags);

	/* Make sure everything is posted before making a decision */
	mb();

	gpu_write(gpu, REG_A6XX_CP_RB_WPTR, wptr);
}

static void get_stats_counter(struct msm_ringbuffer *ring, u32 counter,
		u64 iova)
{
	OUT_PKT7(ring, CP_REG_TO_MEM, 3);
	OUT_RING(ring, CP_REG_TO_MEM_0_REG(counter) |
		CP_REG_TO_MEM_0_CNT(2) |
		CP_REG_TO_MEM_0_64B);
	OUT_RING(ring, lower_32_bits(iova));
	OUT_RING(ring, upper_32_bits(iova));
}

static void a6xx_set_pagetable(struct a6xx_gpu *a6xx_gpu,
		struct msm_ringbuffer *ring, struct msm_file_private *ctx)
{
	phys_addr_t ttbr;
	u32 asid;
	u64 memptr = rbmemptr(ring, ttbr0);

	if (ctx == a6xx_gpu->cur_ctx)
		return;

	if (msm_iommu_pagetable_params(ctx->aspace->mmu, &ttbr, &asid))
		return;

	/* Execute the table update */
	OUT_PKT7(ring, CP_SMMU_TABLE_UPDATE, 4);
	OUT_RING(ring, CP_SMMU_TABLE_UPDATE_0_TTBR0_LO(lower_32_bits(ttbr)));

	OUT_RING(ring,
		CP_SMMU_TABLE_UPDATE_1_TTBR0_HI(upper_32_bits(ttbr)) |
		CP_SMMU_TABLE_UPDATE_1_ASID(asid));
	OUT_RING(ring, CP_SMMU_TABLE_UPDATE_2_CONTEXTIDR(0));
	OUT_RING(ring, CP_SMMU_TABLE_UPDATE_3_CONTEXTBANK(0));

	/*
	 * Write the new TTBR0 to the memstore. This is good for debugging.
	 */
	OUT_PKT7(ring, CP_MEM_WRITE, 4);
	OUT_RING(ring, CP_MEM_WRITE_0_ADDR_LO(lower_32_bits(memptr)));
	OUT_RING(ring, CP_MEM_WRITE_1_ADDR_HI(upper_32_bits(memptr)));
	OUT_RING(ring, lower_32_bits(ttbr));
	OUT_RING(ring, (asid << 16) | upper_32_bits(ttbr));

	/*
	 * And finally, trigger a uche flush to be sure there isn't anything
	 * lingering in that part of the GPU
	 */

	OUT_PKT7(ring, CP_EVENT_WRITE, 1);
	OUT_RING(ring, 0x31);

	a6xx_gpu->cur_ctx = ctx;
}

static void a6xx_submit(struct msm_gpu *gpu, struct msm_gem_submit *submit)
{
	unsigned int index = submit->seqno % MSM_GPU_SUBMIT_STATS_COUNT;
	struct msm_drm_private *priv = gpu->dev->dev_private;
	struct adreno_gpu *adreno_gpu = to_adreno_gpu(gpu);
	struct a6xx_gpu *a6xx_gpu = to_a6xx_gpu(adreno_gpu);
	struct msm_ringbuffer *ring = submit->ring;
	unsigned int i;

	a6xx_set_pagetable(a6xx_gpu, ring, submit->queue->ctx);

	get_stats_counter(ring, REG_A6XX_RBBM_PERFCTR_CP_0_LO,
		rbmemptr_stats(ring, index, cpcycles_start));

	/*
	 * For PM4 the GMU register offsets are calculated from the base of the
	 * GPU registers so we need to add 0x1a800 to the register value on A630
	 * to get the right value from PM4.
	 */
	get_stats_counter(ring, REG_A6XX_CP_ALWAYS_ON_COUNTER_LO,
		rbmemptr_stats(ring, index, alwayson_start));

	/* Invalidate CCU depth and color */
	OUT_PKT7(ring, CP_EVENT_WRITE, 1);
	OUT_RING(ring, CP_EVENT_WRITE_0_EVENT(PC_CCU_INVALIDATE_DEPTH));

	OUT_PKT7(ring, CP_EVENT_WRITE, 1);
	OUT_RING(ring, CP_EVENT_WRITE_0_EVENT(PC_CCU_INVALIDATE_COLOR));

	/* Submit the commands */
	for (i = 0; i < submit->nr_cmds; i++) {
		switch (submit->cmd[i].type) {
		case MSM_SUBMIT_CMD_IB_TARGET_BUF:
			break;
		case MSM_SUBMIT_CMD_CTX_RESTORE_BUF:
			if (priv->lastctx == submit->queue->ctx)
				break;
			fallthrough;
		case MSM_SUBMIT_CMD_BUF:
			OUT_PKT7(ring, CP_INDIRECT_BUFFER_PFE, 3);
			OUT_RING(ring, lower_32_bits(submit->cmd[i].iova));
			OUT_RING(ring, upper_32_bits(submit->cmd[i].iova));
			OUT_RING(ring, submit->cmd[i].size);
			break;
		}
	}

	get_stats_counter(ring, REG_A6XX_RBBM_PERFCTR_CP_0_LO,
		rbmemptr_stats(ring, index, cpcycles_end));
	get_stats_counter(ring, REG_A6XX_CP_ALWAYS_ON_COUNTER_LO,
		rbmemptr_stats(ring, index, alwayson_end));

	/* Write the fence to the scratch register */
	OUT_PKT4(ring, REG_A6XX_CP_SCRATCH_REG(2), 1);
	OUT_RING(ring, submit->seqno);

	/*
	 * Execute a CACHE_FLUSH_TS event. This will ensure that the
	 * timestamp is written to the memory and then triggers the interrupt
	 */
	OUT_PKT7(ring, CP_EVENT_WRITE, 4);
	OUT_RING(ring, CP_EVENT_WRITE_0_EVENT(CACHE_FLUSH_TS) |
		CP_EVENT_WRITE_0_IRQ);
	OUT_RING(ring, lower_32_bits(rbmemptr(ring, fence)));
	OUT_RING(ring, upper_32_bits(rbmemptr(ring, fence)));
	OUT_RING(ring, submit->seqno);

	trace_msm_gpu_submit_flush(submit,
		gpu_read64(gpu, REG_A6XX_CP_ALWAYS_ON_COUNTER_LO,
			REG_A6XX_CP_ALWAYS_ON_COUNTER_HI));

	a6xx_flush(gpu, ring);
}

const struct adreno_reglist a630_hwcg[] = {
	{REG_A6XX_RBBM_CLOCK_CNTL_SP0, 0x22222222},
	{REG_A6XX_RBBM_CLOCK_CNTL_SP1, 0x22222222},
	{REG_A6XX_RBBM_CLOCK_CNTL_SP2, 0x22222222},
	{REG_A6XX_RBBM_CLOCK_CNTL_SP3, 0x22222222},
	{REG_A6XX_RBBM_CLOCK_CNTL2_SP0, 0x02022220},
	{REG_A6XX_RBBM_CLOCK_CNTL2_SP1, 0x02022220},
	{REG_A6XX_RBBM_CLOCK_CNTL2_SP2, 0x02022220},
	{REG_A6XX_RBBM_CLOCK_CNTL2_SP3, 0x02022220},
	{REG_A6XX_RBBM_CLOCK_DELAY_SP0, 0x00000080},
	{REG_A6XX_RBBM_CLOCK_DELAY_SP1, 0x00000080},
	{REG_A6XX_RBBM_CLOCK_DELAY_SP2, 0x00000080},
	{REG_A6XX_RBBM_CLOCK_DELAY_SP3, 0x00000080},
	{REG_A6XX_RBBM_CLOCK_HYST_SP0, 0x0000f3cf},
	{REG_A6XX_RBBM_CLOCK_HYST_SP1, 0x0000f3cf},
	{REG_A6XX_RBBM_CLOCK_HYST_SP2, 0x0000f3cf},
	{REG_A6XX_RBBM_CLOCK_HYST_SP3, 0x0000f3cf},
	{REG_A6XX_RBBM_CLOCK_CNTL_TP0, 0x02222222},
	{REG_A6XX_RBBM_CLOCK_CNTL_TP1, 0x02222222},
	{REG_A6XX_RBBM_CLOCK_CNTL_TP2, 0x02222222},
	{REG_A6XX_RBBM_CLOCK_CNTL_TP3, 0x02222222},
	{REG_A6XX_RBBM_CLOCK_CNTL2_TP0, 0x22222222},
	{REG_A6XX_RBBM_CLOCK_CNTL2_TP1, 0x22222222},
	{REG_A6XX_RBBM_CLOCK_CNTL2_TP2, 0x22222222},
	{REG_A6XX_RBBM_CLOCK_CNTL2_TP3, 0x22222222},
	{REG_A6XX_RBBM_CLOCK_CNTL3_TP0, 0x22222222},
	{REG_A6XX_RBBM_CLOCK_CNTL3_TP1, 0x22222222},
	{REG_A6XX_RBBM_CLOCK_CNTL3_TP2, 0x22222222},
	{REG_A6XX_RBBM_CLOCK_CNTL3_TP3, 0x22222222},
	{REG_A6XX_RBBM_CLOCK_CNTL4_TP0, 0x00022222},
	{REG_A6XX_RBBM_CLOCK_CNTL4_TP1, 0x00022222},
	{REG_A6XX_RBBM_CLOCK_CNTL4_TP2, 0x00022222},
	{REG_A6XX_RBBM_CLOCK_CNTL4_TP3, 0x00022222},
	{REG_A6XX_RBBM_CLOCK_HYST_TP0, 0x77777777},
	{REG_A6XX_RBBM_CLOCK_HYST_TP1, 0x77777777},
	{REG_A6XX_RBBM_CLOCK_HYST_TP2, 0x77777777},
	{REG_A6XX_RBBM_CLOCK_HYST_TP3, 0x77777777},
	{REG_A6XX_RBBM_CLOCK_HYST2_TP0, 0x77777777},
	{REG_A6XX_RBBM_CLOCK_HYST2_TP1, 0x77777777},
	{REG_A6XX_RBBM_CLOCK_HYST2_TP2, 0x77777777},
	{REG_A6XX_RBBM_CLOCK_HYST2_TP3, 0x77777777},
	{REG_A6XX_RBBM_CLOCK_HYST3_TP0, 0x77777777},
	{REG_A6XX_RBBM_CLOCK_HYST3_TP1, 0x77777777},
	{REG_A6XX_RBBM_CLOCK_HYST3_TP2, 0x77777777},
	{REG_A6XX_RBBM_CLOCK_HYST3_TP3, 0x77777777},
	{REG_A6XX_RBBM_CLOCK_HYST4_TP0, 0x00077777},
	{REG_A6XX_RBBM_CLOCK_HYST4_TP1, 0x00077777},
	{REG_A6XX_RBBM_CLOCK_HYST4_TP2, 0x00077777},
	{REG_A6XX_RBBM_CLOCK_HYST4_TP3, 0x00077777},
	{REG_A6XX_RBBM_CLOCK_DELAY_TP0, 0x11111111},
	{REG_A6XX_RBBM_CLOCK_DELAY_TP1, 0x11111111},
	{REG_A6XX_RBBM_CLOCK_DELAY_TP2, 0x11111111},
	{REG_A6XX_RBBM_CLOCK_DELAY_TP3, 0x11111111},
	{REG_A6XX_RBBM_CLOCK_DELAY2_TP0, 0x11111111},
	{REG_A6XX_RBBM_CLOCK_DELAY2_TP1, 0x11111111},
	{REG_A6XX_RBBM_CLOCK_DELAY2_TP2, 0x11111111},
	{REG_A6XX_RBBM_CLOCK_DELAY2_TP3, 0x11111111},
	{REG_A6XX_RBBM_CLOCK_DELAY3_TP0, 0x11111111},
	{REG_A6XX_RBBM_CLOCK_DELAY3_TP1, 0x11111111},
	{REG_A6XX_RBBM_CLOCK_DELAY3_TP2, 0x11111111},
	{REG_A6XX_RBBM_CLOCK_DELAY3_TP3, 0x11111111},
	{REG_A6XX_RBBM_CLOCK_DELAY4_TP0, 0x00011111},
	{REG_A6XX_RBBM_CLOCK_DELAY4_TP1, 0x00011111},
	{REG_A6XX_RBBM_CLOCK_DELAY4_TP2, 0x00011111},
	{REG_A6XX_RBBM_CLOCK_DELAY4_TP3, 0x00011111},
	{REG_A6XX_RBBM_CLOCK_CNTL_UCHE, 0x22222222},
	{REG_A6XX_RBBM_CLOCK_CNTL2_UCHE, 0x22222222},
	{REG_A6XX_RBBM_CLOCK_CNTL3_UCHE, 0x22222222},
	{REG_A6XX_RBBM_CLOCK_CNTL4_UCHE, 0x00222222},
	{REG_A6XX_RBBM_CLOCK_HYST_UCHE, 0x00000004},
	{REG_A6XX_RBBM_CLOCK_DELAY_UCHE, 0x00000002},
	{REG_A6XX_RBBM_CLOCK_CNTL_RB0, 0x22222222},
	{REG_A6XX_RBBM_CLOCK_CNTL_RB1, 0x22222222},
	{REG_A6XX_RBBM_CLOCK_CNTL_RB2, 0x22222222},
	{REG_A6XX_RBBM_CLOCK_CNTL_RB3, 0x22222222},
	{REG_A6XX_RBBM_CLOCK_CNTL2_RB0, 0x00002222},
	{REG_A6XX_RBBM_CLOCK_CNTL2_RB1, 0x00002222},
	{REG_A6XX_RBBM_CLOCK_CNTL2_RB2, 0x00002222},
	{REG_A6XX_RBBM_CLOCK_CNTL2_RB3, 0x00002222},
	{REG_A6XX_RBBM_CLOCK_CNTL_CCU0, 0x00002220},
	{REG_A6XX_RBBM_CLOCK_CNTL_CCU1, 0x00002220},
	{REG_A6XX_RBBM_CLOCK_CNTL_CCU2, 0x00002220},
	{REG_A6XX_RBBM_CLOCK_CNTL_CCU3, 0x00002220},
	{REG_A6XX_RBBM_CLOCK_HYST_RB_CCU0, 0x00040f00},
	{REG_A6XX_RBBM_CLOCK_HYST_RB_CCU1, 0x00040f00},
	{REG_A6XX_RBBM_CLOCK_HYST_RB_CCU2, 0x00040f00},
	{REG_A6XX_RBBM_CLOCK_HYST_RB_CCU3, 0x00040f00},
	{REG_A6XX_RBBM_CLOCK_CNTL_RAC, 0x05022022},
	{REG_A6XX_RBBM_CLOCK_CNTL2_RAC, 0x00005555},
	{REG_A6XX_RBBM_CLOCK_DELAY_RAC, 0x00000011},
	{REG_A6XX_RBBM_CLOCK_HYST_RAC, 0x00445044},
	{REG_A6XX_RBBM_CLOCK_CNTL_TSE_RAS_RBBM, 0x04222222},
	{REG_A6XX_RBBM_CLOCK_MODE_GPC, 0x00222222},
	{REG_A6XX_RBBM_CLOCK_MODE_VFD, 0x00002222},
	{REG_A6XX_RBBM_CLOCK_HYST_TSE_RAS_RBBM, 0x00000000},
	{REG_A6XX_RBBM_CLOCK_HYST_GPC, 0x04104004},
	{REG_A6XX_RBBM_CLOCK_HYST_VFD, 0x00000000},
	{REG_A6XX_RBBM_CLOCK_DELAY_HLSQ, 0x00000000},
	{REG_A6XX_RBBM_CLOCK_DELAY_TSE_RAS_RBBM, 0x00004000},
	{REG_A6XX_RBBM_CLOCK_DELAY_GPC, 0x00000200},
	{REG_A6XX_RBBM_CLOCK_DELAY_VFD, 0x00002222},
	{REG_A6XX_RBBM_CLOCK_DELAY_HLSQ_2, 0x00000002},
	{REG_A6XX_RBBM_CLOCK_MODE_HLSQ, 0x00002222},
	{REG_A6XX_RBBM_CLOCK_CNTL_GMU_GX, 0x00000222},
	{REG_A6XX_RBBM_CLOCK_DELAY_GMU_GX, 0x00000111},
	{REG_A6XX_RBBM_CLOCK_HYST_GMU_GX, 0x00000555},
	{},
};

const struct adreno_reglist a640_hwcg[] = {
	{REG_A6XX_RBBM_CLOCK_CNTL_SP0, 0x02222222},
	{REG_A6XX_RBBM_CLOCK_CNTL2_SP0, 0x02222220},
	{REG_A6XX_RBBM_CLOCK_DELAY_SP0, 0x00000080},
	{REG_A6XX_RBBM_CLOCK_HYST_SP0, 0x0000F3CF},
	{REG_A6XX_RBBM_CLOCK_CNTL_TP0, 0x02222222},
	{REG_A6XX_RBBM_CLOCK_CNTL2_TP0, 0x22222222},
	{REG_A6XX_RBBM_CLOCK_CNTL3_TP0, 0x22222222},
	{REG_A6XX_RBBM_CLOCK_CNTL4_TP0, 0x00022222},
	{REG_A6XX_RBBM_CLOCK_DELAY_TP0, 0x11111111},
	{REG_A6XX_RBBM_CLOCK_DELAY2_TP0, 0x11111111},
	{REG_A6XX_RBBM_CLOCK_DELAY3_TP0, 0x11111111},
	{REG_A6XX_RBBM_CLOCK_DELAY4_TP0, 0x00011111},
	{REG_A6XX_RBBM_CLOCK_HYST_TP0, 0x77777777},
	{REG_A6XX_RBBM_CLOCK_HYST2_TP0, 0x77777777},
	{REG_A6XX_RBBM_CLOCK_HYST3_TP0, 0x77777777},
	{REG_A6XX_RBBM_CLOCK_HYST4_TP0, 0x00077777},
	{REG_A6XX_RBBM_CLOCK_CNTL_RB0, 0x22222222},
	{REG_A6XX_RBBM_CLOCK_CNTL2_RB0, 0x01002222},
	{REG_A6XX_RBBM_CLOCK_CNTL_CCU0, 0x00002220},
	{REG_A6XX_RBBM_CLOCK_HYST_RB_CCU0, 0x00040F00},
	{REG_A6XX_RBBM_CLOCK_CNTL_RAC, 0x05222022},
	{REG_A6XX_RBBM_CLOCK_CNTL2_RAC, 0x00005555},
	{REG_A6XX_RBBM_CLOCK_DELAY_RAC, 0x00000011},
	{REG_A6XX_RBBM_CLOCK_HYST_RAC, 0x00445044},
	{REG_A6XX_RBBM_CLOCK_CNTL_TSE_RAS_RBBM, 0x04222222},
	{REG_A6XX_RBBM_CLOCK_MODE_VFD, 0x00002222},
	{REG_A6XX_RBBM_CLOCK_MODE_GPC, 0x00222222},
	{REG_A6XX_RBBM_CLOCK_DELAY_HLSQ_2, 0x00000002},
	{REG_A6XX_RBBM_CLOCK_MODE_HLSQ, 0x00002222},
	{REG_A6XX_RBBM_CLOCK_DELAY_TSE_RAS_RBBM, 0x00004000},
	{REG_A6XX_RBBM_CLOCK_DELAY_VFD, 0x00002222},
	{REG_A6XX_RBBM_CLOCK_DELAY_GPC, 0x00000200},
	{REG_A6XX_RBBM_CLOCK_DELAY_HLSQ, 0x00000000},
	{REG_A6XX_RBBM_CLOCK_HYST_TSE_RAS_RBBM, 0x00000000},
	{REG_A6XX_RBBM_CLOCK_HYST_VFD, 0x00000000},
	{REG_A6XX_RBBM_CLOCK_HYST_GPC, 0x04104004},
	{REG_A6XX_RBBM_CLOCK_HYST_HLSQ, 0x00000000},
	{REG_A6XX_RBBM_CLOCK_CNTL_TEX_FCHE, 0x00000222},
	{REG_A6XX_RBBM_CLOCK_DELAY_TEX_FCHE, 0x00000111},
	{REG_A6XX_RBBM_CLOCK_HYST_TEX_FCHE, 0x00000000},
	{REG_A6XX_RBBM_CLOCK_CNTL_UCHE, 0x22222222},
	{REG_A6XX_RBBM_CLOCK_HYST_UCHE, 0x00000004},
	{REG_A6XX_RBBM_CLOCK_DELAY_UCHE, 0x00000002},
	{REG_A6XX_RBBM_ISDB_CNT, 0x00000182},
	{REG_A6XX_RBBM_RAC_THRESHOLD_CNT, 0x00000000},
	{REG_A6XX_RBBM_SP_HYST_CNT, 0x00000000},
	{REG_A6XX_RBBM_CLOCK_CNTL_GMU_GX, 0x00000222},
	{REG_A6XX_RBBM_CLOCK_DELAY_GMU_GX, 0x00000111},
	{REG_A6XX_RBBM_CLOCK_HYST_GMU_GX, 0x00000555},
	{},
};

const struct adreno_reglist a650_hwcg[] = {
	{REG_A6XX_RBBM_CLOCK_CNTL_SP0, 0x02222222},
	{REG_A6XX_RBBM_CLOCK_CNTL2_SP0, 0x02222220},
	{REG_A6XX_RBBM_CLOCK_DELAY_SP0, 0x00000080},
	{REG_A6XX_RBBM_CLOCK_HYST_SP0, 0x0000F3CF},
	{REG_A6XX_RBBM_CLOCK_CNTL_TP0, 0x02222222},
	{REG_A6XX_RBBM_CLOCK_CNTL2_TP0, 0x22222222},
	{REG_A6XX_RBBM_CLOCK_CNTL3_TP0, 0x22222222},
	{REG_A6XX_RBBM_CLOCK_CNTL4_TP0, 0x00022222},
	{REG_A6XX_RBBM_CLOCK_DELAY_TP0, 0x11111111},
	{REG_A6XX_RBBM_CLOCK_DELAY2_TP0, 0x11111111},
	{REG_A6XX_RBBM_CLOCK_DELAY3_TP0, 0x11111111},
	{REG_A6XX_RBBM_CLOCK_DELAY4_TP0, 0x00011111},
	{REG_A6XX_RBBM_CLOCK_HYST_TP0, 0x77777777},
	{REG_A6XX_RBBM_CLOCK_HYST2_TP0, 0x77777777},
	{REG_A6XX_RBBM_CLOCK_HYST3_TP0, 0x77777777},
	{REG_A6XX_RBBM_CLOCK_HYST4_TP0, 0x00077777},
	{REG_A6XX_RBBM_CLOCK_CNTL_RB0, 0x22222222},
	{REG_A6XX_RBBM_CLOCK_CNTL2_RB0, 0x01002222},
	{REG_A6XX_RBBM_CLOCK_CNTL_CCU0, 0x00002220},
	{REG_A6XX_RBBM_CLOCK_HYST_RB_CCU0, 0x00040F00},
	{REG_A6XX_RBBM_CLOCK_CNTL_RAC, 0x25222022},
	{REG_A6XX_RBBM_CLOCK_CNTL2_RAC, 0x00005555},
	{REG_A6XX_RBBM_CLOCK_DELAY_RAC, 0x00000011},
	{REG_A6XX_RBBM_CLOCK_HYST_RAC, 0x00445044},
	{REG_A6XX_RBBM_CLOCK_CNTL_TSE_RAS_RBBM, 0x04222222},
	{REG_A6XX_RBBM_CLOCK_MODE_VFD, 0x00002222},
	{REG_A6XX_RBBM_CLOCK_MODE_GPC, 0x00222222},
	{REG_A6XX_RBBM_CLOCK_DELAY_HLSQ_2, 0x00000002},
	{REG_A6XX_RBBM_CLOCK_MODE_HLSQ, 0x00002222},
	{REG_A6XX_RBBM_CLOCK_DELAY_TSE_RAS_RBBM, 0x00004000},
	{REG_A6XX_RBBM_CLOCK_DELAY_VFD, 0x00002222},
	{REG_A6XX_RBBM_CLOCK_DELAY_GPC, 0x00000200},
	{REG_A6XX_RBBM_CLOCK_DELAY_HLSQ, 0x00000000},
	{REG_A6XX_RBBM_CLOCK_HYST_TSE_RAS_RBBM, 0x00000000},
	{REG_A6XX_RBBM_CLOCK_HYST_VFD, 0x00000000},
	{REG_A6XX_RBBM_CLOCK_HYST_GPC, 0x04104004},
	{REG_A6XX_RBBM_CLOCK_HYST_HLSQ, 0x00000000},
	{REG_A6XX_RBBM_CLOCK_CNTL_TEX_FCHE, 0x00000222},
	{REG_A6XX_RBBM_CLOCK_DELAY_TEX_FCHE, 0x00000111},
	{REG_A6XX_RBBM_CLOCK_HYST_TEX_FCHE, 0x00000777},
	{REG_A6XX_RBBM_CLOCK_CNTL_UCHE, 0x22222222},
	{REG_A6XX_RBBM_CLOCK_HYST_UCHE, 0x00000004},
	{REG_A6XX_RBBM_CLOCK_DELAY_UCHE, 0x00000002},
	{REG_A6XX_RBBM_ISDB_CNT, 0x00000182},
	{REG_A6XX_RBBM_RAC_THRESHOLD_CNT, 0x00000000},
	{REG_A6XX_RBBM_SP_HYST_CNT, 0x00000000},
	{REG_A6XX_RBBM_CLOCK_CNTL_GMU_GX, 0x00000222},
	{REG_A6XX_RBBM_CLOCK_DELAY_GMU_GX, 0x00000111},
	{REG_A6XX_RBBM_CLOCK_HYST_GMU_GX, 0x00000555},
	{},
};

static void a6xx_set_hwcg(struct msm_gpu *gpu, bool state)
{
	struct adreno_gpu *adreno_gpu = to_adreno_gpu(gpu);
	struct a6xx_gpu *a6xx_gpu = to_a6xx_gpu(adreno_gpu);
	struct a6xx_gmu *gmu = &a6xx_gpu->gmu;
	const struct adreno_reglist *reg;
	unsigned int i;
	u32 val, clock_cntl_on;

	if (!adreno_gpu->info->hwcg)
		return;

	if (adreno_is_a630(adreno_gpu))
		clock_cntl_on = 0x8aa8aa02;
	else
		clock_cntl_on = 0x8aa8aa82;

	val = gpu_read(gpu, REG_A6XX_RBBM_CLOCK_CNTL);

	/* Don't re-program the registers if they are already correct */
	if ((!state && !val) || (state && (val == clock_cntl_on)))
		return;

	/* Disable SP clock before programming HWCG registers */
	gmu_rmw(gmu, REG_A6XX_GPU_GMU_GX_SPTPRAC_CLOCK_CONTROL, 1, 0);

	for (i = 0; (reg = &adreno_gpu->info->hwcg[i], reg->offset); i++)
		gpu_write(gpu, reg->offset, state ? reg->value : 0);

	/* Enable SP clock */
	gmu_rmw(gmu, REG_A6XX_GPU_GMU_GX_SPTPRAC_CLOCK_CONTROL, 0, 1);

	gpu_write(gpu, REG_A6XX_RBBM_CLOCK_CNTL, state ? clock_cntl_on : 0);
}

/* For a615, a616, a618, A619, a630, a640 and a680 */
static const u32 a6xx_protect[] = {
	A6XX_PROTECT_RDONLY(0x00000, 0x04ff),
	A6XX_PROTECT_RDONLY(0x00501, 0x0005),
	A6XX_PROTECT_RDONLY(0x0050b, 0x02f4),
	A6XX_PROTECT_NORDWR(0x0050e, 0x0000),
	A6XX_PROTECT_NORDWR(0x00510, 0x0000),
	A6XX_PROTECT_NORDWR(0x00534, 0x0000),
	A6XX_PROTECT_NORDWR(0x00800, 0x0082),
	A6XX_PROTECT_NORDWR(0x008a0, 0x0008),
	A6XX_PROTECT_NORDWR(0x008ab, 0x0024),
	A6XX_PROTECT_RDONLY(0x008de, 0x00ae),
	A6XX_PROTECT_NORDWR(0x00900, 0x004d),
	A6XX_PROTECT_NORDWR(0x0098d, 0x0272),
	A6XX_PROTECT_NORDWR(0x00e00, 0x0001),
	A6XX_PROTECT_NORDWR(0x00e03, 0x000c),
	A6XX_PROTECT_NORDWR(0x03c00, 0x00c3),
	A6XX_PROTECT_RDONLY(0x03cc4, 0x1fff),
	A6XX_PROTECT_NORDWR(0x08630, 0x01cf),
	A6XX_PROTECT_NORDWR(0x08e00, 0x0000),
	A6XX_PROTECT_NORDWR(0x08e08, 0x0000),
	A6XX_PROTECT_NORDWR(0x08e50, 0x001f),
	A6XX_PROTECT_NORDWR(0x09624, 0x01db),
	A6XX_PROTECT_NORDWR(0x09e70, 0x0001),
	A6XX_PROTECT_NORDWR(0x09e78, 0x0187),
	A6XX_PROTECT_NORDWR(0x0a630, 0x01cf),
	A6XX_PROTECT_NORDWR(0x0ae02, 0x0000),
	A6XX_PROTECT_NORDWR(0x0ae50, 0x032f),
	A6XX_PROTECT_NORDWR(0x0b604, 0x0000),
	A6XX_PROTECT_NORDWR(0x0be02, 0x0001),
	A6XX_PROTECT_NORDWR(0x0be20, 0x17df),
	A6XX_PROTECT_NORDWR(0x0f000, 0x0bff),
	A6XX_PROTECT_RDONLY(0x0fc00, 0x1fff),
	A6XX_PROTECT_NORDWR(0x11c00, 0x0000), /* note: infinite range */
};

/* These are for a620 and a650 */
static const u32 a650_protect[] = {
	A6XX_PROTECT_RDONLY(0x00000, 0x04ff),
	A6XX_PROTECT_RDONLY(0x00501, 0x0005),
	A6XX_PROTECT_RDONLY(0x0050b, 0x02f4),
	A6XX_PROTECT_NORDWR(0x0050e, 0x0000),
	A6XX_PROTECT_NORDWR(0x00510, 0x0000),
	A6XX_PROTECT_NORDWR(0x00534, 0x0000),
	A6XX_PROTECT_NORDWR(0x00800, 0x0082),
	A6XX_PROTECT_NORDWR(0x008a0, 0x0008),
	A6XX_PROTECT_NORDWR(0x008ab, 0x0024),
	A6XX_PROTECT_RDONLY(0x008de, 0x00ae),
	A6XX_PROTECT_NORDWR(0x00900, 0x004d),
	A6XX_PROTECT_NORDWR(0x0098d, 0x0272),
	A6XX_PROTECT_NORDWR(0x00e00, 0x0001),
	A6XX_PROTECT_NORDWR(0x00e03, 0x000c),
	A6XX_PROTECT_NORDWR(0x03c00, 0x00c3),
	A6XX_PROTECT_RDONLY(0x03cc4, 0x1fff),
	A6XX_PROTECT_NORDWR(0x08630, 0x01cf),
	A6XX_PROTECT_NORDWR(0x08e00, 0x0000),
	A6XX_PROTECT_NORDWR(0x08e08, 0x0000),
	A6XX_PROTECT_NORDWR(0x08e50, 0x001f),
	A6XX_PROTECT_NORDWR(0x08e80, 0x027f),
	A6XX_PROTECT_NORDWR(0x09624, 0x01db),
	A6XX_PROTECT_NORDWR(0x09e60, 0x0011),
	A6XX_PROTECT_NORDWR(0x09e78, 0x0187),
	A6XX_PROTECT_NORDWR(0x0a630, 0x01cf),
	A6XX_PROTECT_NORDWR(0x0ae02, 0x0000),
	A6XX_PROTECT_NORDWR(0x0ae50, 0x032f),
	A6XX_PROTECT_NORDWR(0x0b604, 0x0000),
	A6XX_PROTECT_NORDWR(0x0b608, 0x0007),
	A6XX_PROTECT_NORDWR(0x0be02, 0x0001),
	A6XX_PROTECT_NORDWR(0x0be20, 0x17df),
	A6XX_PROTECT_NORDWR(0x0f000, 0x0bff),
	A6XX_PROTECT_RDONLY(0x0fc00, 0x1fff),
	A6XX_PROTECT_NORDWR(0x18400, 0x1fff),
	A6XX_PROTECT_NORDWR(0x1a800, 0x1fff),
	A6XX_PROTECT_NORDWR(0x1f400, 0x0443),
	A6XX_PROTECT_RDONLY(0x1f844, 0x007b),
	A6XX_PROTECT_NORDWR(0x1f887, 0x001b),
	A6XX_PROTECT_NORDWR(0x1f8c0, 0x0000), /* note: infinite range */
};

static void a6xx_set_cp_protect(struct msm_gpu *gpu)
{
	struct adreno_gpu *adreno_gpu = to_adreno_gpu(gpu);
	const u32 *regs = a6xx_protect;
	unsigned i, count = ARRAY_SIZE(a6xx_protect), count_max = 32;

	BUILD_BUG_ON(ARRAY_SIZE(a6xx_protect) > 32);
	BUILD_BUG_ON(ARRAY_SIZE(a650_protect) > 48);

	if (adreno_is_a650(adreno_gpu)) {
		regs = a650_protect;
		count = ARRAY_SIZE(a650_protect);
		count_max = 48;
	}

	/*
	 * Enable access protection to privileged registers, fault on an access
	 * protect violation and select the last span to protect from the start
	 * address all the way to the end of the register address space
	 */
	gpu_write(gpu, REG_A6XX_CP_PROTECT_CNTL, BIT(0) | BIT(1) | BIT(3));

	for (i = 0; i < count - 1; i++)
		gpu_write(gpu, REG_A6XX_CP_PROTECT(i), regs[i]);
	/* last CP_PROTECT to have "infinite" length on the last entry */
	gpu_write(gpu, REG_A6XX_CP_PROTECT(count_max - 1), regs[i]);
}

static void a6xx_set_ubwc_config(struct msm_gpu *gpu)
{
	struct adreno_gpu *adreno_gpu = to_adreno_gpu(gpu);
	u32 lower_bit = 2;
	u32 amsbc = 0;
	u32 rgb565_predicator = 0;
	u32 uavflagprd_inv = 0;

	/* a618 is using the hw default values */
	if (adreno_is_a618(adreno_gpu))
		return;

	if (adreno_is_a640(adreno_gpu))
		amsbc = 1;

	if (adreno_is_a650(adreno_gpu)) {
		/* TODO: get ddr type from bootloader and use 2 for LPDDR4 */
		lower_bit = 3;
		amsbc = 1;
		rgb565_predicator = 1;
		uavflagprd_inv = 2;
	}

	gpu_write(gpu, REG_A6XX_RB_NC_MODE_CNTL,
		rgb565_predicator << 11 | amsbc << 4 | lower_bit << 1);
	gpu_write(gpu, REG_A6XX_TPL1_NC_MODE_CNTL, lower_bit << 1);
	gpu_write(gpu, REG_A6XX_SP_NC_MODE_CNTL,
		uavflagprd_inv << 4 | lower_bit << 1);
	gpu_write(gpu, REG_A6XX_UCHE_MODE_CNTL, lower_bit << 21);
}

static int a6xx_cp_init(struct msm_gpu *gpu)
{
	struct msm_ringbuffer *ring = gpu->rb[0];

	OUT_PKT7(ring, CP_ME_INIT, 8);

	OUT_RING(ring, 0x0000002f);

	/* Enable multiple hardware contexts */
	OUT_RING(ring, 0x00000003);

	/* Enable error detection */
	OUT_RING(ring, 0x20000000);

	/* Don't enable header dump */
	OUT_RING(ring, 0x00000000);
	OUT_RING(ring, 0x00000000);

	/* No workarounds enabled */
	OUT_RING(ring, 0x00000000);

	/* Pad rest of the cmds with 0's */
	OUT_RING(ring, 0x00000000);
	OUT_RING(ring, 0x00000000);

	a6xx_flush(gpu, ring);
	return a6xx_idle(gpu, ring) ? 0 : -EINVAL;
}

/*
 * Check that the microcode version is new enough to include several key
 * security fixes. Return true if the ucode is safe.
 */
static bool a6xx_ucode_check_version(struct a6xx_gpu *a6xx_gpu,
		struct drm_gem_object *obj)
{
	struct adreno_gpu *adreno_gpu = &a6xx_gpu->base;
	struct msm_gpu *gpu = &adreno_gpu->base;
	u32 *buf = msm_gem_get_vaddr(obj);
	bool ret = false;

	if (IS_ERR(buf))
		return false;

	/*
	 * Targets up to a640 (a618, a630 and a640) need to check for a
	 * microcode version that is patched to support the whereami opcode or
	 * one that is new enough to include it by default.
	 */
	if (adreno_is_a618(adreno_gpu) || adreno_is_a630(adreno_gpu) ||
		adreno_is_a640(adreno_gpu)) {
		/*
		 * If the lowest nibble is 0xa that is an indication that this
		 * microcode has been patched. The actual version is in dword
		 * [3] but we only care about the patchlevel which is the lowest
		 * nibble of dword [3]
		 *
		 * Otherwise check that the firmware is greater than or equal
		 * to 1.90 which was the first version that had this fix built
		 * in
		 */
		if ((((buf[0] & 0xf) == 0xa) && (buf[2] & 0xf) >= 1) ||
			(buf[0] & 0xfff) >= 0x190) {
			a6xx_gpu->has_whereami = true;
			ret = true;
			goto out;
		}
<<<<<<< HEAD

		DRM_DEV_ERROR(&gpu->pdev->dev,
			"a630 SQE ucode is too old. Have version %x need at least %x\n",
			buf[0] & 0xfff, 0x190);
	}  else {
		/*
		 * a650 tier targets don't need whereami but still need to be
		 * equal to or newer than 0.95 for other security fixes
		 */
		if (adreno_is_a650(adreno_gpu)) {
			if ((buf[0] & 0xfff) >= 0x095) {
				ret = true;
				goto out;
			}

=======

		DRM_DEV_ERROR(&gpu->pdev->dev,
			"a630 SQE ucode is too old. Have version %x need at least %x\n",
			buf[0] & 0xfff, 0x190);
	}  else {
		/*
		 * a650 tier targets don't need whereami but still need to be
		 * equal to or newer than 0.95 for other security fixes
		 */
		if (adreno_is_a650(adreno_gpu)) {
			if ((buf[0] & 0xfff) >= 0x095) {
				ret = true;
				goto out;
			}

>>>>>>> 11e4b63a
			DRM_DEV_ERROR(&gpu->pdev->dev,
				"a650 SQE ucode is too old. Have version %x need at least %x\n",
				buf[0] & 0xfff, 0x095);
		}

		/*
		 * When a660 is added those targets should return true here
		 * since those have all the critical security fixes built in
		 * from the start
		 */
	}
out:
	msm_gem_put_vaddr(obj);
	return ret;
}

static int a6xx_ucode_init(struct msm_gpu *gpu)
{
	struct adreno_gpu *adreno_gpu = to_adreno_gpu(gpu);
	struct a6xx_gpu *a6xx_gpu = to_a6xx_gpu(adreno_gpu);

	if (!a6xx_gpu->sqe_bo) {
		a6xx_gpu->sqe_bo = adreno_fw_create_bo(gpu,
			adreno_gpu->fw[ADRENO_FW_SQE], &a6xx_gpu->sqe_iova);

		if (IS_ERR(a6xx_gpu->sqe_bo)) {
			int ret = PTR_ERR(a6xx_gpu->sqe_bo);

			a6xx_gpu->sqe_bo = NULL;
			DRM_DEV_ERROR(&gpu->pdev->dev,
				"Could not allocate SQE ucode: %d\n", ret);

			return ret;
		}

		msm_gem_object_set_name(a6xx_gpu->sqe_bo, "sqefw");
		if (!a6xx_ucode_check_version(a6xx_gpu, a6xx_gpu->sqe_bo)) {
			msm_gem_unpin_iova(a6xx_gpu->sqe_bo, gpu->aspace);
			drm_gem_object_put(a6xx_gpu->sqe_bo);

			a6xx_gpu->sqe_bo = NULL;
			return -EPERM;
		}
	}

	gpu_write64(gpu, REG_A6XX_CP_SQE_INSTR_BASE_LO,
		REG_A6XX_CP_SQE_INSTR_BASE_HI, a6xx_gpu->sqe_iova);

	return 0;
}

static int a6xx_zap_shader_init(struct msm_gpu *gpu)
{
	static bool loaded;
	int ret;

	if (loaded)
		return 0;

	ret = adreno_zap_shader_load(gpu, GPU_PAS_ID);

	loaded = !ret;
	return ret;
}

#define A6XX_INT_MASK (A6XX_RBBM_INT_0_MASK_CP_AHB_ERROR | \
	  A6XX_RBBM_INT_0_MASK_RBBM_ATB_ASYNCFIFO_OVERFLOW | \
	  A6XX_RBBM_INT_0_MASK_CP_HW_ERROR | \
	  A6XX_RBBM_INT_0_MASK_CP_IB2 | \
	  A6XX_RBBM_INT_0_MASK_CP_IB1 | \
	  A6XX_RBBM_INT_0_MASK_CP_RB | \
	  A6XX_RBBM_INT_0_MASK_CP_CACHE_FLUSH_TS | \
	  A6XX_RBBM_INT_0_MASK_RBBM_ATB_BUS_OVERFLOW | \
	  A6XX_RBBM_INT_0_MASK_RBBM_HANG_DETECT | \
	  A6XX_RBBM_INT_0_MASK_UCHE_OOB_ACCESS | \
	  A6XX_RBBM_INT_0_MASK_UCHE_TRAP_INTR)

static int a6xx_hw_init(struct msm_gpu *gpu)
{
	struct adreno_gpu *adreno_gpu = to_adreno_gpu(gpu);
	struct a6xx_gpu *a6xx_gpu = to_a6xx_gpu(adreno_gpu);
	int ret;

	/* Make sure the GMU keeps the GPU on while we set it up */
	a6xx_gmu_set_oob(&a6xx_gpu->gmu, GMU_OOB_GPU_SET);

	gpu_write(gpu, REG_A6XX_RBBM_SECVID_TSB_CNTL, 0);

	/*
	 * Disable the trusted memory range - we don't actually supported secure
	 * memory rendering at this point in time and we don't want to block off
	 * part of the virtual memory space.
	 */
	gpu_write64(gpu, REG_A6XX_RBBM_SECVID_TSB_TRUSTED_BASE_LO,
		REG_A6XX_RBBM_SECVID_TSB_TRUSTED_BASE_HI, 0x00000000);
	gpu_write(gpu, REG_A6XX_RBBM_SECVID_TSB_TRUSTED_SIZE, 0x00000000);

	/* Turn on 64 bit addressing for all blocks */
	gpu_write(gpu, REG_A6XX_CP_ADDR_MODE_CNTL, 0x1);
	gpu_write(gpu, REG_A6XX_VSC_ADDR_MODE_CNTL, 0x1);
	gpu_write(gpu, REG_A6XX_GRAS_ADDR_MODE_CNTL, 0x1);
	gpu_write(gpu, REG_A6XX_RB_ADDR_MODE_CNTL, 0x1);
	gpu_write(gpu, REG_A6XX_PC_ADDR_MODE_CNTL, 0x1);
	gpu_write(gpu, REG_A6XX_HLSQ_ADDR_MODE_CNTL, 0x1);
	gpu_write(gpu, REG_A6XX_VFD_ADDR_MODE_CNTL, 0x1);
	gpu_write(gpu, REG_A6XX_VPC_ADDR_MODE_CNTL, 0x1);
	gpu_write(gpu, REG_A6XX_UCHE_ADDR_MODE_CNTL, 0x1);
	gpu_write(gpu, REG_A6XX_SP_ADDR_MODE_CNTL, 0x1);
	gpu_write(gpu, REG_A6XX_TPL1_ADDR_MODE_CNTL, 0x1);
	gpu_write(gpu, REG_A6XX_RBBM_SECVID_TSB_ADDR_MODE_CNTL, 0x1);

	/* enable hardware clockgating */
	a6xx_set_hwcg(gpu, true);

	/* VBIF/GBIF start*/
	if (adreno_is_a640(adreno_gpu) || adreno_is_a650(adreno_gpu)) {
		gpu_write(gpu, REG_A6XX_GBIF_QSB_SIDE0, 0x00071620);
		gpu_write(gpu, REG_A6XX_GBIF_QSB_SIDE1, 0x00071620);
		gpu_write(gpu, REG_A6XX_GBIF_QSB_SIDE2, 0x00071620);
		gpu_write(gpu, REG_A6XX_GBIF_QSB_SIDE3, 0x00071620);
		gpu_write(gpu, REG_A6XX_GBIF_QSB_SIDE3, 0x00071620);
		gpu_write(gpu, REG_A6XX_RBBM_GBIF_CLIENT_QOS_CNTL, 0x3);
	} else {
		gpu_write(gpu, REG_A6XX_RBBM_VBIF_CLIENT_QOS_CNTL, 0x3);
	}

	if (adreno_is_a630(adreno_gpu))
		gpu_write(gpu, REG_A6XX_VBIF_GATE_OFF_WRREQ_EN, 0x00000009);

	/* Make all blocks contribute to the GPU BUSY perf counter */
	gpu_write(gpu, REG_A6XX_RBBM_PERFCTR_GPU_BUSY_MASKED, 0xffffffff);

	/* Disable L2 bypass in the UCHE */
	gpu_write(gpu, REG_A6XX_UCHE_WRITE_RANGE_MAX_LO, 0xffffffc0);
	gpu_write(gpu, REG_A6XX_UCHE_WRITE_RANGE_MAX_HI, 0x0001ffff);
	gpu_write(gpu, REG_A6XX_UCHE_TRAP_BASE_LO, 0xfffff000);
	gpu_write(gpu, REG_A6XX_UCHE_TRAP_BASE_HI, 0x0001ffff);
	gpu_write(gpu, REG_A6XX_UCHE_WRITE_THRU_BASE_LO, 0xfffff000);
	gpu_write(gpu, REG_A6XX_UCHE_WRITE_THRU_BASE_HI, 0x0001ffff);

	if (!adreno_is_a650(adreno_gpu)) {
		/* Set the GMEM VA range [0x100000:0x100000 + gpu->gmem - 1] */
		gpu_write64(gpu, REG_A6XX_UCHE_GMEM_RANGE_MIN_LO,
			REG_A6XX_UCHE_GMEM_RANGE_MIN_HI, 0x00100000);

		gpu_write64(gpu, REG_A6XX_UCHE_GMEM_RANGE_MAX_LO,
			REG_A6XX_UCHE_GMEM_RANGE_MAX_HI,
			0x00100000 + adreno_gpu->gmem - 1);
	}

	gpu_write(gpu, REG_A6XX_UCHE_FILTER_CNTL, 0x804);
	gpu_write(gpu, REG_A6XX_UCHE_CACHE_WAYS, 0x4);

	if (adreno_is_a640(adreno_gpu) || adreno_is_a650(adreno_gpu))
		gpu_write(gpu, REG_A6XX_CP_ROQ_THRESHOLDS_2, 0x02000140);
	else
		gpu_write(gpu, REG_A6XX_CP_ROQ_THRESHOLDS_2, 0x010000c0);
	gpu_write(gpu, REG_A6XX_CP_ROQ_THRESHOLDS_1, 0x8040362c);

	/* Setting the mem pool size */
	gpu_write(gpu, REG_A6XX_CP_MEM_POOL_SIZE, 128);

	/* Setting the primFifo thresholds default values */
	if (adreno_is_a650(adreno_gpu))
		gpu_write(gpu, REG_A6XX_PC_DBG_ECO_CNTL, 0x00300000);
	else if (adreno_is_a640(adreno_gpu))
		gpu_write(gpu, REG_A6XX_PC_DBG_ECO_CNTL, 0x00200000);
	else
		gpu_write(gpu, REG_A6XX_PC_DBG_ECO_CNTL, (0x300 << 11));

	/* Set the AHB default slave response to "ERROR" */
	gpu_write(gpu, REG_A6XX_CP_AHB_CNTL, 0x1);

	/* Turn on performance counters */
	gpu_write(gpu, REG_A6XX_RBBM_PERFCTR_CNTL, 0x1);

	/* Select CP0 to always count cycles */
	gpu_write(gpu, REG_A6XX_CP_PERFCTR_CP_SEL_0, PERF_CP_ALWAYS_COUNT);

	a6xx_set_ubwc_config(gpu);

	/* Enable fault detection */
	gpu_write(gpu, REG_A6XX_RBBM_INTERFACE_HANG_INT_CNTL,
		(1 << 30) | 0x1fffff);

	gpu_write(gpu, REG_A6XX_UCHE_CLIENT_PF, 1);

	/* Set weights for bicubic filtering */
	if (adreno_is_a650(adreno_gpu)) {
		gpu_write(gpu, REG_A6XX_TPL1_BICUBIC_WEIGHTS_TABLE_0, 0);
		gpu_write(gpu, REG_A6XX_TPL1_BICUBIC_WEIGHTS_TABLE_1,
			0x3fe05ff4);
		gpu_write(gpu, REG_A6XX_TPL1_BICUBIC_WEIGHTS_TABLE_2,
			0x3fa0ebee);
		gpu_write(gpu, REG_A6XX_TPL1_BICUBIC_WEIGHTS_TABLE_3,
			0x3f5193ed);
		gpu_write(gpu, REG_A6XX_TPL1_BICUBIC_WEIGHTS_TABLE_4,
			0x3f0243f0);
	}

	/* Protect registers from the CP */
	a6xx_set_cp_protect(gpu);

	/* Enable expanded apriv for targets that support it */
	if (gpu->hw_apriv) {
		gpu_write(gpu, REG_A6XX_CP_APRIV_CNTL,
			(1 << 6) | (1 << 5) | (1 << 3) | (1 << 2) | (1 << 1));
	}

	/* Enable interrupts */
	gpu_write(gpu, REG_A6XX_RBBM_INT_0_MASK, A6XX_INT_MASK);

	ret = adreno_hw_init(gpu);
	if (ret)
		goto out;

	ret = a6xx_ucode_init(gpu);
	if (ret)
		goto out;

	/* Set the ringbuffer address */
	gpu_write64(gpu, REG_A6XX_CP_RB_BASE, REG_A6XX_CP_RB_BASE_HI,
		gpu->rb[0]->iova);

	/* Targets that support extended APRIV can use the RPTR shadow from
	 * hardware but all the other ones need to disable the feature. Targets
	 * that support the WHERE_AM_I opcode can use that instead
	 */
	if (adreno_gpu->base.hw_apriv)
		gpu_write(gpu, REG_A6XX_CP_RB_CNTL, MSM_GPU_RB_CNTL_DEFAULT);
	else
		gpu_write(gpu, REG_A6XX_CP_RB_CNTL,
			MSM_GPU_RB_CNTL_DEFAULT | AXXX_CP_RB_CNTL_NO_UPDATE);

	/*
	 * Expanded APRIV and targets that support WHERE_AM_I both need a
	 * privileged buffer to store the RPTR shadow
	 */

	if (adreno_gpu->base.hw_apriv || a6xx_gpu->has_whereami) {
		if (!a6xx_gpu->shadow_bo) {
			a6xx_gpu->shadow = msm_gem_kernel_new_locked(gpu->dev,
				sizeof(u32) * gpu->nr_rings,
				MSM_BO_UNCACHED | MSM_BO_MAP_PRIV,
				gpu->aspace, &a6xx_gpu->shadow_bo,
				&a6xx_gpu->shadow_iova);

			if (IS_ERR(a6xx_gpu->shadow))
				return PTR_ERR(a6xx_gpu->shadow);
		}

		gpu_write64(gpu, REG_A6XX_CP_RB_RPTR_ADDR_LO,
			REG_A6XX_CP_RB_RPTR_ADDR_HI,
			shadowptr(a6xx_gpu, gpu->rb[0]));
	}

	/* Always come up on rb 0 */
	a6xx_gpu->cur_ring = gpu->rb[0];

	a6xx_gpu->cur_ctx = NULL;

	/* Enable the SQE_to start the CP engine */
	gpu_write(gpu, REG_A6XX_CP_SQE_CNTL, 1);

	ret = a6xx_cp_init(gpu);
	if (ret)
		goto out;

	/*
	 * Try to load a zap shader into the secure world. If successful
	 * we can use the CP to switch out of secure mode. If not then we
	 * have no resource but to try to switch ourselves out manually. If we
	 * guessed wrong then access to the RBBM_SECVID_TRUST_CNTL register will
	 * be blocked and a permissions violation will soon follow.
	 */
	ret = a6xx_zap_shader_init(gpu);
	if (!ret) {
		OUT_PKT7(gpu->rb[0], CP_SET_SECURE_MODE, 1);
		OUT_RING(gpu->rb[0], 0x00000000);

		a6xx_flush(gpu, gpu->rb[0]);
		if (!a6xx_idle(gpu, gpu->rb[0]))
			return -EINVAL;
	} else if (ret == -ENODEV) {
		/*
		 * This device does not use zap shader (but print a warning
		 * just in case someone got their dt wrong.. hopefully they
		 * have a debug UART to realize the error of their ways...
		 * if you mess this up you are about to crash horribly)
		 */
		dev_warn_once(gpu->dev->dev,
			"Zap shader not enabled - using SECVID_TRUST_CNTL instead\n");
		gpu_write(gpu, REG_A6XX_RBBM_SECVID_TRUST_CNTL, 0x0);
		ret = 0;
	} else {
		return ret;
	}

out:
	/*
	 * Tell the GMU that we are done touching the GPU and it can start power
	 * management
	 */
	a6xx_gmu_clear_oob(&a6xx_gpu->gmu, GMU_OOB_GPU_SET);

	if (a6xx_gpu->gmu.legacy) {
		/* Take the GMU out of its special boot mode */
		a6xx_gmu_clear_oob(&a6xx_gpu->gmu, GMU_OOB_BOOT_SLUMBER);
	}

	return ret;
}

static void a6xx_dump(struct msm_gpu *gpu)
{
	DRM_DEV_INFO(&gpu->pdev->dev, "status:   %08x\n",
			gpu_read(gpu, REG_A6XX_RBBM_STATUS));
	adreno_dump(gpu);
}

#define VBIF_RESET_ACK_TIMEOUT	100
#define VBIF_RESET_ACK_MASK	0x00f0

static void a6xx_recover(struct msm_gpu *gpu)
{
	struct adreno_gpu *adreno_gpu = to_adreno_gpu(gpu);
	struct a6xx_gpu *a6xx_gpu = to_a6xx_gpu(adreno_gpu);
	int i;

	adreno_dump_info(gpu);

	for (i = 0; i < 8; i++)
		DRM_DEV_INFO(&gpu->pdev->dev, "CP_SCRATCH_REG%d: %u\n", i,
			gpu_read(gpu, REG_A6XX_CP_SCRATCH_REG(i)));

	if (hang_debug)
		a6xx_dump(gpu);

	/*
	 * Turn off keep alive that might have been enabled by the hang
	 * interrupt
	 */
	gmu_write(&a6xx_gpu->gmu, REG_A6XX_GMU_GMU_PWR_COL_KEEPALIVE, 0);

	gpu->funcs->pm_suspend(gpu);
	gpu->funcs->pm_resume(gpu);

	msm_gpu_hw_init(gpu);
}

static int a6xx_fault_handler(void *arg, unsigned long iova, int flags)
{
	struct msm_gpu *gpu = arg;

	pr_warn_ratelimited("*** gpu fault: iova=%08lx, flags=%d (%u,%u,%u,%u)\n",
			iova, flags,
			gpu_read(gpu, REG_A6XX_CP_SCRATCH_REG(4)),
			gpu_read(gpu, REG_A6XX_CP_SCRATCH_REG(5)),
			gpu_read(gpu, REG_A6XX_CP_SCRATCH_REG(6)),
			gpu_read(gpu, REG_A6XX_CP_SCRATCH_REG(7)));

	return -EFAULT;
}

static void a6xx_cp_hw_err_irq(struct msm_gpu *gpu)
{
	u32 status = gpu_read(gpu, REG_A6XX_CP_INTERRUPT_STATUS);

	if (status & A6XX_CP_INT_CP_OPCODE_ERROR) {
		u32 val;

		gpu_write(gpu, REG_A6XX_CP_SQE_STAT_ADDR, 1);
		val = gpu_read(gpu, REG_A6XX_CP_SQE_STAT_DATA);
		dev_err_ratelimited(&gpu->pdev->dev,
			"CP | opcode error | possible opcode=0x%8.8X\n",
			val);
	}

	if (status & A6XX_CP_INT_CP_UCODE_ERROR)
		dev_err_ratelimited(&gpu->pdev->dev,
			"CP ucode error interrupt\n");

	if (status & A6XX_CP_INT_CP_HW_FAULT_ERROR)
		dev_err_ratelimited(&gpu->pdev->dev, "CP | HW fault | status=0x%8.8X\n",
			gpu_read(gpu, REG_A6XX_CP_HW_FAULT));

	if (status & A6XX_CP_INT_CP_REGISTER_PROTECTION_ERROR) {
		u32 val = gpu_read(gpu, REG_A6XX_CP_PROTECT_STATUS);

		dev_err_ratelimited(&gpu->pdev->dev,
			"CP | protected mode error | %s | addr=0x%8.8X | status=0x%8.8X\n",
			val & (1 << 20) ? "READ" : "WRITE",
			(val & 0x3ffff), val);
	}

	if (status & A6XX_CP_INT_CP_AHB_ERROR)
		dev_err_ratelimited(&gpu->pdev->dev, "CP AHB error interrupt\n");

	if (status & A6XX_CP_INT_CP_VSD_PARITY_ERROR)
		dev_err_ratelimited(&gpu->pdev->dev, "CP VSD decoder parity error\n");

	if (status & A6XX_CP_INT_CP_ILLEGAL_INSTR_ERROR)
		dev_err_ratelimited(&gpu->pdev->dev, "CP illegal instruction error\n");

}

static void a6xx_fault_detect_irq(struct msm_gpu *gpu)
{
	struct adreno_gpu *adreno_gpu = to_adreno_gpu(gpu);
	struct a6xx_gpu *a6xx_gpu = to_a6xx_gpu(adreno_gpu);
	struct msm_ringbuffer *ring = gpu->funcs->active_ring(gpu);

	/*
	 * Force the GPU to stay on until after we finish
	 * collecting information
	 */
	gmu_write(&a6xx_gpu->gmu, REG_A6XX_GMU_GMU_PWR_COL_KEEPALIVE, 1);

	DRM_DEV_ERROR(&gpu->pdev->dev,
		"gpu fault ring %d fence %x status %8.8X rb %4.4x/%4.4x ib1 %16.16llX/%4.4x ib2 %16.16llX/%4.4x\n",
		ring ? ring->id : -1, ring ? ring->seqno : 0,
		gpu_read(gpu, REG_A6XX_RBBM_STATUS),
		gpu_read(gpu, REG_A6XX_CP_RB_RPTR),
		gpu_read(gpu, REG_A6XX_CP_RB_WPTR),
		gpu_read64(gpu, REG_A6XX_CP_IB1_BASE, REG_A6XX_CP_IB1_BASE_HI),
		gpu_read(gpu, REG_A6XX_CP_IB1_REM_SIZE),
		gpu_read64(gpu, REG_A6XX_CP_IB2_BASE, REG_A6XX_CP_IB2_BASE_HI),
		gpu_read(gpu, REG_A6XX_CP_IB2_REM_SIZE));

	/* Turn off the hangcheck timer to keep it from bothering us */
	del_timer(&gpu->hangcheck_timer);

	kthread_queue_work(gpu->worker, &gpu->recover_work);
}

static irqreturn_t a6xx_irq(struct msm_gpu *gpu)
{
	u32 status = gpu_read(gpu, REG_A6XX_RBBM_INT_0_STATUS);

	gpu_write(gpu, REG_A6XX_RBBM_INT_CLEAR_CMD, status);

	if (status & A6XX_RBBM_INT_0_MASK_RBBM_HANG_DETECT)
		a6xx_fault_detect_irq(gpu);

	if (status & A6XX_RBBM_INT_0_MASK_CP_AHB_ERROR)
		dev_err_ratelimited(&gpu->pdev->dev, "CP | AHB bus error\n");

	if (status & A6XX_RBBM_INT_0_MASK_CP_HW_ERROR)
		a6xx_cp_hw_err_irq(gpu);

	if (status & A6XX_RBBM_INT_0_MASK_RBBM_ATB_ASYNCFIFO_OVERFLOW)
		dev_err_ratelimited(&gpu->pdev->dev, "RBBM | ATB ASYNC overflow\n");

	if (status & A6XX_RBBM_INT_0_MASK_RBBM_ATB_BUS_OVERFLOW)
		dev_err_ratelimited(&gpu->pdev->dev, "RBBM | ATB bus overflow\n");

	if (status & A6XX_RBBM_INT_0_MASK_UCHE_OOB_ACCESS)
		dev_err_ratelimited(&gpu->pdev->dev, "UCHE | Out of bounds access\n");

	if (status & A6XX_RBBM_INT_0_MASK_CP_CACHE_FLUSH_TS)
		msm_gpu_retire(gpu);

	return IRQ_HANDLED;
}

static void a6xx_llc_rmw(struct a6xx_gpu *a6xx_gpu, u32 reg, u32 mask, u32 or)
{
	return msm_rmw(a6xx_gpu->llc_mmio + (reg << 2), mask, or);
}

static void a6xx_llc_write(struct a6xx_gpu *a6xx_gpu, u32 reg, u32 value)
{
	return msm_writel(value, a6xx_gpu->llc_mmio + (reg << 2));
}

static void a6xx_llc_deactivate(struct a6xx_gpu *a6xx_gpu)
{
	llcc_slice_deactivate(a6xx_gpu->llc_slice);
	llcc_slice_deactivate(a6xx_gpu->htw_llc_slice);
}

static void a6xx_llc_activate(struct a6xx_gpu *a6xx_gpu)
{
	struct adreno_gpu *adreno_gpu = &a6xx_gpu->base;
	struct msm_gpu *gpu = &adreno_gpu->base;
	u32 cntl1_regval = 0;

	if (IS_ERR(a6xx_gpu->llc_mmio))
		return;

	if (!llcc_slice_activate(a6xx_gpu->llc_slice)) {
		u32 gpu_scid = llcc_get_slice_id(a6xx_gpu->llc_slice);

		gpu_scid &= 0x1f;
		cntl1_regval = (gpu_scid << 0) | (gpu_scid << 5) | (gpu_scid << 10) |
			       (gpu_scid << 15) | (gpu_scid << 20);
	}

	/*
	 * For targets with a MMU500, activate the slice but don't program the
	 * register.  The XBL will take care of that.
	 */
	if (!llcc_slice_activate(a6xx_gpu->htw_llc_slice)) {
		if (!a6xx_gpu->have_mmu500) {
			u32 gpuhtw_scid = llcc_get_slice_id(a6xx_gpu->htw_llc_slice);

			gpuhtw_scid &= 0x1f;
			cntl1_regval |= FIELD_PREP(GENMASK(29, 25), gpuhtw_scid);
		}
	}

	if (cntl1_regval) {
		/*
		 * Program the slice IDs for the various GPU blocks and GPU MMU
		 * pagetables
		 */
		if (a6xx_gpu->have_mmu500)
			gpu_rmw(gpu, REG_A6XX_GBIF_SCACHE_CNTL1, GENMASK(24, 0),
				cntl1_regval);
		else {
			a6xx_llc_write(a6xx_gpu,
				REG_A6XX_CX_MISC_SYSTEM_CACHE_CNTL_1, cntl1_regval);

			/*
			 * Program cacheability overrides to not allocate cache
			 * lines on a write miss
			 */
			a6xx_llc_rmw(a6xx_gpu,
				REG_A6XX_CX_MISC_SYSTEM_CACHE_CNTL_0, 0xF, 0x03);
		}
	}
}

static void a6xx_llc_slices_destroy(struct a6xx_gpu *a6xx_gpu)
{
	llcc_slice_putd(a6xx_gpu->llc_slice);
	llcc_slice_putd(a6xx_gpu->htw_llc_slice);
}

static void a6xx_llc_slices_init(struct platform_device *pdev,
		struct a6xx_gpu *a6xx_gpu)
{
	struct device_node *phandle;

	/*
	 * There is a different programming path for targets with an mmu500
	 * attached, so detect if that is the case
	 */
	phandle = of_parse_phandle(pdev->dev.of_node, "iommus", 0);
	a6xx_gpu->have_mmu500 = (phandle &&
		of_device_is_compatible(phandle, "arm,mmu-500"));
	of_node_put(phandle);

	if (a6xx_gpu->have_mmu500)
		a6xx_gpu->llc_mmio = NULL;
	else
		a6xx_gpu->llc_mmio = msm_ioremap(pdev, "cx_mem", "gpu_cx");

	a6xx_gpu->llc_slice = llcc_slice_getd(LLCC_GPU);
	a6xx_gpu->htw_llc_slice = llcc_slice_getd(LLCC_GPUHTW);

	if (IS_ERR_OR_NULL(a6xx_gpu->llc_slice) && IS_ERR_OR_NULL(a6xx_gpu->htw_llc_slice))
		a6xx_gpu->llc_mmio = ERR_PTR(-EINVAL);
}

static int a6xx_pm_resume(struct msm_gpu *gpu)
{
	struct adreno_gpu *adreno_gpu = to_adreno_gpu(gpu);
	struct a6xx_gpu *a6xx_gpu = to_a6xx_gpu(adreno_gpu);
	int ret;

	gpu->needs_hw_init = true;

	trace_msm_gpu_resume(0);

	ret = a6xx_gmu_resume(a6xx_gpu);
	if (ret)
		return ret;

	msm_gpu_resume_devfreq(gpu);

	a6xx_llc_activate(a6xx_gpu);

	return 0;
}

static int a6xx_pm_suspend(struct msm_gpu *gpu)
{
	struct adreno_gpu *adreno_gpu = to_adreno_gpu(gpu);
	struct a6xx_gpu *a6xx_gpu = to_a6xx_gpu(adreno_gpu);
	int i, ret;

	trace_msm_gpu_suspend(0);

	a6xx_llc_deactivate(a6xx_gpu);

	devfreq_suspend_device(gpu->devfreq.devfreq);

	ret = a6xx_gmu_stop(a6xx_gpu);
	if (ret)
		return ret;

	if (a6xx_gpu->shadow_bo)
		for (i = 0; i < gpu->nr_rings; i++)
			a6xx_gpu->shadow[i] = 0;

	return 0;
}

static int a6xx_get_timestamp(struct msm_gpu *gpu, uint64_t *value)
{
	struct adreno_gpu *adreno_gpu = to_adreno_gpu(gpu);
	struct a6xx_gpu *a6xx_gpu = to_a6xx_gpu(adreno_gpu);
	static DEFINE_MUTEX(perfcounter_oob);

	mutex_lock(&perfcounter_oob);

	/* Force the GPU power on so we can read this register */
	a6xx_gmu_set_oob(&a6xx_gpu->gmu, GMU_OOB_PERFCOUNTER_SET);

	*value = gpu_read64(gpu, REG_A6XX_CP_ALWAYS_ON_COUNTER_LO,
		REG_A6XX_CP_ALWAYS_ON_COUNTER_HI);

	a6xx_gmu_clear_oob(&a6xx_gpu->gmu, GMU_OOB_PERFCOUNTER_SET);
	mutex_unlock(&perfcounter_oob);
	return 0;
}

static struct msm_ringbuffer *a6xx_active_ring(struct msm_gpu *gpu)
{
	struct adreno_gpu *adreno_gpu = to_adreno_gpu(gpu);
	struct a6xx_gpu *a6xx_gpu = to_a6xx_gpu(adreno_gpu);

	return a6xx_gpu->cur_ring;
}

static void a6xx_destroy(struct msm_gpu *gpu)
{
	struct adreno_gpu *adreno_gpu = to_adreno_gpu(gpu);
	struct a6xx_gpu *a6xx_gpu = to_a6xx_gpu(adreno_gpu);

	if (a6xx_gpu->sqe_bo) {
		msm_gem_unpin_iova(a6xx_gpu->sqe_bo, gpu->aspace);
		drm_gem_object_put(a6xx_gpu->sqe_bo);
	}

	if (a6xx_gpu->shadow_bo) {
		msm_gem_unpin_iova(a6xx_gpu->shadow_bo, gpu->aspace);
		drm_gem_object_put(a6xx_gpu->shadow_bo);
	}

	a6xx_llc_slices_destroy(a6xx_gpu);

	a6xx_gmu_remove(a6xx_gpu);

	adreno_gpu_cleanup(adreno_gpu);

	if (a6xx_gpu->opp_table)
		dev_pm_opp_put_supported_hw(a6xx_gpu->opp_table);

	kfree(a6xx_gpu);
}

static unsigned long a6xx_gpu_busy(struct msm_gpu *gpu)
{
	struct adreno_gpu *adreno_gpu = to_adreno_gpu(gpu);
	struct a6xx_gpu *a6xx_gpu = to_a6xx_gpu(adreno_gpu);
	u64 busy_cycles, busy_time;


	/* Only read the gpu busy if the hardware is already active */
	if (pm_runtime_get_if_in_use(a6xx_gpu->gmu.dev) == 0)
		return 0;

	busy_cycles = gmu_read64(&a6xx_gpu->gmu,
			REG_A6XX_GMU_CX_GMU_POWER_COUNTER_XOCLK_0_L,
			REG_A6XX_GMU_CX_GMU_POWER_COUNTER_XOCLK_0_H);

	busy_time = (busy_cycles - gpu->devfreq.busy_cycles) * 10;
	do_div(busy_time, 192);

	gpu->devfreq.busy_cycles = busy_cycles;

	pm_runtime_put(a6xx_gpu->gmu.dev);

	if (WARN_ON(busy_time > ~0LU))
		return ~0LU;

	return (unsigned long)busy_time;
}

static struct msm_gem_address_space *
a6xx_create_address_space(struct msm_gpu *gpu, struct platform_device *pdev)
{
	struct adreno_gpu *adreno_gpu = to_adreno_gpu(gpu);
	struct a6xx_gpu *a6xx_gpu = to_a6xx_gpu(adreno_gpu);
	struct iommu_domain *iommu;
	struct msm_mmu *mmu;
	struct msm_gem_address_space *aspace;
	u64 start, size;

	iommu = iommu_domain_alloc(&platform_bus_type);
	if (!iommu)
		return NULL;

	/*
	 * This allows GPU to set the bus attributes required to use system
	 * cache on behalf of the iommu page table walker.
	 */
	if (!IS_ERR_OR_NULL(a6xx_gpu->htw_llc_slice))
		adreno_set_llc_attributes(iommu);

	mmu = msm_iommu_new(&pdev->dev, iommu);
	if (IS_ERR(mmu)) {
		iommu_domain_free(iommu);
		return ERR_CAST(mmu);
	}

	/*
	 * Use the aperture start or SZ_16M, whichever is greater. This will
	 * ensure that we align with the allocated pagetable range while still
	 * allowing room in the lower 32 bits for GMEM and whatnot
	 */
	start = max_t(u64, SZ_16M, iommu->geometry.aperture_start);
	size = iommu->geometry.aperture_end - start + 1;

	aspace = msm_gem_address_space_create(mmu, "gpu",
		start & GENMASK_ULL(48, 0), size);

	if (IS_ERR(aspace) && !IS_ERR(mmu))
		mmu->funcs->destroy(mmu);

	return aspace;
}

static struct msm_gem_address_space *
a6xx_create_private_address_space(struct msm_gpu *gpu)
{
	struct msm_mmu *mmu;

	mmu = msm_iommu_pagetable_create(gpu->aspace->mmu);

	if (IS_ERR(mmu))
		return ERR_CAST(mmu);

	return msm_gem_address_space_create(mmu,
		"gpu", 0x100000000ULL, 0x1ffffffffULL);
}

static uint32_t a6xx_get_rptr(struct msm_gpu *gpu, struct msm_ringbuffer *ring)
{
	struct adreno_gpu *adreno_gpu = to_adreno_gpu(gpu);
	struct a6xx_gpu *a6xx_gpu = to_a6xx_gpu(adreno_gpu);

	if (adreno_gpu->base.hw_apriv || a6xx_gpu->has_whereami)
		return a6xx_gpu->shadow[ring->id];

	return ring->memptrs->rptr = gpu_read(gpu, REG_A6XX_CP_RB_RPTR);
}

static u32 a618_get_speed_bin(u32 fuse)
{
	if (fuse == 0)
		return 0;
	else if (fuse == 169)
		return 1;
	else if (fuse == 174)
		return 2;

	return UINT_MAX;
}

static u32 fuse_to_supp_hw(struct device *dev, u32 revn, u32 fuse)
{
	u32 val = UINT_MAX;

	if (revn == 618)
		val = a618_get_speed_bin(fuse);

	if (val == UINT_MAX) {
		DRM_DEV_ERROR(dev,
			"missing support for speed-bin: %u. Some OPPs may not be supported by hardware",
			fuse);
		return UINT_MAX;
	}

	return (1 << val);
}

static int a6xx_set_supported_hw(struct device *dev, struct a6xx_gpu *a6xx_gpu,
		u32 revn)
{
	struct opp_table *opp_table;
	u32 supp_hw = UINT_MAX;
	u16 speedbin;
	int ret;

	ret = nvmem_cell_read_u16(dev, "speed_bin", &speedbin);
	/*
	 * -ENOENT means that the platform doesn't support speedbin which is
	 * fine
	 */
	if (ret == -ENOENT) {
		return 0;
	} else if (ret) {
		DRM_DEV_ERROR(dev,
			      "failed to read speed-bin (%d). Some OPPs may not be supported by hardware",
			      ret);
		goto done;
	}
	speedbin = le16_to_cpu(speedbin);

	supp_hw = fuse_to_supp_hw(dev, revn, speedbin);

done:
	opp_table = dev_pm_opp_set_supported_hw(dev, &supp_hw, 1);
	if (IS_ERR(opp_table))
		return PTR_ERR(opp_table);

	a6xx_gpu->opp_table = opp_table;
	return 0;
}

static const struct adreno_gpu_funcs funcs = {
	.base = {
		.get_param = adreno_get_param,
		.hw_init = a6xx_hw_init,
		.pm_suspend = a6xx_pm_suspend,
		.pm_resume = a6xx_pm_resume,
		.recover = a6xx_recover,
		.submit = a6xx_submit,
		.active_ring = a6xx_active_ring,
		.irq = a6xx_irq,
		.destroy = a6xx_destroy,
#if defined(CONFIG_DRM_MSM_GPU_STATE)
		.show = a6xx_show,
#endif
		.gpu_busy = a6xx_gpu_busy,
		.gpu_get_freq = a6xx_gmu_get_freq,
		.gpu_set_freq = a6xx_gmu_set_freq,
#if defined(CONFIG_DRM_MSM_GPU_STATE)
		.gpu_state_get = a6xx_gpu_state_get,
		.gpu_state_put = a6xx_gpu_state_put,
#endif
		.create_address_space = a6xx_create_address_space,
		.create_private_address_space = a6xx_create_private_address_space,
		.get_rptr = a6xx_get_rptr,
	},
	.get_timestamp = a6xx_get_timestamp,
};

struct msm_gpu *a6xx_gpu_init(struct drm_device *dev)
{
	struct msm_drm_private *priv = dev->dev_private;
	struct platform_device *pdev = priv->gpu_pdev;
	struct adreno_platform_config *config = pdev->dev.platform_data;
	const struct adreno_info *info;
	struct device_node *node;
	struct a6xx_gpu *a6xx_gpu;
	struct adreno_gpu *adreno_gpu;
	struct msm_gpu *gpu;
	int ret;

	a6xx_gpu = kzalloc(sizeof(*a6xx_gpu), GFP_KERNEL);
	if (!a6xx_gpu)
		return ERR_PTR(-ENOMEM);

	adreno_gpu = &a6xx_gpu->base;
	gpu = &adreno_gpu->base;

	adreno_gpu->registers = NULL;

	/*
	 * We need to know the platform type before calling into adreno_gpu_init
	 * so that the hw_apriv flag can be correctly set. Snoop into the info
	 * and grab the revision number
	 */
	info = adreno_info(config->rev);

	if (info && info->revn == 650)
		adreno_gpu->base.hw_apriv = true;

	a6xx_llc_slices_init(pdev, a6xx_gpu);

	ret = a6xx_set_supported_hw(&pdev->dev, a6xx_gpu, info->revn);
	if (ret) {
		a6xx_destroy(&(a6xx_gpu->base.base));
		return ERR_PTR(ret);
	}

	ret = adreno_gpu_init(dev, pdev, adreno_gpu, &funcs, 1);
	if (ret) {
		a6xx_destroy(&(a6xx_gpu->base.base));
		return ERR_PTR(ret);
	}

	/* Check if there is a GMU phandle and set it up */
	node = of_parse_phandle(pdev->dev.of_node, "qcom,gmu", 0);

	/* FIXME: How do we gracefully handle this? */
	BUG_ON(!node);

	ret = a6xx_gmu_init(a6xx_gpu, node);
	if (ret) {
		a6xx_destroy(&(a6xx_gpu->base.base));
		return ERR_PTR(ret);
	}

	if (gpu->aspace)
		msm_mmu_set_fault_handler(gpu->aspace->mmu, gpu,
				a6xx_fault_handler);

	return gpu;
}<|MERGE_RESOLUTION|>--- conflicted
+++ resolved
@@ -667,7 +667,6 @@
 			ret = true;
 			goto out;
 		}
-<<<<<<< HEAD
 
 		DRM_DEV_ERROR(&gpu->pdev->dev,
 			"a630 SQE ucode is too old. Have version %x need at least %x\n",
@@ -683,23 +682,6 @@
 				goto out;
 			}
 
-=======
-
-		DRM_DEV_ERROR(&gpu->pdev->dev,
-			"a630 SQE ucode is too old. Have version %x need at least %x\n",
-			buf[0] & 0xfff, 0x190);
-	}  else {
-		/*
-		 * a650 tier targets don't need whereami but still need to be
-		 * equal to or newer than 0.95 for other security fixes
-		 */
-		if (adreno_is_a650(adreno_gpu)) {
-			if ((buf[0] & 0xfff) >= 0x095) {
-				ret = true;
-				goto out;
-			}
-
->>>>>>> 11e4b63a
 			DRM_DEV_ERROR(&gpu->pdev->dev,
 				"a650 SQE ucode is too old. Have version %x need at least %x\n",
 				buf[0] & 0xfff, 0x095);
