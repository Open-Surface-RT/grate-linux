// SPDX-License-Identifier: GPL-2.0
/* Copyright(c) 2019 Intel Corporation. All rights rsvd. */
#include <linux/init.h>
#include <linux/kernel.h>
#include <linux/module.h>
#include <linux/slab.h>
#include <linux/pci.h>
#include <linux/interrupt.h>
#include <linux/delay.h>
#include <linux/dma-mapping.h>
#include <linux/workqueue.h>
#include <linux/aer.h>
#include <linux/fs.h>
#include <linux/io-64-nonatomic-lo-hi.h>
#include <linux/device.h>
#include <linux/idr.h>
#include <linux/intel-svm.h>
#include <linux/iommu.h>
#include <uapi/linux/idxd.h>
#include <linux/dmaengine.h>
#include "../dmaengine.h"
#include "registers.h"
#include "idxd.h"
#include "perfmon.h"

MODULE_VERSION(IDXD_DRIVER_VERSION);
MODULE_LICENSE("GPL v2");
MODULE_AUTHOR("Intel Corporation");

static bool sva = true;
module_param(sva, bool, 0644);
MODULE_PARM_DESC(sva, "Toggle SVA support on/off");

#define DRV_NAME "idxd"

bool support_enqcmd;
<<<<<<< HEAD

static struct idr idxd_idrs[IDXD_TYPE_MAX];
static DEFINE_MUTEX(idxd_idr_lock);
=======
DEFINE_IDA(idxd_ida);

static struct idxd_driver_data idxd_driver_data[] = {
	[IDXD_TYPE_DSA] = {
		.name_prefix = "dsa",
		.type = IDXD_TYPE_DSA,
		.compl_size = sizeof(struct dsa_completion_record),
		.align = 32,
		.dev_type = &dsa_device_type,
	},
	[IDXD_TYPE_IAX] = {
		.name_prefix = "iax",
		.type = IDXD_TYPE_IAX,
		.compl_size = sizeof(struct iax_completion_record),
		.align = 64,
		.dev_type = &iax_device_type,
	},
};
>>>>>>> 11e4b63a

static struct pci_device_id idxd_pci_tbl[] = {
	/* DSA ver 1.0 platforms */
	{ PCI_DEVICE_DATA(INTEL, DSA_SPR0, &idxd_driver_data[IDXD_TYPE_DSA]) },

	/* IAX ver 1.0 platforms */
	{ PCI_DEVICE_DATA(INTEL, IAX_SPR0, &idxd_driver_data[IDXD_TYPE_IAX]) },
	{ 0, }
};
MODULE_DEVICE_TABLE(pci, idxd_pci_tbl);

static int idxd_setup_interrupts(struct idxd_device *idxd)
{
	struct pci_dev *pdev = idxd->pdev;
	struct device *dev = &pdev->dev;
	struct idxd_irq_entry *irq_entry;
	int i, msixcnt;
	int rc = 0;

	msixcnt = pci_msix_vec_count(pdev);
	if (msixcnt < 0) {
		dev_err(dev, "Not MSI-X interrupt capable.\n");
		return -ENOSPC;
	}

	rc = pci_alloc_irq_vectors(pdev, msixcnt, msixcnt, PCI_IRQ_MSIX);
	if (rc != msixcnt) {
		dev_err(dev, "Failed enabling %d MSIX entries: %d\n", msixcnt, rc);
		return -ENOSPC;
	}
	dev_dbg(dev, "Enabled %d msix vectors\n", msixcnt);

	/*
	 * We implement 1 completion list per MSI-X entry except for
	 * entry 0, which is for errors and others.
	 */
	idxd->irq_entries = kcalloc_node(msixcnt, sizeof(struct idxd_irq_entry),
					 GFP_KERNEL, dev_to_node(dev));
	if (!idxd->irq_entries) {
		rc = -ENOMEM;
		goto err_irq_entries;
	}

	for (i = 0; i < msixcnt; i++) {
		idxd->irq_entries[i].id = i;
		idxd->irq_entries[i].idxd = idxd;
		idxd->irq_entries[i].vector = pci_irq_vector(pdev, i);
		spin_lock_init(&idxd->irq_entries[i].list_lock);
	}

	irq_entry = &idxd->irq_entries[0];
	rc = request_threaded_irq(irq_entry->vector, NULL, idxd_misc_thread,
				  0, "idxd-misc", irq_entry);
	if (rc < 0) {
		dev_err(dev, "Failed to allocate misc interrupt.\n");
		goto err_misc_irq;
	}

	dev_dbg(dev, "Allocated idxd-misc handler on msix vector %d\n", irq_entry->vector);

	/* first MSI-X entry is not for wq interrupts */
	idxd->num_wq_irqs = msixcnt - 1;

	for (i = 1; i < msixcnt; i++) {
		irq_entry = &idxd->irq_entries[i];

		init_llist_head(&idxd->irq_entries[i].pending_llist);
		INIT_LIST_HEAD(&idxd->irq_entries[i].work_list);
		rc = request_threaded_irq(irq_entry->vector, NULL,
					  idxd_wq_thread, 0, "idxd-portal", irq_entry);
		if (rc < 0) {
			dev_err(dev, "Failed to allocate irq %d.\n", irq_entry->vector);
			goto err_wq_irqs;
		}

		dev_dbg(dev, "Allocated idxd-msix %d for vector %d\n", i, irq_entry->vector);
		if (idxd->hw.cmd_cap & BIT(IDXD_CMD_REQUEST_INT_HANDLE)) {
			/*
			 * The MSIX vector enumeration starts at 1 with vector 0 being the
			 * misc interrupt that handles non I/O completion events. The
			 * interrupt handles are for IMS enumeration on guest. The misc
			 * interrupt vector does not require a handle and therefore we start
			 * the int_handles at index 0. Since 'i' starts at 1, the first
			 * int_handles index will be 0.
			 */
			rc = idxd_device_request_int_handle(idxd, i, &idxd->int_handles[i - 1],
							    IDXD_IRQ_MSIX);
			if (rc < 0) {
				free_irq(irq_entry->vector, irq_entry);
				goto err_wq_irqs;
			}
			dev_dbg(dev, "int handle requested: %u\n", idxd->int_handles[i - 1]);
		}
	}

	idxd_unmask_error_interrupts(idxd);
	idxd_msix_perm_setup(idxd);
	return 0;

 err_wq_irqs:
	while (--i >= 0) {
		irq_entry = &idxd->irq_entries[i];
		free_irq(irq_entry->vector, irq_entry);
		if (i != 0)
			idxd_device_release_int_handle(idxd,
						       idxd->int_handles[i], IDXD_IRQ_MSIX);
	}
 err_misc_irq:
	/* Disable error interrupt generation */
	idxd_mask_error_interrupts(idxd);
 err_irq_entries:
	pci_free_irq_vectors(pdev);
	dev_err(dev, "No usable interrupts\n");
	return rc;
}

static void idxd_cleanup_interrupts(struct idxd_device *idxd)
{
	struct pci_dev *pdev = idxd->pdev;
	struct idxd_irq_entry *irq_entry;
	int i, msixcnt;

	msixcnt = pci_msix_vec_count(pdev);
	if (msixcnt <= 0)
		return;

	irq_entry = &idxd->irq_entries[0];
	free_irq(irq_entry->vector, irq_entry);

	for (i = 1; i < msixcnt; i++) {

		irq_entry = &idxd->irq_entries[i];
		if (idxd->hw.cmd_cap & BIT(IDXD_CMD_RELEASE_INT_HANDLE))
			idxd_device_release_int_handle(idxd, idxd->int_handles[i],
						       IDXD_IRQ_MSIX);
		free_irq(irq_entry->vector, irq_entry);
	}

	idxd_mask_error_interrupts(idxd);
	pci_free_irq_vectors(pdev);
}

static int idxd_setup_wqs(struct idxd_device *idxd)
{
	struct device *dev = &idxd->pdev->dev;
	struct idxd_wq *wq;
	int i, rc;

	idxd->wqs = kcalloc_node(idxd->max_wqs, sizeof(struct idxd_wq *),
				 GFP_KERNEL, dev_to_node(dev));
	if (!idxd->wqs)
		return -ENOMEM;

	for (i = 0; i < idxd->max_wqs; i++) {
		wq = kzalloc_node(sizeof(*wq), GFP_KERNEL, dev_to_node(dev));
		if (!wq) {
			rc = -ENOMEM;
			goto err;
		}

		wq->id = i;
		wq->idxd = idxd;
		device_initialize(&wq->conf_dev);
		wq->conf_dev.parent = &idxd->conf_dev;
		wq->conf_dev.bus = &dsa_bus_type;
		wq->conf_dev.type = &idxd_wq_device_type;
		rc = dev_set_name(&wq->conf_dev, "wq%d.%d", idxd->id, wq->id);
		if (rc < 0) {
			put_device(&wq->conf_dev);
			goto err;
		}

		mutex_init(&wq->wq_lock);
		init_waitqueue_head(&wq->err_queue);
		init_completion(&wq->wq_dead);
		wq->max_xfer_bytes = idxd->max_xfer_bytes;
		wq->max_batch_size = idxd->max_batch_size;
		wq->wqcfg = kzalloc_node(idxd->wqcfg_size, GFP_KERNEL, dev_to_node(dev));
		if (!wq->wqcfg) {
			put_device(&wq->conf_dev);
			rc = -ENOMEM;
			goto err;
		}
		idxd->wqs[i] = wq;
	}

	return 0;

 err:
	while (--i >= 0)
		put_device(&idxd->wqs[i]->conf_dev);
	return rc;
}

static int idxd_setup_engines(struct idxd_device *idxd)
{
	struct idxd_engine *engine;
	struct device *dev = &idxd->pdev->dev;
	int i, rc;

	idxd->engines = kcalloc_node(idxd->max_engines, sizeof(struct idxd_engine *),
				     GFP_KERNEL, dev_to_node(dev));
	if (!idxd->engines)
		return -ENOMEM;

	for (i = 0; i < idxd->max_engines; i++) {
		engine = kzalloc_node(sizeof(*engine), GFP_KERNEL, dev_to_node(dev));
		if (!engine) {
			rc = -ENOMEM;
			goto err;
		}

		engine->id = i;
		engine->idxd = idxd;
		device_initialize(&engine->conf_dev);
		engine->conf_dev.parent = &idxd->conf_dev;
		engine->conf_dev.bus = &dsa_bus_type;
		engine->conf_dev.type = &idxd_engine_device_type;
		rc = dev_set_name(&engine->conf_dev, "engine%d.%d", idxd->id, engine->id);
		if (rc < 0) {
			put_device(&engine->conf_dev);
			goto err;
		}

		idxd->engines[i] = engine;
	}

	return 0;

 err:
	while (--i >= 0)
		put_device(&idxd->engines[i]->conf_dev);
	return rc;
}

static int idxd_setup_groups(struct idxd_device *idxd)
{
	struct device *dev = &idxd->pdev->dev;
	struct idxd_group *group;
	int i, rc;

	idxd->groups = kcalloc_node(idxd->max_groups, sizeof(struct idxd_group *),
				    GFP_KERNEL, dev_to_node(dev));
	if (!idxd->groups)
		return -ENOMEM;

	for (i = 0; i < idxd->max_groups; i++) {
		group = kzalloc_node(sizeof(*group), GFP_KERNEL, dev_to_node(dev));
		if (!group) {
			rc = -ENOMEM;
			goto err;
		}

		group->id = i;
		group->idxd = idxd;
		device_initialize(&group->conf_dev);
		group->conf_dev.parent = &idxd->conf_dev;
		group->conf_dev.bus = &dsa_bus_type;
		group->conf_dev.type = &idxd_group_device_type;
		rc = dev_set_name(&group->conf_dev, "group%d.%d", idxd->id, group->id);
		if (rc < 0) {
			put_device(&group->conf_dev);
			goto err;
		}

		idxd->groups[i] = group;
		group->tc_a = -1;
		group->tc_b = -1;
	}

	return 0;

 err:
	while (--i >= 0)
		put_device(&idxd->groups[i]->conf_dev);
	return rc;
}

static void idxd_cleanup_internals(struct idxd_device *idxd)
{
	int i;

	for (i = 0; i < idxd->max_groups; i++)
		put_device(&idxd->groups[i]->conf_dev);
	for (i = 0; i < idxd->max_engines; i++)
		put_device(&idxd->engines[i]->conf_dev);
	for (i = 0; i < idxd->max_wqs; i++)
		put_device(&idxd->wqs[i]->conf_dev);
	destroy_workqueue(idxd->wq);
}

static int idxd_setup_internals(struct idxd_device *idxd)
{
	struct device *dev = &idxd->pdev->dev;
	int rc, i;

	init_waitqueue_head(&idxd->cmd_waitq);

	if (idxd->hw.cmd_cap & BIT(IDXD_CMD_REQUEST_INT_HANDLE)) {
		idxd->int_handles = devm_kcalloc(dev, idxd->max_wqs, sizeof(int), GFP_KERNEL);
		if (!idxd->int_handles)
			return -ENOMEM;
	}

	rc = idxd_setup_wqs(idxd);
	if (rc < 0)
		goto err_wqs;

	rc = idxd_setup_engines(idxd);
	if (rc < 0)
		goto err_engine;

	rc = idxd_setup_groups(idxd);
	if (rc < 0)
		goto err_group;

	idxd->wq = create_workqueue(dev_name(dev));
	if (!idxd->wq) {
		rc = -ENOMEM;
		goto err_wkq_create;
	}

	return 0;

 err_wkq_create:
	for (i = 0; i < idxd->max_groups; i++)
		put_device(&idxd->groups[i]->conf_dev);
 err_group:
	for (i = 0; i < idxd->max_engines; i++)
		put_device(&idxd->engines[i]->conf_dev);
 err_engine:
	for (i = 0; i < idxd->max_wqs; i++)
		put_device(&idxd->wqs[i]->conf_dev);
 err_wqs:
	kfree(idxd->int_handles);
	return rc;
}

static void idxd_read_table_offsets(struct idxd_device *idxd)
{
	union offsets_reg offsets;
	struct device *dev = &idxd->pdev->dev;

	offsets.bits[0] = ioread64(idxd->reg_base + IDXD_TABLE_OFFSET);
	offsets.bits[1] = ioread64(idxd->reg_base + IDXD_TABLE_OFFSET + sizeof(u64));
	idxd->grpcfg_offset = offsets.grpcfg * IDXD_TABLE_MULT;
	dev_dbg(dev, "IDXD Group Config Offset: %#x\n", idxd->grpcfg_offset);
	idxd->wqcfg_offset = offsets.wqcfg * IDXD_TABLE_MULT;
	dev_dbg(dev, "IDXD Work Queue Config Offset: %#x\n", idxd->wqcfg_offset);
	idxd->msix_perm_offset = offsets.msix_perm * IDXD_TABLE_MULT;
	dev_dbg(dev, "IDXD MSIX Permission Offset: %#x\n", idxd->msix_perm_offset);
	idxd->perfmon_offset = offsets.perfmon * IDXD_TABLE_MULT;
	dev_dbg(dev, "IDXD Perfmon Offset: %#x\n", idxd->perfmon_offset);
}

static void idxd_read_caps(struct idxd_device *idxd)
{
	struct device *dev = &idxd->pdev->dev;
	int i;

	/* reading generic capabilities */
	idxd->hw.gen_cap.bits = ioread64(idxd->reg_base + IDXD_GENCAP_OFFSET);
	dev_dbg(dev, "gen_cap: %#llx\n", idxd->hw.gen_cap.bits);

	if (idxd->hw.gen_cap.cmd_cap) {
		idxd->hw.cmd_cap = ioread32(idxd->reg_base + IDXD_CMDCAP_OFFSET);
		dev_dbg(dev, "cmd_cap: %#x\n", idxd->hw.cmd_cap);
	}

	idxd->max_xfer_bytes = 1ULL << idxd->hw.gen_cap.max_xfer_shift;
	dev_dbg(dev, "max xfer size: %llu bytes\n", idxd->max_xfer_bytes);
	idxd->max_batch_size = 1U << idxd->hw.gen_cap.max_batch_shift;
	dev_dbg(dev, "max batch size: %u\n", idxd->max_batch_size);
	if (idxd->hw.gen_cap.config_en)
		set_bit(IDXD_FLAG_CONFIGURABLE, &idxd->flags);

	/* reading group capabilities */
	idxd->hw.group_cap.bits =
		ioread64(idxd->reg_base + IDXD_GRPCAP_OFFSET);
	dev_dbg(dev, "group_cap: %#llx\n", idxd->hw.group_cap.bits);
	idxd->max_groups = idxd->hw.group_cap.num_groups;
	dev_dbg(dev, "max groups: %u\n", idxd->max_groups);
	idxd->max_tokens = idxd->hw.group_cap.total_tokens;
	dev_dbg(dev, "max tokens: %u\n", idxd->max_tokens);
	idxd->nr_tokens = idxd->max_tokens;

	/* read engine capabilities */
	idxd->hw.engine_cap.bits =
		ioread64(idxd->reg_base + IDXD_ENGCAP_OFFSET);
	dev_dbg(dev, "engine_cap: %#llx\n", idxd->hw.engine_cap.bits);
	idxd->max_engines = idxd->hw.engine_cap.num_engines;
	dev_dbg(dev, "max engines: %u\n", idxd->max_engines);

	/* read workqueue capabilities */
	idxd->hw.wq_cap.bits = ioread64(idxd->reg_base + IDXD_WQCAP_OFFSET);
	dev_dbg(dev, "wq_cap: %#llx\n", idxd->hw.wq_cap.bits);
	idxd->max_wq_size = idxd->hw.wq_cap.total_wq_size;
	dev_dbg(dev, "total workqueue size: %u\n", idxd->max_wq_size);
	idxd->max_wqs = idxd->hw.wq_cap.num_wqs;
	dev_dbg(dev, "max workqueues: %u\n", idxd->max_wqs);
	idxd->wqcfg_size = 1 << (idxd->hw.wq_cap.wqcfg_size + IDXD_WQCFG_MIN);
	dev_dbg(dev, "wqcfg size: %u\n", idxd->wqcfg_size);

	/* reading operation capabilities */
	for (i = 0; i < 4; i++) {
		idxd->hw.opcap.bits[i] = ioread64(idxd->reg_base +
				IDXD_OPCAP_OFFSET + i * sizeof(u64));
		dev_dbg(dev, "opcap[%d]: %#llx\n", i, idxd->hw.opcap.bits[i]);
	}
}

static struct idxd_device *idxd_alloc(struct pci_dev *pdev, struct idxd_driver_data *data)
{
	struct device *dev = &pdev->dev;
	struct idxd_device *idxd;
	int rc;

	idxd = kzalloc_node(sizeof(*idxd), GFP_KERNEL, dev_to_node(dev));
	if (!idxd)
		return NULL;

	idxd->pdev = pdev;
	idxd->data = data;
	idxd->id = ida_alloc(&idxd_ida, GFP_KERNEL);
	if (idxd->id < 0)
		return NULL;

	device_initialize(&idxd->conf_dev);
	idxd->conf_dev.parent = dev;
	idxd->conf_dev.bus = &dsa_bus_type;
	idxd->conf_dev.type = idxd->data->dev_type;
	rc = dev_set_name(&idxd->conf_dev, "%s%d", idxd->data->name_prefix, idxd->id);
	if (rc < 0) {
		put_device(&idxd->conf_dev);
		return NULL;
	}

	spin_lock_init(&idxd->dev_lock);
	spin_lock_init(&idxd->cmd_lock);

	return idxd;
}

static int idxd_enable_system_pasid(struct idxd_device *idxd)
{
	int flags;
	unsigned int pasid;
	struct iommu_sva *sva;

	flags = SVM_FLAG_SUPERVISOR_MODE;

	sva = iommu_sva_bind_device(&idxd->pdev->dev, NULL, &flags);
	if (IS_ERR(sva)) {
		dev_warn(&idxd->pdev->dev,
			 "iommu sva bind failed: %ld\n", PTR_ERR(sva));
		return PTR_ERR(sva);
	}

	pasid = iommu_sva_get_pasid(sva);
	if (pasid == IOMMU_PASID_INVALID) {
		iommu_sva_unbind_device(sva);
		return -ENODEV;
	}

	idxd->sva = sva;
	idxd->pasid = pasid;
	dev_dbg(&idxd->pdev->dev, "system pasid: %u\n", pasid);
	return 0;
}

static void idxd_disable_system_pasid(struct idxd_device *idxd)
{

	iommu_sva_unbind_device(idxd->sva);
	idxd->sva = NULL;
}

static int idxd_probe(struct idxd_device *idxd)
{
	struct pci_dev *pdev = idxd->pdev;
	struct device *dev = &pdev->dev;
	int rc;

	dev_dbg(dev, "%s entered and resetting device\n", __func__);
	rc = idxd_device_init_reset(idxd);
	if (rc < 0)
		return rc;

	dev_dbg(dev, "IDXD reset complete\n");

	if (IS_ENABLED(CONFIG_INTEL_IDXD_SVM) && sva) {
<<<<<<< HEAD
		rc = idxd_enable_system_pasid(idxd);
		if (rc < 0)
			dev_warn(dev, "Failed to enable PASID. No SVA support: %d\n", rc);
		else
			set_bit(IDXD_FLAG_PASID_ENABLED, &idxd->flags);
=======
		rc = iommu_dev_enable_feature(dev, IOMMU_DEV_FEAT_SVA);
		if (rc == 0) {
			rc = idxd_enable_system_pasid(idxd);
			if (rc < 0) {
				iommu_dev_disable_feature(dev, IOMMU_DEV_FEAT_SVA);
				dev_warn(dev, "Failed to enable PASID. No SVA support: %d\n", rc);
			} else {
				set_bit(IDXD_FLAG_PASID_ENABLED, &idxd->flags);
			}
		} else {
			dev_warn(dev, "Unable to turn on SVA feature.\n");
		}
>>>>>>> 11e4b63a
	} else if (!sva) {
		dev_warn(dev, "User forced SVA off via module param.\n");
	}

	idxd_read_caps(idxd);
	idxd_read_table_offsets(idxd);

	rc = idxd_setup_internals(idxd);
	if (rc)
		goto err;

	/* If the configs are readonly, then load them from device */
	if (!test_bit(IDXD_FLAG_CONFIGURABLE, &idxd->flags)) {
		dev_dbg(dev, "Loading RO device config\n");
		rc = idxd_device_load_config(idxd);
		if (rc < 0)
			goto err_config;
	}

	rc = idxd_setup_interrupts(idxd);
	if (rc)
		goto err_config;

	dev_dbg(dev, "IDXD interrupt setup complete.\n");

	idxd->major = idxd_cdev_get_major(idxd);

	rc = perfmon_pmu_init(idxd);
	if (rc < 0)
		dev_warn(dev, "Failed to initialize perfmon. No PMU support: %d\n", rc);

	dev_dbg(dev, "IDXD device %d probed successfully\n", idxd->id);
	return 0;

 err_config:
	idxd_cleanup_internals(idxd);
 err:
	if (device_pasid_enabled(idxd))
		idxd_disable_system_pasid(idxd);
	iommu_dev_disable_feature(dev, IOMMU_DEV_FEAT_SVA);
	return rc;
}

static void idxd_cleanup(struct idxd_device *idxd)
{
	struct device *dev = &idxd->pdev->dev;

	perfmon_pmu_remove(idxd);
	idxd_cleanup_interrupts(idxd);
	idxd_cleanup_internals(idxd);
	if (device_pasid_enabled(idxd))
		idxd_disable_system_pasid(idxd);
	iommu_dev_disable_feature(dev, IOMMU_DEV_FEAT_SVA);
}

static int idxd_pci_probe(struct pci_dev *pdev, const struct pci_device_id *id)
{
	struct device *dev = &pdev->dev;
	struct idxd_device *idxd;
	struct idxd_driver_data *data = (struct idxd_driver_data *)id->driver_data;
	int rc;

	rc = pci_enable_device(pdev);
	if (rc)
		return rc;

	dev_dbg(dev, "Alloc IDXD context\n");
	idxd = idxd_alloc(pdev, data);
	if (!idxd) {
		rc = -ENOMEM;
		goto err_idxd_alloc;
	}

	dev_dbg(dev, "Mapping BARs\n");
	idxd->reg_base = pci_iomap(pdev, IDXD_MMIO_BAR, 0);
	if (!idxd->reg_base) {
		rc = -ENOMEM;
		goto err_iomap;
	}

	dev_dbg(dev, "Set DMA masks\n");
	rc = pci_set_dma_mask(pdev, DMA_BIT_MASK(64));
	if (rc)
		rc = pci_set_dma_mask(pdev, DMA_BIT_MASK(32));
	if (rc)
		goto err;

	rc = pci_set_consistent_dma_mask(pdev, DMA_BIT_MASK(64));
	if (rc)
		rc = pci_set_consistent_dma_mask(pdev, DMA_BIT_MASK(32));
	if (rc)
		goto err;

	dev_dbg(dev, "Set PCI master\n");
	pci_set_master(pdev);
	pci_set_drvdata(pdev, idxd);

	idxd->hw.version = ioread32(idxd->reg_base + IDXD_VER_OFFSET);
	rc = idxd_probe(idxd);
	if (rc) {
		dev_err(dev, "Intel(R) IDXD DMA Engine init failed\n");
		goto err;
	}

	rc = idxd_register_devices(idxd);
	if (rc) {
		dev_err(dev, "IDXD sysfs setup failed\n");
		goto err_dev_register;
	}

	idxd->state = IDXD_DEV_CONF_READY;

	dev_info(&pdev->dev, "Intel(R) Accelerator Device (v%x)\n",
		 idxd->hw.version);

	return 0;

 err_dev_register:
	idxd_cleanup(idxd);
 err:
	pci_iounmap(pdev, idxd->reg_base);
 err_iomap:
	put_device(&idxd->conf_dev);
 err_idxd_alloc:
	pci_disable_device(pdev);
	return rc;
}

static void idxd_flush_pending_llist(struct idxd_irq_entry *ie)
{
	struct idxd_desc *desc, *itr;
	struct llist_node *head;

	head = llist_del_all(&ie->pending_llist);
	if (!head)
		return;

	llist_for_each_entry_safe(desc, itr, head, llnode) {
		idxd_dma_complete_txd(desc, IDXD_COMPLETE_ABORT);
		idxd_free_desc(desc->wq, desc);
	}
}

static void idxd_flush_work_list(struct idxd_irq_entry *ie)
{
	struct idxd_desc *desc, *iter;

	list_for_each_entry_safe(desc, iter, &ie->work_list, list) {
		list_del(&desc->list);
		idxd_dma_complete_txd(desc, IDXD_COMPLETE_ABORT);
		idxd_free_desc(desc->wq, desc);
	}
}

void idxd_wqs_quiesce(struct idxd_device *idxd)
{
	struct idxd_wq *wq;
	int i;

	for (i = 0; i < idxd->max_wqs; i++) {
		wq = idxd->wqs[i];
		if (wq->state == IDXD_WQ_ENABLED && wq->type == IDXD_WQT_KERNEL)
			idxd_wq_quiesce(wq);
	}
}

static void idxd_release_int_handles(struct idxd_device *idxd)
{
	struct device *dev = &idxd->pdev->dev;
	int i, rc;

	for (i = 0; i < idxd->num_wq_irqs; i++) {
		if (idxd->hw.cmd_cap & BIT(IDXD_CMD_RELEASE_INT_HANDLE)) {
			rc = idxd_device_release_int_handle(idxd, idxd->int_handles[i],
							    IDXD_IRQ_MSIX);
			if (rc < 0)
				dev_warn(dev, "irq handle %d release failed\n",
					 idxd->int_handles[i]);
			else
				dev_dbg(dev, "int handle requested: %u\n", idxd->int_handles[i]);
		}
	}
}

static void idxd_shutdown(struct pci_dev *pdev)
{
	struct idxd_device *idxd = pci_get_drvdata(pdev);
	int rc, i;
	struct idxd_irq_entry *irq_entry;
	int msixcnt = pci_msix_vec_count(pdev);

	rc = idxd_device_disable(idxd);
	if (rc)
		dev_err(&pdev->dev, "Disabling device failed\n");

	dev_dbg(&pdev->dev, "%s called\n", __func__);
	idxd_mask_msix_vectors(idxd);
	idxd_mask_error_interrupts(idxd);

	for (i = 0; i < msixcnt; i++) {
		irq_entry = &idxd->irq_entries[i];
		synchronize_irq(irq_entry->vector);
		free_irq(irq_entry->vector, irq_entry);
		if (i == 0)
			continue;
		idxd_flush_pending_llist(irq_entry);
		idxd_flush_work_list(irq_entry);
	}

	idxd_msix_perm_clear(idxd);
<<<<<<< HEAD
=======
	idxd_release_int_handles(idxd);
	pci_free_irq_vectors(pdev);
	pci_iounmap(pdev, idxd->reg_base);
	pci_disable_device(pdev);
>>>>>>> 11e4b63a
	destroy_workqueue(idxd->wq);
}

static void idxd_remove(struct pci_dev *pdev)
{
	struct idxd_device *idxd = pci_get_drvdata(pdev);

	dev_dbg(&pdev->dev, "%s called\n", __func__);
	idxd_shutdown(pdev);
	if (device_pasid_enabled(idxd))
		idxd_disable_system_pasid(idxd);
	idxd_unregister_devices(idxd);
	perfmon_pmu_remove(idxd);
	iommu_dev_disable_feature(&pdev->dev, IOMMU_DEV_FEAT_SVA);
}

static struct pci_driver idxd_pci_driver = {
	.name		= DRV_NAME,
	.id_table	= idxd_pci_tbl,
	.probe		= idxd_pci_probe,
	.remove		= idxd_remove,
	.shutdown	= idxd_shutdown,
};

static int __init idxd_init_module(void)
{
	int err;

	/*
	 * If the CPU does not support MOVDIR64B or ENQCMDS, there's no point in
	 * enumerating the device. We can not utilize it.
	 */
	if (!cpu_feature_enabled(X86_FEATURE_MOVDIR64B)) {
		pr_warn("idxd driver failed to load without MOVDIR64B.\n");
		return -ENODEV;
	}

	if (!cpu_feature_enabled(X86_FEATURE_ENQCMD))
		pr_warn("Platform does not have ENQCMD(S) support.\n");
	else
		support_enqcmd = true;

<<<<<<< HEAD
	for (i = 0; i < IDXD_TYPE_MAX; i++)
		idr_init(&idxd_idrs[i]);
=======
	perfmon_init();
>>>>>>> 11e4b63a

	err = idxd_register_bus_type();
	if (err < 0)
		return err;

	err = idxd_register_driver();
	if (err < 0)
		goto err_idxd_driver_register;

	err = idxd_cdev_register();
	if (err)
		goto err_cdev_register;

	err = pci_register_driver(&idxd_pci_driver);
	if (err)
		goto err_pci_register;

	return 0;

err_pci_register:
	idxd_cdev_remove();
err_cdev_register:
	idxd_unregister_driver();
err_idxd_driver_register:
	idxd_unregister_bus_type();
	return err;
}
module_init(idxd_init_module);

static void __exit idxd_exit_module(void)
{
	idxd_unregister_driver();
	pci_unregister_driver(&idxd_pci_driver);
	idxd_cdev_remove();
	idxd_unregister_bus_type();
	perfmon_exit();
}
module_exit(idxd_exit_module);<|MERGE_RESOLUTION|>--- conflicted
+++ resolved
@@ -34,11 +34,6 @@
 #define DRV_NAME "idxd"
 
 bool support_enqcmd;
-<<<<<<< HEAD
-
-static struct idr idxd_idrs[IDXD_TYPE_MAX];
-static DEFINE_MUTEX(idxd_idr_lock);
-=======
 DEFINE_IDA(idxd_ida);
 
 static struct idxd_driver_data idxd_driver_data[] = {
@@ -57,7 +52,6 @@
 		.dev_type = &iax_device_type,
 	},
 };
->>>>>>> 11e4b63a
 
 static struct pci_device_id idxd_pci_tbl[] = {
 	/* DSA ver 1.0 platforms */
@@ -549,13 +543,6 @@
 	dev_dbg(dev, "IDXD reset complete\n");
 
 	if (IS_ENABLED(CONFIG_INTEL_IDXD_SVM) && sva) {
-<<<<<<< HEAD
-		rc = idxd_enable_system_pasid(idxd);
-		if (rc < 0)
-			dev_warn(dev, "Failed to enable PASID. No SVA support: %d\n", rc);
-		else
-			set_bit(IDXD_FLAG_PASID_ENABLED, &idxd->flags);
-=======
 		rc = iommu_dev_enable_feature(dev, IOMMU_DEV_FEAT_SVA);
 		if (rc == 0) {
 			rc = idxd_enable_system_pasid(idxd);
@@ -568,7 +555,6 @@
 		} else {
 			dev_warn(dev, "Unable to turn on SVA feature.\n");
 		}
->>>>>>> 11e4b63a
 	} else if (!sva) {
 		dev_warn(dev, "User forced SVA off via module param.\n");
 	}
@@ -779,13 +765,10 @@
 	}
 
 	idxd_msix_perm_clear(idxd);
-<<<<<<< HEAD
-=======
 	idxd_release_int_handles(idxd);
 	pci_free_irq_vectors(pdev);
 	pci_iounmap(pdev, idxd->reg_base);
 	pci_disable_device(pdev);
->>>>>>> 11e4b63a
 	destroy_workqueue(idxd->wq);
 }
 
@@ -828,12 +811,7 @@
 	else
 		support_enqcmd = true;
 
-<<<<<<< HEAD
-	for (i = 0; i < IDXD_TYPE_MAX; i++)
-		idr_init(&idxd_idrs[i]);
-=======
 	perfmon_init();
->>>>>>> 11e4b63a
 
 	err = idxd_register_bus_type();
 	if (err < 0)
