--- conflicted
+++ resolved
@@ -51,16 +51,11 @@
 /*
  * fs_context.c
  */
-<<<<<<< HEAD
-extern int parse_monolithic_mount_data(struct fs_context *, void *);
-extern void fc_drop_locked(struct fs_context *);
-=======
 extern const struct fs_context_operations legacy_fs_context_ops;
 extern int parse_monolithic_mount_data(struct fs_context *, void *);
 extern void fc_drop_locked(struct fs_context *);
 extern void vfs_clean_context(struct fs_context *fc);
 extern int finish_clean_context(struct fs_context *fc);
->>>>>>> 0ecfebd2
 
 /*
  * namei.c
