// SPDX-License-Identifier: GPL-2.0-only
/*
 * Copyright (C) Sistina Software, Inc.  1997-2003 All rights reserved.
 * Copyright (C) 2004-2006 Red Hat, Inc.  All rights reserved.
 */

#define pr_fmt(fmt) KBUILD_MODNAME ": " fmt

#include <linux/spinlock.h>
#include <linux/completion.h>
#include <linux/buffer_head.h>
#include <linux/crc32.h>
#include <linux/gfs2_ondisk.h>
#include <linux/delay.h>
#include <linux/uaccess.h>

#include "gfs2.h"
#include "incore.h"
#include "glock.h"
#include "glops.h"
#include "log.h"
#include "lops.h"
#include "recovery.h"
#include "rgrp.h"
#include "super.h"
#include "util.h"

struct kmem_cache *gfs2_glock_cachep __read_mostly;
struct kmem_cache *gfs2_glock_aspace_cachep __read_mostly;
struct kmem_cache *gfs2_inode_cachep __read_mostly;
struct kmem_cache *gfs2_bufdata_cachep __read_mostly;
struct kmem_cache *gfs2_rgrpd_cachep __read_mostly;
struct kmem_cache *gfs2_quotad_cachep __read_mostly;
struct kmem_cache *gfs2_qadata_cachep __read_mostly;
struct kmem_cache *gfs2_trans_cachep __read_mostly;
mempool_t *gfs2_page_pool __read_mostly;

void gfs2_assert_i(struct gfs2_sbd *sdp)
{
	fs_emerg(sdp, "fatal assertion failed\n");
}

/**
 * check_journal_clean - Make sure a journal is clean for a spectator mount
 * @sdp: The GFS2 superblock
 * @jd: The journal descriptor
 * @verbose: Show more prints in the log
 *
 * Returns: 0 if the journal is clean or locked, else an error
 */
int check_journal_clean(struct gfs2_sbd *sdp, struct gfs2_jdesc *jd,
			bool verbose)
{
	int error;
	struct gfs2_holder j_gh;
	struct gfs2_log_header_host head;
	struct gfs2_inode *ip;

	ip = GFS2_I(jd->jd_inode);
	error = gfs2_glock_nq_init(ip->i_gl, LM_ST_SHARED, LM_FLAG_NOEXP |
				   GL_EXACT | GL_NOCACHE, &j_gh);
	if (error) {
		if (verbose)
			fs_err(sdp, "Error %d locking journal for spectator "
			       "mount.\n", error);
		return -EPERM;
	}
	error = gfs2_jdesc_check(jd);
	if (error) {
		if (verbose)
			fs_err(sdp, "Error checking journal for spectator "
			       "mount.\n");
		goto out_unlock;
	}
	error = gfs2_find_jhead(jd, &head, false);
	if (error) {
		if (verbose)
			fs_err(sdp, "Error parsing journal for spectator "
			       "mount.\n");
		goto out_unlock;
	}
	if (!(head.lh_flags & GFS2_LOG_HEAD_UNMOUNT)) {
		error = -EPERM;
		if (verbose)
			fs_err(sdp, "jid=%u: Journal is dirty, so the first "
			       "mounter must not be a spectator.\n",
			       jd->jd_jid);
	}

out_unlock:
	gfs2_glock_dq_uninit(&j_gh);
	return error;
}

/**
 * gfs2_freeze_lock - hold the freeze glock
 * @sdp: the superblock
 * @freeze_gh: pointer to the requested holder
 * @caller_flags: any additional flags needed by the caller
 */
int gfs2_freeze_lock(struct gfs2_sbd *sdp, struct gfs2_holder *freeze_gh,
		     int caller_flags)
{
	int flags = LM_FLAG_NOEXP | GL_EXACT | caller_flags;
	int error;

	error = gfs2_glock_nq_init(sdp->sd_freeze_gl, LM_ST_SHARED, flags,
				   freeze_gh);
	if (error && error != GLR_TRYFAILED)
		fs_err(sdp, "can't lock the freeze lock: %d\n", error);
	return error;
}

void gfs2_freeze_unlock(struct gfs2_holder *freeze_gh)
{
	if (gfs2_holder_initialized(freeze_gh))
		gfs2_glock_dq_uninit(freeze_gh);
}

static void signal_our_withdraw(struct gfs2_sbd *sdp)
{
	struct gfs2_glock *live_gl = sdp->sd_live_gh.gh_gl;
	struct inode *inode;
	struct gfs2_inode *ip;
	struct gfs2_glock *i_gl;
	u64 no_formal_ino;
	int log_write_allowed = test_bit(SDF_JOURNAL_LIVE, &sdp->sd_flags);
	int ret = 0;
	int tries;

	if (test_bit(SDF_NORECOVERY, &sdp->sd_flags) || !sdp->sd_jdesc)
		return;

<<<<<<< HEAD
=======
	gfs2_ail_drain(sdp); /* frees all transactions */
>>>>>>> 11e4b63a
	inode = sdp->sd_jdesc->jd_inode;
	ip = GFS2_I(inode);
	i_gl = ip->i_gl;
	no_formal_ino = ip->i_no_formal_ino;

	/* Prevent any glock dq until withdraw recovery is complete */
	set_bit(SDF_WITHDRAW_RECOVERY, &sdp->sd_flags);
	/*
	 * Don't tell dlm we're bailing until we have no more buffers in the
	 * wind. If journal had an IO error, the log code should just purge
	 * the outstanding buffers rather than submitting new IO. Making the
	 * file system read-only will flush the journal, etc.
	 *
	 * During a normal unmount, gfs2_make_fs_ro calls gfs2_log_shutdown
	 * which clears SDF_JOURNAL_LIVE. In a withdraw, we must not write
	 * any UNMOUNT log header, so we can't call gfs2_log_shutdown, and
	 * therefore we need to clear SDF_JOURNAL_LIVE manually.
	 */
	clear_bit(SDF_JOURNAL_LIVE, &sdp->sd_flags);
	if (!sb_rdonly(sdp->sd_vfs)) {
		struct gfs2_holder freeze_gh;

		gfs2_holder_mark_uninitialized(&freeze_gh);
		if (sdp->sd_freeze_gl &&
		    !gfs2_glock_is_locked_by_me(sdp->sd_freeze_gl)) {
			ret = gfs2_freeze_lock(sdp, &freeze_gh,
				       log_write_allowed ? 0 : LM_FLAG_TRY);
			if (ret == GLR_TRYFAILED)
				ret = 0;
		}
		if (!ret)
			gfs2_make_fs_ro(sdp);
		gfs2_freeze_unlock(&freeze_gh);
	}

	if (sdp->sd_lockstruct.ls_ops->lm_lock == NULL) { /* lock_nolock */
		if (!ret)
			ret = -EIO;
		clear_bit(SDF_WITHDRAW_RECOVERY, &sdp->sd_flags);
		goto skip_recovery;
	}
	/*
	 * Drop the glock for our journal so another node can recover it.
	 */
	if (gfs2_holder_initialized(&sdp->sd_journal_gh)) {
		gfs2_glock_dq_wait(&sdp->sd_journal_gh);
		gfs2_holder_uninit(&sdp->sd_journal_gh);
	}
	sdp->sd_jinode_gh.gh_flags |= GL_NOCACHE;
	gfs2_glock_dq(&sdp->sd_jinode_gh);
	if (test_bit(SDF_FS_FROZEN, &sdp->sd_flags)) {
		/* Make sure gfs2_unfreeze works if partially-frozen */
		flush_work(&sdp->sd_freeze_work);
		atomic_set(&sdp->sd_freeze_state, SFS_FROZEN);
		thaw_super(sdp->sd_vfs);
	} else {
		wait_on_bit(&i_gl->gl_flags, GLF_DEMOTE,
			    TASK_UNINTERRUPTIBLE);
	}

	/*
	 * holder_uninit to force glock_put, to force dlm to let go
	 */
	gfs2_holder_uninit(&sdp->sd_jinode_gh);

	/*
	 * Note: We need to be careful here:
	 * Our iput of jd_inode will evict it. The evict will dequeue its
	 * glock, but the glock dq will wait for the withdraw unless we have
	 * exception code in glock_dq.
	 */
	iput(inode);
	/*
	 * Wait until the journal inode's glock is freed. This allows try locks
	 * on other nodes to be successful, otherwise we remain the owner of
	 * the glock as far as dlm is concerned.
	 */
	if (i_gl->gl_ops->go_free) {
		set_bit(GLF_FREEING, &i_gl->gl_flags);
		wait_on_bit(&i_gl->gl_flags, GLF_FREEING, TASK_UNINTERRUPTIBLE);
	}

	/*
	 * Dequeue the "live" glock, but keep a reference so it's never freed.
	 */
	gfs2_glock_hold(live_gl);
	gfs2_glock_dq_wait(&sdp->sd_live_gh);
	/*
	 * We enqueue the "live" glock in EX so that all other nodes
	 * get a demote request and act on it. We don't really want the
	 * lock in EX, so we send a "try" lock with 1CB to produce a callback.
	 */
	fs_warn(sdp, "Requesting recovery of jid %d.\n",
		sdp->sd_lockstruct.ls_jid);
	gfs2_holder_reinit(LM_ST_EXCLUSIVE, LM_FLAG_TRY_1CB | LM_FLAG_NOEXP,
			   &sdp->sd_live_gh);
	msleep(GL_GLOCK_MAX_HOLD);
	/*
	 * This will likely fail in a cluster, but succeed standalone:
	 */
	ret = gfs2_glock_nq(&sdp->sd_live_gh);

	/*
	 * If we actually got the "live" lock in EX mode, there are no other
	 * nodes available to replay our journal. So we try to replay it
	 * ourselves. We hold the "live" glock to prevent other mounters
	 * during recovery, then just dequeue it and reacquire it in our
	 * normal SH mode. Just in case the problem that caused us to
	 * withdraw prevents us from recovering our journal (e.g. io errors
	 * and such) we still check if the journal is clean before proceeding
	 * but we may wait forever until another mounter does the recovery.
	 */
	if (ret == 0) {
		fs_warn(sdp, "No other mounters found. Trying to recover our "
			"own journal jid %d.\n", sdp->sd_lockstruct.ls_jid);
		if (gfs2_recover_journal(sdp->sd_jdesc, 1))
			fs_warn(sdp, "Unable to recover our journal jid %d.\n",
				sdp->sd_lockstruct.ls_jid);
		gfs2_glock_dq_wait(&sdp->sd_live_gh);
		gfs2_holder_reinit(LM_ST_SHARED, LM_FLAG_NOEXP | GL_EXACT,
				   &sdp->sd_live_gh);
		gfs2_glock_nq(&sdp->sd_live_gh);
	}

	gfs2_glock_queue_put(live_gl); /* drop extra reference we acquired */
	clear_bit(SDF_WITHDRAW_RECOVERY, &sdp->sd_flags);

	/*
	 * At this point our journal is evicted, so we need to get a new inode
	 * for it. Once done, we need to call gfs2_find_jhead which
	 * calls gfs2_map_journal_extents to map it for us again.
	 *
	 * Note that we don't really want it to look up a FREE block. The
	 * GFS2_BLKST_FREE simply overrides a block check in gfs2_inode_lookup
	 * which would otherwise fail because it requires grabbing an rgrp
	 * glock, which would fail with -EIO because we're withdrawing.
	 */
	inode = gfs2_inode_lookup(sdp->sd_vfs, DT_UNKNOWN,
				  sdp->sd_jdesc->jd_no_addr, no_formal_ino,
				  GFS2_BLKST_FREE);
	if (IS_ERR(inode)) {
		fs_warn(sdp, "Reprocessing of jid %d failed with %ld.\n",
			sdp->sd_lockstruct.ls_jid, PTR_ERR(inode));
		goto skip_recovery;
	}
	sdp->sd_jdesc->jd_inode = inode;

	/*
	 * Now wait until recovery is complete.
	 */
	for (tries = 0; tries < 10; tries++) {
		ret = check_journal_clean(sdp, sdp->sd_jdesc, false);
		if (!ret)
			break;
		msleep(HZ);
		fs_warn(sdp, "Waiting for journal recovery jid %d.\n",
			sdp->sd_lockstruct.ls_jid);
	}
skip_recovery:
	if (!ret)
		fs_warn(sdp, "Journal recovery complete for jid %d.\n",
			sdp->sd_lockstruct.ls_jid);
	else
		fs_warn(sdp, "Journal recovery skipped for %d until next "
			"mount.\n", sdp->sd_lockstruct.ls_jid);
	fs_warn(sdp, "Glock dequeues delayed: %lu\n", sdp->sd_glock_dqs_held);
	sdp->sd_glock_dqs_held = 0;
	wake_up_bit(&sdp->sd_flags, SDF_WITHDRAW_RECOVERY);
}

void gfs2_lm(struct gfs2_sbd *sdp, const char *fmt, ...)
{
	struct va_format vaf;
	va_list args;

	if (sdp->sd_args.ar_errors == GFS2_ERRORS_WITHDRAW &&
	    test_bit(SDF_WITHDRAWN, &sdp->sd_flags))
		return;

	va_start(args, fmt);
	vaf.fmt = fmt;
	vaf.va = &args;
	fs_err(sdp, "%pV", &vaf);
	va_end(args);
}

int gfs2_withdraw(struct gfs2_sbd *sdp)
{
	struct lm_lockstruct *ls = &sdp->sd_lockstruct;
	const struct lm_lockops *lm = ls->ls_ops;

	if (sdp->sd_args.ar_errors == GFS2_ERRORS_WITHDRAW &&
	    test_and_set_bit(SDF_WITHDRAWN, &sdp->sd_flags)) {
		if (!test_bit(SDF_WITHDRAW_IN_PROG, &sdp->sd_flags))
			return -1;

		wait_on_bit(&sdp->sd_flags, SDF_WITHDRAW_IN_PROG,
			    TASK_UNINTERRUPTIBLE);
		return -1;
	}

	set_bit(SDF_WITHDRAW_IN_PROG, &sdp->sd_flags);

	if (sdp->sd_args.ar_errors == GFS2_ERRORS_WITHDRAW) {
		fs_err(sdp, "about to withdraw this file system\n");
		BUG_ON(sdp->sd_args.ar_debug);

		signal_our_withdraw(sdp);

		kobject_uevent(&sdp->sd_kobj, KOBJ_OFFLINE);

		if (!strcmp(sdp->sd_lockstruct.ls_ops->lm_proto_name, "lock_dlm"))
			wait_for_completion(&sdp->sd_wdack);

		if (lm->lm_unmount) {
			fs_err(sdp, "telling LM to unmount\n");
			lm->lm_unmount(sdp);
		}
		set_bit(SDF_SKIP_DLM_UNLOCK, &sdp->sd_flags);
		fs_err(sdp, "File system withdrawn\n");
		dump_stack();
		clear_bit(SDF_WITHDRAW_IN_PROG, &sdp->sd_flags);
		smp_mb__after_atomic();
		wake_up_bit(&sdp->sd_flags, SDF_WITHDRAW_IN_PROG);
	}

	if (sdp->sd_args.ar_errors == GFS2_ERRORS_PANIC)
		panic("GFS2: fsid=%s: panic requested\n", sdp->sd_fsname);

	return -1;
}

/*
 * gfs2_assert_withdraw_i - Cause the machine to withdraw if @assertion is false
 */

void gfs2_assert_withdraw_i(struct gfs2_sbd *sdp, char *assertion,
			    const char *function, char *file, unsigned int line,
			    bool delayed)
{
	if (gfs2_withdrawn(sdp))
		return;

	fs_err(sdp,
	       "fatal: assertion \"%s\" failed\n"
	       "   function = %s, file = %s, line = %u\n",
	       assertion, function, file, line);

	/*
	 * If errors=panic was specified on mount, it won't help to delay the
	 * withdraw.
	 */
	if (sdp->sd_args.ar_errors == GFS2_ERRORS_PANIC)
		delayed = false;

	if (delayed)
		gfs2_withdraw_delayed(sdp);
	else
		gfs2_withdraw(sdp);
	dump_stack();
}

/*
 * gfs2_assert_warn_i - Print a message to the console if @assertion is false
 */

void gfs2_assert_warn_i(struct gfs2_sbd *sdp, char *assertion,
			const char *function, char *file, unsigned int line)
{
	if (time_before(jiffies,
			sdp->sd_last_warning +
			gfs2_tune_get(sdp, gt_complain_secs) * HZ))
		return;

	if (sdp->sd_args.ar_errors == GFS2_ERRORS_WITHDRAW)
		fs_warn(sdp, "warning: assertion \"%s\" failed at function = %s, file = %s, line = %u\n",
			assertion, function, file, line);

	if (sdp->sd_args.ar_debug)
		BUG();
	else
		dump_stack();

	if (sdp->sd_args.ar_errors == GFS2_ERRORS_PANIC)
		panic("GFS2: fsid=%s: warning: assertion \"%s\" failed\n"
		      "GFS2: fsid=%s:   function = %s, file = %s, line = %u\n",
		      sdp->sd_fsname, assertion,
		      sdp->sd_fsname, function, file, line);

	sdp->sd_last_warning = jiffies;
}

/*
 * gfs2_consist_i - Flag a filesystem consistency error and withdraw
 */

void gfs2_consist_i(struct gfs2_sbd *sdp, const char *function,
		    char *file, unsigned int line)
{
	gfs2_lm(sdp,
		"fatal: filesystem consistency error - function = %s, file = %s, line = %u\n",
		function, file, line);
	gfs2_withdraw(sdp);
}

/*
 * gfs2_consist_inode_i - Flag an inode consistency error and withdraw
 */

void gfs2_consist_inode_i(struct gfs2_inode *ip,
			  const char *function, char *file, unsigned int line)
{
	struct gfs2_sbd *sdp = GFS2_SB(&ip->i_inode);

	gfs2_lm(sdp,
		"fatal: filesystem consistency error\n"
		"  inode = %llu %llu\n"
		"  function = %s, file = %s, line = %u\n",
		(unsigned long long)ip->i_no_formal_ino,
		(unsigned long long)ip->i_no_addr,
		function, file, line);
	gfs2_withdraw(sdp);
}

/*
 * gfs2_consist_rgrpd_i - Flag a RG consistency error and withdraw
 */

void gfs2_consist_rgrpd_i(struct gfs2_rgrpd *rgd,
			  const char *function, char *file, unsigned int line)
{
	struct gfs2_sbd *sdp = rgd->rd_sbd;
	char fs_id_buf[sizeof(sdp->sd_fsname) + 7];

	sprintf(fs_id_buf, "fsid=%s: ", sdp->sd_fsname);
	gfs2_rgrp_dump(NULL, rgd, fs_id_buf);
	gfs2_lm(sdp,
		"fatal: filesystem consistency error\n"
		"  RG = %llu\n"
		"  function = %s, file = %s, line = %u\n",
		(unsigned long long)rgd->rd_addr,
		function, file, line);
	gfs2_withdraw(sdp);
}

/*
 * gfs2_meta_check_ii - Flag a magic number consistency error and withdraw
 * Returns: -1 if this call withdrew the machine,
 *          -2 if it was already withdrawn
 */

int gfs2_meta_check_ii(struct gfs2_sbd *sdp, struct buffer_head *bh,
		       const char *type, const char *function, char *file,
		       unsigned int line)
{
	int me;

	gfs2_lm(sdp,
		"fatal: invalid metadata block\n"
		"  bh = %llu (%s)\n"
		"  function = %s, file = %s, line = %u\n",
		(unsigned long long)bh->b_blocknr, type,
		function, file, line);
	me = gfs2_withdraw(sdp);
	return (me) ? -1 : -2;
}

/*
 * gfs2_metatype_check_ii - Flag a metadata type consistency error and withdraw
 * Returns: -1 if this call withdrew the machine,
 *          -2 if it was already withdrawn
 */

int gfs2_metatype_check_ii(struct gfs2_sbd *sdp, struct buffer_head *bh,
			   u16 type, u16 t, const char *function,
			   char *file, unsigned int line)
{
	int me;

	gfs2_lm(sdp,
		"fatal: invalid metadata block\n"
		"  bh = %llu (type: exp=%u, found=%u)\n"
		"  function = %s, file = %s, line = %u\n",
		(unsigned long long)bh->b_blocknr, type, t,
		function, file, line);
	me = gfs2_withdraw(sdp);
	return (me) ? -1 : -2;
}

/*
 * gfs2_io_error_i - Flag an I/O error and withdraw
 * Returns: -1 if this call withdrew the machine,
 *          0 if it was already withdrawn
 */

int gfs2_io_error_i(struct gfs2_sbd *sdp, const char *function, char *file,
		    unsigned int line)
{
	gfs2_lm(sdp,
		"fatal: I/O error\n"
		"  function = %s, file = %s, line = %u\n",
		function, file, line);
	return gfs2_withdraw(sdp);
}

/*
 * gfs2_io_error_bh_i - Flag a buffer I/O error
 * @withdraw: withdraw the filesystem
 */

void gfs2_io_error_bh_i(struct gfs2_sbd *sdp, struct buffer_head *bh,
			const char *function, char *file, unsigned int line,
			bool withdraw)
{
	if (gfs2_withdrawn(sdp))
		return;

	fs_err(sdp, "fatal: I/O error\n"
	       "  block = %llu\n"
	       "  function = %s, file = %s, line = %u\n",
	       (unsigned long long)bh->b_blocknr, function, file, line);
	if (withdraw)
		gfs2_withdraw(sdp);
}
<|MERGE_RESOLUTION|>--- conflicted
+++ resolved
@@ -131,10 +131,7 @@
 	if (test_bit(SDF_NORECOVERY, &sdp->sd_flags) || !sdp->sd_jdesc)
 		return;
 
-<<<<<<< HEAD
-=======
 	gfs2_ail_drain(sdp); /* frees all transactions */
->>>>>>> 11e4b63a
 	inode = sdp->sd_jdesc->jd_inode;
 	ip = GFS2_I(inode);
 	i_gl = ip->i_gl;
