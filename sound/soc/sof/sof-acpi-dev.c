// SPDX-License-Identifier: (GPL-2.0-only OR BSD-3-Clause)
//
// This file is provided under a dual BSD/GPLv2 license.  When using or
// redistributing this file, you may do so under either license.
//
// Copyright(c) 2018 Intel Corporation. All rights reserved.
//
// Author: Liam Girdwood <liam.r.girdwood@linux.intel.com>
//

#include <linux/acpi.h>
#include <linux/firmware.h>
#include <linux/module.h>
#include <linux/pm_runtime.h>
#include <sound/soc-acpi.h>
#include <sound/soc-acpi-intel-match.h>
#include <sound/sof.h>
#include "../intel/common/soc-intel-quirks.h"
#include "ops.h"
#include "sof-acpi-dev.h"

/* platform specific devices */
#include "intel/shim.h"

static char *fw_path;
module_param(fw_path, charp, 0444);
MODULE_PARM_DESC(fw_path, "alternate path for SOF firmware.");

static char *tplg_path;
module_param(tplg_path, charp, 0444);
MODULE_PARM_DESC(tplg_path, "alternate path for SOF topology.");

static int sof_acpi_debug;
module_param_named(sof_acpi_debug, sof_acpi_debug, int, 0444);
MODULE_PARM_DESC(sof_acpi_debug, "SOF ACPI debug options (0x0 all off)");

#define SOF_ACPI_DISABLE_PM_RUNTIME BIT(0)

const struct dev_pm_ops sof_acpi_pm = {
	SET_SYSTEM_SLEEP_PM_OPS(snd_sof_suspend, snd_sof_resume)
	SET_RUNTIME_PM_OPS(snd_sof_runtime_suspend, snd_sof_runtime_resume,
			   snd_sof_runtime_idle)
};
EXPORT_SYMBOL_NS(sof_acpi_pm, SND_SOC_SOF_ACPI_DEV);

static void sof_acpi_probe_complete(struct device *dev)
{
	dev_dbg(dev, "Completing SOF ACPI probe");

	if (sof_acpi_debug & SOF_ACPI_DISABLE_PM_RUNTIME)
		return;

	/* allow runtime_pm */
	pm_runtime_set_autosuspend_delay(dev, SND_SOF_SUSPEND_DELAY_MS);
	pm_runtime_use_autosuspend(dev);
	pm_runtime_enable(dev);
}

int sof_acpi_probe(struct platform_device *pdev, const struct sof_dev_desc *desc)
{
	struct device *dev = &pdev->dev;
	struct snd_sof_pdata *sof_pdata;
	const struct snd_sof_dsp_ops *ops;
<<<<<<< HEAD
	int ret;
=======
>>>>>>> 11e4b63a

	dev_dbg(dev, "ACPI DSP detected");

	sof_pdata = devm_kzalloc(dev, sizeof(*sof_pdata), GFP_KERNEL);
	if (!sof_pdata)
		return -ENOMEM;

	/* get ops for platform */
	ops = desc->ops;
	if (!ops) {
		dev_err(dev, "error: no matching ACPI descriptor ops\n");
		return -ENODEV;
	}

	sof_pdata->desc = desc;
	sof_pdata->dev = &pdev->dev;
	sof_pdata->fw_filename = desc->default_fw_filename;

	/* alternate fw and tplg filenames ? */
	if (fw_path)
		sof_pdata->fw_filename_prefix = fw_path;
	else
		sof_pdata->fw_filename_prefix =
			sof_pdata->desc->default_fw_path;

	if (tplg_path)
		sof_pdata->tplg_filename_prefix = tplg_path;
	else
		sof_pdata->tplg_filename_prefix =
			sof_pdata->desc->default_tplg_path;

	/* set callback to be called on successful device probe to enable runtime_pm */
	sof_pdata->sof_probe_complete = sof_acpi_probe_complete;

	/* call sof helper for DSP hardware probe */
	return snd_sof_device_probe(dev, sof_pdata);
}
EXPORT_SYMBOL_NS(sof_acpi_probe, SND_SOC_SOF_ACPI_DEV);

int sof_acpi_remove(struct platform_device *pdev)
{
	struct device *dev = &pdev->dev;

	if (!(sof_acpi_debug & SOF_ACPI_DISABLE_PM_RUNTIME))
		pm_runtime_disable(dev);

	/* call sof helper for DSP hardware remove */
	snd_sof_device_remove(dev);

	return 0;
}
EXPORT_SYMBOL_NS(sof_acpi_remove, SND_SOC_SOF_ACPI_DEV);

MODULE_LICENSE("Dual BSD/GPL");<|MERGE_RESOLUTION|>--- conflicted
+++ resolved
@@ -61,10 +61,6 @@
 	struct device *dev = &pdev->dev;
 	struct snd_sof_pdata *sof_pdata;
 	const struct snd_sof_dsp_ops *ops;
-<<<<<<< HEAD
-	int ret;
-=======
->>>>>>> 11e4b63a
 
 	dev_dbg(dev, "ACPI DSP detected");
 
