// SPDX-License-Identifier: GPL-2.0-only
/*
 *	linux/mm/filemap.c
 *
 * Copyright (C) 1994-1999  Linus Torvalds
 */

/*
 * This file handles the generic file mmap semantics used by
 * most "normal" filesystems (but you don't /have/ to use this:
 * the NFS filesystem used to do this differently, for example)
 */
#include <linux/export.h>
#include <linux/compiler.h>
#include <linux/dax.h>
#include <linux/fs.h>
#include <linux/sched/signal.h>
#include <linux/uaccess.h>
#include <linux/capability.h>
#include <linux/kernel_stat.h>
#include <linux/gfp.h>
#include <linux/mm.h>
#include <linux/swap.h>
#include <linux/mman.h>
#include <linux/pagemap.h>
#include <linux/file.h>
#include <linux/uio.h>
#include <linux/error-injection.h>
#include <linux/hash.h>
#include <linux/writeback.h>
#include <linux/backing-dev.h>
#include <linux/pagevec.h>
#include <linux/blkdev.h>
#include <linux/security.h>
#include <linux/cpuset.h>
#include <linux/hugetlb.h>
#include <linux/memcontrol.h>
#include <linux/cleancache.h>
#include <linux/shmem_fs.h>
#include <linux/rmap.h>
#include <linux/delayacct.h>
#include <linux/psi.h>
#include <linux/ramfs.h>
#include <linux/page_idle.h>
#include <asm/pgalloc.h>
#include <asm/tlbflush.h>
#include "internal.h"

#define CREATE_TRACE_POINTS
#include <trace/events/filemap.h>

/*
 * FIXME: remove all knowledge of the buffer layer from the core VM
 */
#include <linux/buffer_head.h> /* for try_to_free_buffers */

#include <asm/mman.h>

/*
 * Shared mappings implemented 30.11.1994. It's not fully working yet,
 * though.
 *
 * Shared mappings now work. 15.8.1995  Bruno.
 *
 * finished 'unifying' the page and buffer cache and SMP-threaded the
 * page-cache, 21.05.1999, Ingo Molnar <mingo@redhat.com>
 *
 * SMP-threaded pagemap-LRU 1999, Andrea Arcangeli <andrea@suse.de>
 */

/*
 * Lock ordering:
 *
 *  ->i_mmap_rwsem		(truncate_pagecache)
 *    ->private_lock		(__free_pte->__set_page_dirty_buffers)
 *      ->swap_lock		(exclusive_swap_page, others)
 *        ->i_pages lock
 *
 *  ->i_rwsem
 *    ->invalidate_lock		(acquired by fs in truncate path)
 *      ->i_mmap_rwsem		(truncate->unmap_mapping_range)
 *
 *  ->mmap_lock
 *    ->i_mmap_rwsem
 *      ->page_table_lock or pte_lock	(various, mainly in memory.c)
 *        ->i_pages lock	(arch-dependent flush_dcache_mmap_lock)
 *
 *  ->mmap_lock
 *    ->invalidate_lock		(filemap_fault)
 *      ->lock_page		(filemap_fault, access_process_vm)
 *
 *  ->i_rwsem			(generic_perform_write)
 *    ->mmap_lock		(fault_in_pages_readable->do_page_fault)
 *
 *  bdi->wb.list_lock
 *    sb_lock			(fs/fs-writeback.c)
 *    ->i_pages lock		(__sync_single_inode)
 *
 *  ->i_mmap_rwsem
 *    ->anon_vma.lock		(vma_adjust)
 *
 *  ->anon_vma.lock
 *    ->page_table_lock or pte_lock	(anon_vma_prepare and various)
 *
 *  ->page_table_lock or pte_lock
 *    ->swap_lock		(try_to_unmap_one)
 *    ->private_lock		(try_to_unmap_one)
 *    ->i_pages lock		(try_to_unmap_one)
 *    ->lruvec->lru_lock	(follow_page->mark_page_accessed)
 *    ->lruvec->lru_lock	(check_pte_range->isolate_lru_page)
 *    ->private_lock		(page_remove_rmap->set_page_dirty)
 *    ->i_pages lock		(page_remove_rmap->set_page_dirty)
 *    bdi.wb->list_lock		(page_remove_rmap->set_page_dirty)
 *    ->inode->i_lock		(page_remove_rmap->set_page_dirty)
 *    ->memcg->move_lock	(page_remove_rmap->lock_page_memcg)
 *    bdi.wb->list_lock		(zap_pte_range->set_page_dirty)
 *    ->inode->i_lock		(zap_pte_range->set_page_dirty)
 *    ->private_lock		(zap_pte_range->__set_page_dirty_buffers)
 *
 * ->i_mmap_rwsem
 *   ->tasklist_lock            (memory_failure, collect_procs_ao)
 */

static void page_cache_delete(struct address_space *mapping,
				   struct page *page, void *shadow)
{
	XA_STATE(xas, &mapping->i_pages, page->index);
	unsigned int nr = 1;

	mapping_set_update(&xas, mapping);

	/* hugetlb pages are represented by a single entry in the xarray */
	if (!PageHuge(page)) {
		xas_set_order(&xas, page->index, compound_order(page));
		nr = compound_nr(page);
	}

	VM_BUG_ON_PAGE(!PageLocked(page), page);
	VM_BUG_ON_PAGE(PageTail(page), page);
	VM_BUG_ON_PAGE(nr != 1 && shadow, page);

	xas_store(&xas, shadow);
	xas_init_marks(&xas);

	page->mapping = NULL;
	/* Leave page->index set: truncation lookup relies upon it */
	mapping->nrpages -= nr;
}

static void unaccount_page_cache_page(struct address_space *mapping,
				      struct page *page)
{
	int nr;

	/*
	 * if we're uptodate, flush out into the cleancache, otherwise
	 * invalidate any existing cleancache entries.  We can't leave
	 * stale data around in the cleancache once our page is gone
	 */
	if (PageUptodate(page) && PageMappedToDisk(page))
		cleancache_put_page(page);
	else
		cleancache_invalidate_page(mapping, page);

	VM_BUG_ON_PAGE(PageTail(page), page);
	VM_BUG_ON_PAGE(page_mapped(page), page);
	if (!IS_ENABLED(CONFIG_DEBUG_VM) && unlikely(page_mapped(page))) {
		int mapcount;

		pr_alert("BUG: Bad page cache in process %s  pfn:%05lx\n",
			 current->comm, page_to_pfn(page));
		dump_page(page, "still mapped when deleted");
		dump_stack();
		add_taint(TAINT_BAD_PAGE, LOCKDEP_NOW_UNRELIABLE);

		mapcount = page_mapcount(page);
		if (mapping_exiting(mapping) &&
		    page_count(page) >= mapcount + 2) {
			/*
			 * All vmas have already been torn down, so it's
			 * a good bet that actually the page is unmapped,
			 * and we'd prefer not to leak it: if we're wrong,
			 * some other bad page check should catch it later.
			 */
			page_mapcount_reset(page);
			page_ref_sub(page, mapcount);
		}
	}

	/* hugetlb pages do not participate in page cache accounting. */
	if (PageHuge(page))
		return;

	nr = thp_nr_pages(page);

	__mod_lruvec_page_state(page, NR_FILE_PAGES, -nr);
	if (PageSwapBacked(page)) {
		__mod_lruvec_page_state(page, NR_SHMEM, -nr);
		if (PageTransHuge(page))
			__mod_lruvec_page_state(page, NR_SHMEM_THPS, -nr);
	} else if (PageTransHuge(page)) {
		__mod_lruvec_page_state(page, NR_FILE_THPS, -nr);
		filemap_nr_thps_dec(mapping);
	}

	/*
	 * At this point page must be either written or cleaned by
	 * truncate.  Dirty page here signals a bug and loss of
	 * unwritten data.
	 *
	 * This fixes dirty accounting after removing the page entirely
	 * but leaves PageDirty set: it has no effect for truncated
	 * page and anyway will be cleared before returning page into
	 * buddy allocator.
	 */
	if (WARN_ON_ONCE(PageDirty(page)))
		account_page_cleaned(page, mapping, inode_to_wb(mapping->host));
}

/*
 * Delete a page from the page cache and free it. Caller has to make
 * sure the page is locked and that nobody else uses it - or that usage
 * is safe.  The caller must hold the i_pages lock.
 */
void __delete_from_page_cache(struct page *page, void *shadow)
{
	struct address_space *mapping = page->mapping;

	trace_mm_filemap_delete_from_page_cache(page);

	unaccount_page_cache_page(mapping, page);
	page_cache_delete(mapping, page, shadow);
}

static void page_cache_free_page(struct address_space *mapping,
				struct page *page)
{
	void (*freepage)(struct page *);

	freepage = mapping->a_ops->freepage;
	if (freepage)
		freepage(page);

	if (PageTransHuge(page) && !PageHuge(page)) {
		page_ref_sub(page, thp_nr_pages(page));
		VM_BUG_ON_PAGE(page_count(page) <= 0, page);
	} else {
		put_page(page);
	}
}

/**
 * delete_from_page_cache - delete page from page cache
 * @page: the page which the kernel is trying to remove from page cache
 *
 * This must be called only on pages that have been verified to be in the page
 * cache and locked.  It will never put the page into the free list, the caller
 * has a reference on the page.
 */
void delete_from_page_cache(struct page *page)
{
	struct address_space *mapping = page_mapping(page);
	unsigned long flags;

	BUG_ON(!PageLocked(page));
	xa_lock_irqsave(&mapping->i_pages, flags);
	__delete_from_page_cache(page, NULL);
	xa_unlock_irqrestore(&mapping->i_pages, flags);

	page_cache_free_page(mapping, page);
}
EXPORT_SYMBOL(delete_from_page_cache);

/*
 * page_cache_delete_batch - delete several pages from page cache
 * @mapping: the mapping to which pages belong
 * @pvec: pagevec with pages to delete
 *
 * The function walks over mapping->i_pages and removes pages passed in @pvec
 * from the mapping. The function expects @pvec to be sorted by page index
 * and is optimised for it to be dense.
 * It tolerates holes in @pvec (mapping entries at those indices are not
 * modified). The function expects only THP head pages to be present in the
 * @pvec.
 *
 * The function expects the i_pages lock to be held.
 */
static void page_cache_delete_batch(struct address_space *mapping,
			     struct pagevec *pvec)
{
	XA_STATE(xas, &mapping->i_pages, pvec->pages[0]->index);
	int total_pages = 0;
	int i = 0;
	struct page *page;

	mapping_set_update(&xas, mapping);
	xas_for_each(&xas, page, ULONG_MAX) {
		if (i >= pagevec_count(pvec))
			break;

		/* A swap/dax/shadow entry got inserted? Skip it. */
		if (xa_is_value(page))
			continue;
		/*
		 * A page got inserted in our range? Skip it. We have our
		 * pages locked so they are protected from being removed.
		 * If we see a page whose index is higher than ours, it
		 * means our page has been removed, which shouldn't be
		 * possible because we're holding the PageLock.
		 */
		if (page != pvec->pages[i]) {
			VM_BUG_ON_PAGE(page->index > pvec->pages[i]->index,
					page);
			continue;
		}

		WARN_ON_ONCE(!PageLocked(page));

		if (page->index == xas.xa_index)
			page->mapping = NULL;
		/* Leave page->index set: truncation lookup relies on it */

		/*
		 * Move to the next page in the vector if this is a regular
		 * page or the index is of the last sub-page of this compound
		 * page.
		 */
		if (page->index + compound_nr(page) - 1 == xas.xa_index)
			i++;
		xas_store(&xas, NULL);
		total_pages++;
	}
	mapping->nrpages -= total_pages;
}

void delete_from_page_cache_batch(struct address_space *mapping,
				  struct pagevec *pvec)
{
	int i;
	unsigned long flags;

	if (!pagevec_count(pvec))
		return;

	xa_lock_irqsave(&mapping->i_pages, flags);
	for (i = 0; i < pagevec_count(pvec); i++) {
		trace_mm_filemap_delete_from_page_cache(pvec->pages[i]);

		unaccount_page_cache_page(mapping, pvec->pages[i]);
	}
	page_cache_delete_batch(mapping, pvec);
	xa_unlock_irqrestore(&mapping->i_pages, flags);

	for (i = 0; i < pagevec_count(pvec); i++)
		page_cache_free_page(mapping, pvec->pages[i]);
}

int filemap_check_errors(struct address_space *mapping)
{
	int ret = 0;
	/* Check for outstanding write errors */
	if (test_bit(AS_ENOSPC, &mapping->flags) &&
	    test_and_clear_bit(AS_ENOSPC, &mapping->flags))
		ret = -ENOSPC;
	if (test_bit(AS_EIO, &mapping->flags) &&
	    test_and_clear_bit(AS_EIO, &mapping->flags))
		ret = -EIO;
	return ret;
}
EXPORT_SYMBOL(filemap_check_errors);

static int filemap_check_and_keep_errors(struct address_space *mapping)
{
	/* Check for outstanding write errors */
	if (test_bit(AS_EIO, &mapping->flags))
		return -EIO;
	if (test_bit(AS_ENOSPC, &mapping->flags))
		return -ENOSPC;
	return 0;
}

/**
 * filemap_fdatawrite_wbc - start writeback on mapping dirty pages in range
 * @mapping:	address space structure to write
 * @wbc:	the writeback_control controlling the writeout
 *
 * Call writepages on the mapping using the provided wbc to control the
 * writeout.
 *
 * Return: %0 on success, negative error code otherwise.
 */
int filemap_fdatawrite_wbc(struct address_space *mapping,
			   struct writeback_control *wbc)
{
	int ret;

	if (!mapping_can_writeback(mapping) ||
	    !mapping_tagged(mapping, PAGECACHE_TAG_DIRTY))
		return 0;

	wbc_attach_fdatawrite_inode(wbc, mapping->host);
	ret = do_writepages(mapping, wbc);
	wbc_detach_inode(wbc);
	return ret;
}
EXPORT_SYMBOL(filemap_fdatawrite_wbc);

/**
 * __filemap_fdatawrite_range - start writeback on mapping dirty pages in range
 * @mapping:	address space structure to write
 * @start:	offset in bytes where the range starts
 * @end:	offset in bytes where the range ends (inclusive)
 * @sync_mode:	enable synchronous operation
 *
 * Start writeback against all of a mapping's dirty pages that lie
 * within the byte offsets <start, end> inclusive.
 *
 * If sync_mode is WB_SYNC_ALL then this is a "data integrity" operation, as
 * opposed to a regular memory cleansing writeback.  The difference between
 * these two operations is that if a dirty page/buffer is encountered, it must
 * be waited upon, and not just skipped over.
 *
 * Return: %0 on success, negative error code otherwise.
 */
int __filemap_fdatawrite_range(struct address_space *mapping, loff_t start,
				loff_t end, int sync_mode)
{
	struct writeback_control wbc = {
		.sync_mode = sync_mode,
		.nr_to_write = LONG_MAX,
		.range_start = start,
		.range_end = end,
	};

	return filemap_fdatawrite_wbc(mapping, &wbc);
}

static inline int __filemap_fdatawrite(struct address_space *mapping,
	int sync_mode)
{
	return __filemap_fdatawrite_range(mapping, 0, LLONG_MAX, sync_mode);
}

int filemap_fdatawrite(struct address_space *mapping)
{
	return __filemap_fdatawrite(mapping, WB_SYNC_ALL);
}
EXPORT_SYMBOL(filemap_fdatawrite);

int filemap_fdatawrite_range(struct address_space *mapping, loff_t start,
				loff_t end)
{
	return __filemap_fdatawrite_range(mapping, start, end, WB_SYNC_ALL);
}
EXPORT_SYMBOL(filemap_fdatawrite_range);

/**
 * filemap_flush - mostly a non-blocking flush
 * @mapping:	target address_space
 *
 * This is a mostly non-blocking flush.  Not suitable for data-integrity
 * purposes - I/O may not be started against all dirty pages.
 *
 * Return: %0 on success, negative error code otherwise.
 */
int filemap_flush(struct address_space *mapping)
{
	return __filemap_fdatawrite(mapping, WB_SYNC_NONE);
}
EXPORT_SYMBOL(filemap_flush);

/**
 * filemap_range_has_page - check if a page exists in range.
 * @mapping:           address space within which to check
 * @start_byte:        offset in bytes where the range starts
 * @end_byte:          offset in bytes where the range ends (inclusive)
 *
 * Find at least one page in the range supplied, usually used to check if
 * direct writing in this range will trigger a writeback.
 *
 * Return: %true if at least one page exists in the specified range,
 * %false otherwise.
 */
bool filemap_range_has_page(struct address_space *mapping,
			   loff_t start_byte, loff_t end_byte)
{
	struct page *page;
	XA_STATE(xas, &mapping->i_pages, start_byte >> PAGE_SHIFT);
	pgoff_t max = end_byte >> PAGE_SHIFT;

	if (end_byte < start_byte)
		return false;

	rcu_read_lock();
	for (;;) {
		page = xas_find(&xas, max);
		if (xas_retry(&xas, page))
			continue;
		/* Shadow entries don't count */
		if (xa_is_value(page))
			continue;
		/*
		 * We don't need to try to pin this page; we're about to
		 * release the RCU lock anyway.  It is enough to know that
		 * there was a page here recently.
		 */
		break;
	}
	rcu_read_unlock();

	return page != NULL;
}
EXPORT_SYMBOL(filemap_range_has_page);

static void __filemap_fdatawait_range(struct address_space *mapping,
				     loff_t start_byte, loff_t end_byte)
{
	pgoff_t index = start_byte >> PAGE_SHIFT;
	pgoff_t end = end_byte >> PAGE_SHIFT;
	struct pagevec pvec;
	int nr_pages;

	if (end_byte < start_byte)
		return;

	pagevec_init(&pvec);
	while (index <= end) {
		unsigned i;

		nr_pages = pagevec_lookup_range_tag(&pvec, mapping, &index,
				end, PAGECACHE_TAG_WRITEBACK);
		if (!nr_pages)
			break;

		for (i = 0; i < nr_pages; i++) {
			struct page *page = pvec.pages[i];

			wait_on_page_writeback(page);
			ClearPageError(page);
		}
		pagevec_release(&pvec);
		cond_resched();
	}
}

/**
 * filemap_fdatawait_range - wait for writeback to complete
 * @mapping:		address space structure to wait for
 * @start_byte:		offset in bytes where the range starts
 * @end_byte:		offset in bytes where the range ends (inclusive)
 *
 * Walk the list of under-writeback pages of the given address space
 * in the given range and wait for all of them.  Check error status of
 * the address space and return it.
 *
 * Since the error status of the address space is cleared by this function,
 * callers are responsible for checking the return value and handling and/or
 * reporting the error.
 *
 * Return: error status of the address space.
 */
int filemap_fdatawait_range(struct address_space *mapping, loff_t start_byte,
			    loff_t end_byte)
{
	__filemap_fdatawait_range(mapping, start_byte, end_byte);
	return filemap_check_errors(mapping);
}
EXPORT_SYMBOL(filemap_fdatawait_range);

/**
 * filemap_fdatawait_range_keep_errors - wait for writeback to complete
 * @mapping:		address space structure to wait for
 * @start_byte:		offset in bytes where the range starts
 * @end_byte:		offset in bytes where the range ends (inclusive)
 *
 * Walk the list of under-writeback pages of the given address space in the
 * given range and wait for all of them.  Unlike filemap_fdatawait_range(),
 * this function does not clear error status of the address space.
 *
 * Use this function if callers don't handle errors themselves.  Expected
 * call sites are system-wide / filesystem-wide data flushers: e.g. sync(2),
 * fsfreeze(8)
 */
int filemap_fdatawait_range_keep_errors(struct address_space *mapping,
		loff_t start_byte, loff_t end_byte)
{
	__filemap_fdatawait_range(mapping, start_byte, end_byte);
	return filemap_check_and_keep_errors(mapping);
}
EXPORT_SYMBOL(filemap_fdatawait_range_keep_errors);

/**
 * file_fdatawait_range - wait for writeback to complete
 * @file:		file pointing to address space structure to wait for
 * @start_byte:		offset in bytes where the range starts
 * @end_byte:		offset in bytes where the range ends (inclusive)
 *
 * Walk the list of under-writeback pages of the address space that file
 * refers to, in the given range and wait for all of them.  Check error
 * status of the address space vs. the file->f_wb_err cursor and return it.
 *
 * Since the error status of the file is advanced by this function,
 * callers are responsible for checking the return value and handling and/or
 * reporting the error.
 *
 * Return: error status of the address space vs. the file->f_wb_err cursor.
 */
int file_fdatawait_range(struct file *file, loff_t start_byte, loff_t end_byte)
{
	struct address_space *mapping = file->f_mapping;

	__filemap_fdatawait_range(mapping, start_byte, end_byte);
	return file_check_and_advance_wb_err(file);
}
EXPORT_SYMBOL(file_fdatawait_range);

/**
 * filemap_fdatawait_keep_errors - wait for writeback without clearing errors
 * @mapping: address space structure to wait for
 *
 * Walk the list of under-writeback pages of the given address space
 * and wait for all of them.  Unlike filemap_fdatawait(), this function
 * does not clear error status of the address space.
 *
 * Use this function if callers don't handle errors themselves.  Expected
 * call sites are system-wide / filesystem-wide data flushers: e.g. sync(2),
 * fsfreeze(8)
 *
 * Return: error status of the address space.
 */
int filemap_fdatawait_keep_errors(struct address_space *mapping)
{
	__filemap_fdatawait_range(mapping, 0, LLONG_MAX);
	return filemap_check_and_keep_errors(mapping);
}
EXPORT_SYMBOL(filemap_fdatawait_keep_errors);

/* Returns true if writeback might be needed or already in progress. */
static bool mapping_needs_writeback(struct address_space *mapping)
{
	return mapping->nrpages;
}

/**
 * filemap_range_needs_writeback - check if range potentially needs writeback
 * @mapping:           address space within which to check
 * @start_byte:        offset in bytes where the range starts
 * @end_byte:          offset in bytes where the range ends (inclusive)
 *
 * Find at least one page in the range supplied, usually used to check if
 * direct writing in this range will trigger a writeback. Used by O_DIRECT
 * read/write with IOCB_NOWAIT, to see if the caller needs to do
 * filemap_write_and_wait_range() before proceeding.
 *
 * Return: %true if the caller should do filemap_write_and_wait_range() before
 * doing O_DIRECT to a page in this range, %false otherwise.
 */
bool filemap_range_needs_writeback(struct address_space *mapping,
				   loff_t start_byte, loff_t end_byte)
{
	XA_STATE(xas, &mapping->i_pages, start_byte >> PAGE_SHIFT);
	pgoff_t max = end_byte >> PAGE_SHIFT;
	struct page *page;

	if (!mapping_needs_writeback(mapping))
		return false;
	if (!mapping_tagged(mapping, PAGECACHE_TAG_DIRTY) &&
	    !mapping_tagged(mapping, PAGECACHE_TAG_WRITEBACK))
		return false;
	if (end_byte < start_byte)
		return false;

	rcu_read_lock();
	xas_for_each(&xas, page, max) {
		if (xas_retry(&xas, page))
			continue;
		if (xa_is_value(page))
			continue;
		if (PageDirty(page) || PageLocked(page) || PageWriteback(page))
			break;
	}
	rcu_read_unlock();
	return page != NULL;
}
EXPORT_SYMBOL_GPL(filemap_range_needs_writeback);

/**
 * filemap_write_and_wait_range - write out & wait on a file range
 * @mapping:	the address_space for the pages
 * @lstart:	offset in bytes where the range starts
 * @lend:	offset in bytes where the range ends (inclusive)
 *
 * Write out and wait upon file offsets lstart->lend, inclusive.
 *
 * Note that @lend is inclusive (describes the last byte to be written) so
 * that this function can be used to write to the very end-of-file (end = -1).
 *
 * Return: error status of the address space.
 */
int filemap_write_and_wait_range(struct address_space *mapping,
				 loff_t lstart, loff_t lend)
{
	int err = 0;

	if (mapping_needs_writeback(mapping)) {
		err = __filemap_fdatawrite_range(mapping, lstart, lend,
						 WB_SYNC_ALL);
		/*
		 * Even if the above returned error, the pages may be
		 * written partially (e.g. -ENOSPC), so we wait for it.
		 * But the -EIO is special case, it may indicate the worst
		 * thing (e.g. bug) happened, so we avoid waiting for it.
		 */
		if (err != -EIO) {
			int err2 = filemap_fdatawait_range(mapping,
						lstart, lend);
			if (!err)
				err = err2;
		} else {
			/* Clear any previously stored errors */
			filemap_check_errors(mapping);
		}
	} else {
		err = filemap_check_errors(mapping);
	}
	return err;
}
EXPORT_SYMBOL(filemap_write_and_wait_range);

void __filemap_set_wb_err(struct address_space *mapping, int err)
{
	errseq_t eseq = errseq_set(&mapping->wb_err, err);

	trace_filemap_set_wb_err(mapping, eseq);
}
EXPORT_SYMBOL(__filemap_set_wb_err);

/**
 * file_check_and_advance_wb_err - report wb error (if any) that was previously
 * 				   and advance wb_err to current one
 * @file: struct file on which the error is being reported
 *
 * When userland calls fsync (or something like nfsd does the equivalent), we
 * want to report any writeback errors that occurred since the last fsync (or
 * since the file was opened if there haven't been any).
 *
 * Grab the wb_err from the mapping. If it matches what we have in the file,
 * then just quickly return 0. The file is all caught up.
 *
 * If it doesn't match, then take the mapping value, set the "seen" flag in
 * it and try to swap it into place. If it works, or another task beat us
 * to it with the new value, then update the f_wb_err and return the error
 * portion. The error at this point must be reported via proper channels
 * (a'la fsync, or NFS COMMIT operation, etc.).
 *
 * While we handle mapping->wb_err with atomic operations, the f_wb_err
 * value is protected by the f_lock since we must ensure that it reflects
 * the latest value swapped in for this file descriptor.
 *
 * Return: %0 on success, negative error code otherwise.
 */
int file_check_and_advance_wb_err(struct file *file)
{
	int err = 0;
	errseq_t old = READ_ONCE(file->f_wb_err);
	struct address_space *mapping = file->f_mapping;

	/* Locklessly handle the common case where nothing has changed */
	if (errseq_check(&mapping->wb_err, old)) {
		/* Something changed, must use slow path */
		spin_lock(&file->f_lock);
		old = file->f_wb_err;
		err = errseq_check_and_advance(&mapping->wb_err,
						&file->f_wb_err);
		trace_file_check_and_advance_wb_err(file, old);
		spin_unlock(&file->f_lock);
	}

	/*
	 * We're mostly using this function as a drop in replacement for
	 * filemap_check_errors. Clear AS_EIO/AS_ENOSPC to emulate the effect
	 * that the legacy code would have had on these flags.
	 */
	clear_bit(AS_EIO, &mapping->flags);
	clear_bit(AS_ENOSPC, &mapping->flags);
	return err;
}
EXPORT_SYMBOL(file_check_and_advance_wb_err);

/**
 * file_write_and_wait_range - write out & wait on a file range
 * @file:	file pointing to address_space with pages
 * @lstart:	offset in bytes where the range starts
 * @lend:	offset in bytes where the range ends (inclusive)
 *
 * Write out and wait upon file offsets lstart->lend, inclusive.
 *
 * Note that @lend is inclusive (describes the last byte to be written) so
 * that this function can be used to write to the very end-of-file (end = -1).
 *
 * After writing out and waiting on the data, we check and advance the
 * f_wb_err cursor to the latest value, and return any errors detected there.
 *
 * Return: %0 on success, negative error code otherwise.
 */
int file_write_and_wait_range(struct file *file, loff_t lstart, loff_t lend)
{
	int err = 0, err2;
	struct address_space *mapping = file->f_mapping;

	if (mapping_needs_writeback(mapping)) {
		err = __filemap_fdatawrite_range(mapping, lstart, lend,
						 WB_SYNC_ALL);
		/* See comment of filemap_write_and_wait() */
		if (err != -EIO)
			__filemap_fdatawait_range(mapping, lstart, lend);
	}
	err2 = file_check_and_advance_wb_err(file);
	if (!err)
		err = err2;
	return err;
}
EXPORT_SYMBOL(file_write_and_wait_range);

/**
 * replace_page_cache_page - replace a pagecache page with a new one
 * @old:	page to be replaced
 * @new:	page to replace with
 *
 * This function replaces a page in the pagecache with a new one.  On
 * success it acquires the pagecache reference for the new page and
 * drops it for the old page.  Both the old and new pages must be
 * locked.  This function does not add the new page to the LRU, the
 * caller must do that.
 *
 * The remove + add is atomic.  This function cannot fail.
 */
void replace_page_cache_page(struct page *old, struct page *new)
{
	struct folio *fold = page_folio(old);
	struct folio *fnew = page_folio(new);
	struct address_space *mapping = old->mapping;
	void (*freepage)(struct page *) = mapping->a_ops->freepage;
	pgoff_t offset = old->index;
	XA_STATE(xas, &mapping->i_pages, offset);
	unsigned long flags;

	VM_BUG_ON_PAGE(!PageLocked(old), old);
	VM_BUG_ON_PAGE(!PageLocked(new), new);
	VM_BUG_ON_PAGE(new->mapping, new);

	get_page(new);
	new->mapping = mapping;
	new->index = offset;

	mem_cgroup_migrate(fold, fnew);

	xas_lock_irqsave(&xas, flags);
	xas_store(&xas, new);

	old->mapping = NULL;
	/* hugetlb pages do not participate in page cache accounting. */
	if (!PageHuge(old))
		__dec_lruvec_page_state(old, NR_FILE_PAGES);
	if (!PageHuge(new))
		__inc_lruvec_page_state(new, NR_FILE_PAGES);
	if (PageSwapBacked(old))
		__dec_lruvec_page_state(old, NR_SHMEM);
	if (PageSwapBacked(new))
		__inc_lruvec_page_state(new, NR_SHMEM);
	xas_unlock_irqrestore(&xas, flags);
	if (freepage)
		freepage(old);
	put_page(old);
}
EXPORT_SYMBOL_GPL(replace_page_cache_page);

noinline int __filemap_add_folio(struct address_space *mapping,
		struct folio *folio, pgoff_t index, gfp_t gfp, void **shadowp)
{
	XA_STATE(xas, &mapping->i_pages, index);
	int huge = folio_test_hugetlb(folio);
	int error;
	bool charged = false;

	VM_BUG_ON_FOLIO(!folio_test_locked(folio), folio);
	VM_BUG_ON_FOLIO(folio_test_swapbacked(folio), folio);
	mapping_set_update(&xas, mapping);

	folio_get(folio);
	folio->mapping = mapping;
	folio->index = index;

	if (!huge) {
		error = mem_cgroup_charge(folio, NULL, gfp);
		VM_BUG_ON_FOLIO(index & (folio_nr_pages(folio) - 1), folio);
		if (error)
			goto error;
		charged = true;
	}

	gfp &= GFP_RECLAIM_MASK;

	do {
		unsigned int order = xa_get_order(xas.xa, xas.xa_index);
		void *entry, *old = NULL;

		if (order > folio_order(folio))
			xas_split_alloc(&xas, xa_load(xas.xa, xas.xa_index),
					order, gfp);
		xas_lock_irq(&xas);
		xas_for_each_conflict(&xas, entry) {
			old = entry;
			if (!xa_is_value(entry)) {
				xas_set_err(&xas, -EEXIST);
				goto unlock;
			}
		}

		if (old) {
			if (shadowp)
				*shadowp = old;
			/* entry may have been split before we acquired lock */
			order = xa_get_order(xas.xa, xas.xa_index);
			if (order > folio_order(folio)) {
				xas_split(&xas, old, order);
				xas_reset(&xas);
			}
		}

		xas_store(&xas, folio);
		if (xas_error(&xas))
			goto unlock;

		mapping->nrpages++;

		/* hugetlb pages do not participate in page cache accounting */
		if (!huge)
			__lruvec_stat_add_folio(folio, NR_FILE_PAGES);
unlock:
		xas_unlock_irq(&xas);
	} while (xas_nomem(&xas, gfp));

	if (xas_error(&xas)) {
		error = xas_error(&xas);
		if (charged)
			mem_cgroup_uncharge(folio);
		goto error;
	}

	trace_mm_filemap_add_to_page_cache(&folio->page);
	return 0;
error:
	folio->mapping = NULL;
	/* Leave page->index set: truncation relies upon it */
	folio_put(folio);
	return error;
}
ALLOW_ERROR_INJECTION(__filemap_add_folio, ERRNO);

/**
 * add_to_page_cache_locked - add a locked page to the pagecache
 * @page:	page to add
 * @mapping:	the page's address_space
 * @offset:	page index
 * @gfp_mask:	page allocation mode
 *
 * This function is used to add a page to the pagecache. It must be locked.
 * This function does not add the page to the LRU.  The caller must do that.
 *
 * Return: %0 on success, negative error code otherwise.
 */
int add_to_page_cache_locked(struct page *page, struct address_space *mapping,
		pgoff_t offset, gfp_t gfp_mask)
{
	return __filemap_add_folio(mapping, page_folio(page), offset,
					  gfp_mask, NULL);
}
EXPORT_SYMBOL(add_to_page_cache_locked);

int filemap_add_folio(struct address_space *mapping, struct folio *folio,
				pgoff_t index, gfp_t gfp)
{
	void *shadow = NULL;
	int ret;

	__folio_set_locked(folio);
	ret = __filemap_add_folio(mapping, folio, index, gfp, &shadow);
	if (unlikely(ret))
		__folio_clear_locked(folio);
	else {
		/*
		 * The folio might have been evicted from cache only
		 * recently, in which case it should be activated like
		 * any other repeatedly accessed folio.
		 * The exception is folios getting rewritten; evicting other
		 * data from the working set, only to cache data that will
		 * get overwritten with something else, is a waste of memory.
		 */
		WARN_ON_ONCE(folio_test_active(folio));
		if (!(gfp & __GFP_WRITE) && shadow)
			workingset_refault(folio, shadow);
		folio_add_lru(folio);
	}
	return ret;
}
EXPORT_SYMBOL_GPL(filemap_add_folio);

#ifdef CONFIG_NUMA
struct folio *filemap_alloc_folio(gfp_t gfp, unsigned int order)
{
	int n;
	struct folio *folio;

	if (cpuset_do_page_mem_spread()) {
		unsigned int cpuset_mems_cookie;
		do {
			cpuset_mems_cookie = read_mems_allowed_begin();
			n = cpuset_mem_spread_node();
			folio = __folio_alloc_node(gfp, order, n);
		} while (!folio && read_mems_allowed_retry(cpuset_mems_cookie));

		return folio;
	}
	return folio_alloc(gfp, order);
}
EXPORT_SYMBOL(filemap_alloc_folio);
#endif

/*
 * filemap_invalidate_lock_two - lock invalidate_lock for two mappings
 *
 * Lock exclusively invalidate_lock of any passed mapping that is not NULL.
 *
 * @mapping1: the first mapping to lock
 * @mapping2: the second mapping to lock
 */
void filemap_invalidate_lock_two(struct address_space *mapping1,
				 struct address_space *mapping2)
{
	if (mapping1 > mapping2)
		swap(mapping1, mapping2);
	if (mapping1)
		down_write(&mapping1->invalidate_lock);
	if (mapping2 && mapping1 != mapping2)
		down_write_nested(&mapping2->invalidate_lock, 1);
}
EXPORT_SYMBOL(filemap_invalidate_lock_two);

/*
 * filemap_invalidate_unlock_two - unlock invalidate_lock for two mappings
 *
 * Unlock exclusive invalidate_lock of any passed mapping that is not NULL.
 *
 * @mapping1: the first mapping to unlock
 * @mapping2: the second mapping to unlock
 */
void filemap_invalidate_unlock_two(struct address_space *mapping1,
				   struct address_space *mapping2)
{
	if (mapping1)
		up_write(&mapping1->invalidate_lock);
	if (mapping2 && mapping1 != mapping2)
		up_write(&mapping2->invalidate_lock);
}
EXPORT_SYMBOL(filemap_invalidate_unlock_two);

/*
 * In order to wait for pages to become available there must be
 * waitqueues associated with pages. By using a hash table of
 * waitqueues where the bucket discipline is to maintain all
 * waiters on the same queue and wake all when any of the pages
 * become available, and for the woken contexts to check to be
 * sure the appropriate page became available, this saves space
 * at a cost of "thundering herd" phenomena during rare hash
 * collisions.
 */
#define PAGE_WAIT_TABLE_BITS 8
#define PAGE_WAIT_TABLE_SIZE (1 << PAGE_WAIT_TABLE_BITS)
static wait_queue_head_t folio_wait_table[PAGE_WAIT_TABLE_SIZE] __cacheline_aligned;

static wait_queue_head_t *folio_waitqueue(struct folio *folio)
{
	return &folio_wait_table[hash_ptr(folio, PAGE_WAIT_TABLE_BITS)];
}

void __init pagecache_init(void)
{
	int i;

	for (i = 0; i < PAGE_WAIT_TABLE_SIZE; i++)
		init_waitqueue_head(&folio_wait_table[i]);

	page_writeback_init();
}

/*
 * The page wait code treats the "wait->flags" somewhat unusually, because
 * we have multiple different kinds of waits, not just the usual "exclusive"
 * one.
 *
 * We have:
 *
 *  (a) no special bits set:
 *
 *	We're just waiting for the bit to be released, and when a waker
 *	calls the wakeup function, we set WQ_FLAG_WOKEN and wake it up,
 *	and remove it from the wait queue.
 *
 *	Simple and straightforward.
 *
 *  (b) WQ_FLAG_EXCLUSIVE:
 *
 *	The waiter is waiting to get the lock, and only one waiter should
 *	be woken up to avoid any thundering herd behavior. We'll set the
 *	WQ_FLAG_WOKEN bit, wake it up, and remove it from the wait queue.
 *
 *	This is the traditional exclusive wait.
 *
 *  (c) WQ_FLAG_EXCLUSIVE | WQ_FLAG_CUSTOM:
 *
 *	The waiter is waiting to get the bit, and additionally wants the
 *	lock to be transferred to it for fair lock behavior. If the lock
 *	cannot be taken, we stop walking the wait queue without waking
 *	the waiter.
 *
 *	This is the "fair lock handoff" case, and in addition to setting
 *	WQ_FLAG_WOKEN, we set WQ_FLAG_DONE to let the waiter easily see
 *	that it now has the lock.
 */
static int wake_page_function(wait_queue_entry_t *wait, unsigned mode, int sync, void *arg)
{
	unsigned int flags;
	struct wait_page_key *key = arg;
	struct wait_page_queue *wait_page
		= container_of(wait, struct wait_page_queue, wait);

	if (!wake_page_match(wait_page, key))
		return 0;

	/*
	 * If it's a lock handoff wait, we get the bit for it, and
	 * stop walking (and do not wake it up) if we can't.
	 */
	flags = wait->flags;
	if (flags & WQ_FLAG_EXCLUSIVE) {
		if (test_bit(key->bit_nr, &key->folio->flags))
			return -1;
		if (flags & WQ_FLAG_CUSTOM) {
			if (test_and_set_bit(key->bit_nr, &key->folio->flags))
				return -1;
			flags |= WQ_FLAG_DONE;
		}
	}

	/*
	 * We are holding the wait-queue lock, but the waiter that
	 * is waiting for this will be checking the flags without
	 * any locking.
	 *
	 * So update the flags atomically, and wake up the waiter
	 * afterwards to avoid any races. This store-release pairs
	 * with the load-acquire in folio_wait_bit_common().
	 */
	smp_store_release(&wait->flags, flags | WQ_FLAG_WOKEN);
	wake_up_state(wait->private, mode);

	/*
	 * Ok, we have successfully done what we're waiting for,
	 * and we can unconditionally remove the wait entry.
	 *
	 * Note that this pairs with the "finish_wait()" in the
	 * waiter, and has to be the absolute last thing we do.
	 * After this list_del_init(&wait->entry) the wait entry
	 * might be de-allocated and the process might even have
	 * exited.
	 */
	list_del_init_careful(&wait->entry);
	return (flags & WQ_FLAG_EXCLUSIVE) != 0;
}

static void folio_wake_bit(struct folio *folio, int bit_nr)
{
	wait_queue_head_t *q = folio_waitqueue(folio);
	struct wait_page_key key;
	unsigned long flags;
	wait_queue_entry_t bookmark;

	key.folio = folio;
	key.bit_nr = bit_nr;
	key.page_match = 0;

	bookmark.flags = 0;
	bookmark.private = NULL;
	bookmark.func = NULL;
	INIT_LIST_HEAD(&bookmark.entry);

	spin_lock_irqsave(&q->lock, flags);
	__wake_up_locked_key_bookmark(q, TASK_NORMAL, &key, &bookmark);

	while (bookmark.flags & WQ_FLAG_BOOKMARK) {
		/*
		 * Take a breather from holding the lock,
		 * allow pages that finish wake up asynchronously
		 * to acquire the lock and remove themselves
		 * from wait queue
		 */
		spin_unlock_irqrestore(&q->lock, flags);
		cpu_relax();
		spin_lock_irqsave(&q->lock, flags);
		__wake_up_locked_key_bookmark(q, TASK_NORMAL, &key, &bookmark);
	}

	/*
	 * It is possible for other pages to have collided on the waitqueue
	 * hash, so in that case check for a page match. That prevents a long-
	 * term waiter
	 *
	 * It is still possible to miss a case here, when we woke page waiters
	 * and removed them from the waitqueue, but there are still other
	 * page waiters.
	 */
	if (!waitqueue_active(q) || !key.page_match) {
		folio_clear_waiters(folio);
		/*
		 * It's possible to miss clearing Waiters here, when we woke
		 * our page waiters, but the hashed waitqueue has waiters for
		 * other pages on it.
		 *
		 * That's okay, it's a rare case. The next waker will clear it.
		 */
	}
	spin_unlock_irqrestore(&q->lock, flags);
}

static void folio_wake(struct folio *folio, int bit)
{
	if (!folio_test_waiters(folio))
		return;
	folio_wake_bit(folio, bit);
}

/*
 * A choice of three behaviors for folio_wait_bit_common():
 */
enum behavior {
	EXCLUSIVE,	/* Hold ref to page and take the bit when woken, like
			 * __folio_lock() waiting on then setting PG_locked.
			 */
	SHARED,		/* Hold ref to page and check the bit when woken, like
			 * wait_on_page_writeback() waiting on PG_writeback.
			 */
	DROP,		/* Drop ref to page before wait, no check when woken,
			 * like put_and_wait_on_page_locked() on PG_locked.
			 */
};

/*
 * Attempt to check (or get) the folio flag, and mark us done
 * if successful.
 */
static inline bool folio_trylock_flag(struct folio *folio, int bit_nr,
					struct wait_queue_entry *wait)
{
	if (wait->flags & WQ_FLAG_EXCLUSIVE) {
		if (test_and_set_bit(bit_nr, &folio->flags))
			return false;
	} else if (test_bit(bit_nr, &folio->flags))
		return false;

	wait->flags |= WQ_FLAG_WOKEN | WQ_FLAG_DONE;
	return true;
}

/* How many times do we accept lock stealing from under a waiter? */
int sysctl_page_lock_unfairness = 5;

static inline int folio_wait_bit_common(struct folio *folio, int bit_nr,
		int state, enum behavior behavior)
{
	wait_queue_head_t *q = folio_waitqueue(folio);
	int unfairness = sysctl_page_lock_unfairness;
	struct wait_page_queue wait_page;
	wait_queue_entry_t *wait = &wait_page.wait;
	bool thrashing = false;
	bool delayacct = false;
	unsigned long pflags;

	if (bit_nr == PG_locked &&
	    !folio_test_uptodate(folio) && folio_test_workingset(folio)) {
		if (!folio_test_swapbacked(folio)) {
			delayacct_thrashing_start();
			delayacct = true;
		}
		psi_memstall_enter(&pflags);
		thrashing = true;
	}

	init_wait(wait);
	wait->func = wake_page_function;
	wait_page.folio = folio;
	wait_page.bit_nr = bit_nr;

repeat:
	wait->flags = 0;
	if (behavior == EXCLUSIVE) {
		wait->flags = WQ_FLAG_EXCLUSIVE;
		if (--unfairness < 0)
			wait->flags |= WQ_FLAG_CUSTOM;
	}

	/*
	 * Do one last check whether we can get the
	 * page bit synchronously.
	 *
	 * Do the folio_set_waiters() marking before that
	 * to let any waker we _just_ missed know they
	 * need to wake us up (otherwise they'll never
	 * even go to the slow case that looks at the
	 * page queue), and add ourselves to the wait
	 * queue if we need to sleep.
	 *
	 * This part needs to be done under the queue
	 * lock to avoid races.
	 */
	spin_lock_irq(&q->lock);
	folio_set_waiters(folio);
	if (!folio_trylock_flag(folio, bit_nr, wait))
		__add_wait_queue_entry_tail(q, wait);
	spin_unlock_irq(&q->lock);

	/*
	 * From now on, all the logic will be based on
	 * the WQ_FLAG_WOKEN and WQ_FLAG_DONE flag, to
	 * see whether the page bit testing has already
	 * been done by the wake function.
	 *
	 * We can drop our reference to the folio.
	 */
	if (behavior == DROP)
		folio_put(folio);

	/*
	 * Note that until the "finish_wait()", or until
	 * we see the WQ_FLAG_WOKEN flag, we need to
	 * be very careful with the 'wait->flags', because
	 * we may race with a waker that sets them.
	 */
	for (;;) {
		unsigned int flags;

		set_current_state(state);

		/* Loop until we've been woken or interrupted */
		flags = smp_load_acquire(&wait->flags);
		if (!(flags & WQ_FLAG_WOKEN)) {
			if (signal_pending_state(state, current))
				break;

			io_schedule();
			continue;
		}

		/* If we were non-exclusive, we're done */
		if (behavior != EXCLUSIVE)
			break;

		/* If the waker got the lock for us, we're done */
		if (flags & WQ_FLAG_DONE)
			break;

		/*
		 * Otherwise, if we're getting the lock, we need to
		 * try to get it ourselves.
		 *
		 * And if that fails, we'll have to retry this all.
		 */
		if (unlikely(test_and_set_bit(bit_nr, folio_flags(folio, 0))))
			goto repeat;

		wait->flags |= WQ_FLAG_DONE;
		break;
	}

	/*
	 * If a signal happened, this 'finish_wait()' may remove the last
	 * waiter from the wait-queues, but the folio waiters bit will remain
	 * set. That's ok. The next wakeup will take care of it, and trying
	 * to do it here would be difficult and prone to races.
	 */
	finish_wait(q, wait);

	if (thrashing) {
		if (delayacct)
			delayacct_thrashing_end();
		psi_memstall_leave(&pflags);
	}

	/*
	 * NOTE! The wait->flags weren't stable until we've done the
	 * 'finish_wait()', and we could have exited the loop above due
	 * to a signal, and had a wakeup event happen after the signal
	 * test but before the 'finish_wait()'.
	 *
	 * So only after the finish_wait() can we reliably determine
	 * if we got woken up or not, so we can now figure out the final
	 * return value based on that state without races.
	 *
	 * Also note that WQ_FLAG_WOKEN is sufficient for a non-exclusive
	 * waiter, but an exclusive one requires WQ_FLAG_DONE.
	 */
	if (behavior == EXCLUSIVE)
		return wait->flags & WQ_FLAG_DONE ? 0 : -EINTR;

	return wait->flags & WQ_FLAG_WOKEN ? 0 : -EINTR;
}

void folio_wait_bit(struct folio *folio, int bit_nr)
{
	folio_wait_bit_common(folio, bit_nr, TASK_UNINTERRUPTIBLE, SHARED);
}
EXPORT_SYMBOL(folio_wait_bit);

int folio_wait_bit_killable(struct folio *folio, int bit_nr)
{
	return folio_wait_bit_common(folio, bit_nr, TASK_KILLABLE, SHARED);
}
EXPORT_SYMBOL(folio_wait_bit_killable);

/**
 * put_and_wait_on_page_locked - Drop a reference and wait for it to be unlocked
 * @page: The page to wait for.
 * @state: The sleep state (TASK_KILLABLE, TASK_UNINTERRUPTIBLE, etc).
 *
 * The caller should hold a reference on @page.  They expect the page to
 * become unlocked relatively soon, but do not wish to hold up migration
 * (for example) by holding the reference while waiting for the page to
 * come unlocked.  After this function returns, the caller should not
 * dereference @page.
 *
 * Return: 0 if the page was unlocked or -EINTR if interrupted by a signal.
 */
int put_and_wait_on_page_locked(struct page *page, int state)
{
	return folio_wait_bit_common(page_folio(page), PG_locked, state,
			DROP);
}

/**
 * folio_add_wait_queue - Add an arbitrary waiter to a folio's wait queue
 * @folio: Folio defining the wait queue of interest
 * @waiter: Waiter to add to the queue
 *
 * Add an arbitrary @waiter to the wait queue for the nominated @folio.
 */
void folio_add_wait_queue(struct folio *folio, wait_queue_entry_t *waiter)
{
	wait_queue_head_t *q = folio_waitqueue(folio);
	unsigned long flags;

	spin_lock_irqsave(&q->lock, flags);
	__add_wait_queue_entry_tail(q, waiter);
	folio_set_waiters(folio);
	spin_unlock_irqrestore(&q->lock, flags);
}
EXPORT_SYMBOL_GPL(folio_add_wait_queue);

#ifndef clear_bit_unlock_is_negative_byte

/*
 * PG_waiters is the high bit in the same byte as PG_lock.
 *
 * On x86 (and on many other architectures), we can clear PG_lock and
 * test the sign bit at the same time. But if the architecture does
 * not support that special operation, we just do this all by hand
 * instead.
 *
 * The read of PG_waiters has to be after (or concurrently with) PG_locked
 * being cleared, but a memory barrier should be unnecessary since it is
 * in the same byte as PG_locked.
 */
static inline bool clear_bit_unlock_is_negative_byte(long nr, volatile void *mem)
{
	clear_bit_unlock(nr, mem);
	/* smp_mb__after_atomic(); */
	return test_bit(PG_waiters, mem);
}

#endif

/**
 * folio_unlock - Unlock a locked folio.
 * @folio: The folio.
 *
 * Unlocks the folio and wakes up any thread sleeping on the page lock.
 *
 * Context: May be called from interrupt or process context.  May not be
 * called from NMI context.
 */
void folio_unlock(struct folio *folio)
{
	/* Bit 7 allows x86 to check the byte's sign bit */
	BUILD_BUG_ON(PG_waiters != 7);
	BUILD_BUG_ON(PG_locked > 7);
	VM_BUG_ON_FOLIO(!folio_test_locked(folio), folio);
	if (clear_bit_unlock_is_negative_byte(PG_locked, folio_flags(folio, 0)))
		folio_wake_bit(folio, PG_locked);
}
EXPORT_SYMBOL(folio_unlock);

/**
 * folio_end_private_2 - Clear PG_private_2 and wake any waiters.
 * @folio: The folio.
 *
 * Clear the PG_private_2 bit on a folio and wake up any sleepers waiting for
 * it.  The folio reference held for PG_private_2 being set is released.
 *
 * This is, for example, used when a netfs folio is being written to a local
 * disk cache, thereby allowing writes to the cache for the same folio to be
 * serialised.
 */
void folio_end_private_2(struct folio *folio)
{
	VM_BUG_ON_FOLIO(!folio_test_private_2(folio), folio);
	clear_bit_unlock(PG_private_2, folio_flags(folio, 0));
	folio_wake_bit(folio, PG_private_2);
	folio_put(folio);
}
EXPORT_SYMBOL(folio_end_private_2);

/**
 * folio_wait_private_2 - Wait for PG_private_2 to be cleared on a folio.
 * @folio: The folio to wait on.
 *
 * Wait for PG_private_2 (aka PG_fscache) to be cleared on a folio.
 */
void folio_wait_private_2(struct folio *folio)
{
	while (folio_test_private_2(folio))
		folio_wait_bit(folio, PG_private_2);
}
EXPORT_SYMBOL(folio_wait_private_2);

/**
 * folio_wait_private_2_killable - Wait for PG_private_2 to be cleared on a folio.
 * @folio: The folio to wait on.
 *
 * Wait for PG_private_2 (aka PG_fscache) to be cleared on a folio or until a
 * fatal signal is received by the calling task.
 *
 * Return:
 * - 0 if successful.
 * - -EINTR if a fatal signal was encountered.
 */
int folio_wait_private_2_killable(struct folio *folio)
{
	int ret = 0;

	while (folio_test_private_2(folio)) {
		ret = folio_wait_bit_killable(folio, PG_private_2);
		if (ret < 0)
			break;
	}

	return ret;
}
EXPORT_SYMBOL(folio_wait_private_2_killable);

/**
 * folio_end_writeback - End writeback against a folio.
 * @folio: The folio.
 */
void folio_end_writeback(struct folio *folio)
{
	/*
	 * folio_test_clear_reclaim() could be used here but it is an
	 * atomic operation and overkill in this particular case. Failing
	 * to shuffle a folio marked for immediate reclaim is too mild
	 * a gain to justify taking an atomic operation penalty at the
	 * end of every folio writeback.
	 */
	if (folio_test_reclaim(folio)) {
		folio_clear_reclaim(folio);
		folio_rotate_reclaimable(folio);
	}

	/*
	 * Writeback does not hold a folio reference of its own, relying
	 * on truncation to wait for the clearing of PG_writeback.
	 * But here we must make sure that the folio is not freed and
	 * reused before the folio_wake().
	 */
	folio_get(folio);
	if (!__folio_end_writeback(folio))
		BUG();

	smp_mb__after_atomic();
	folio_wake(folio, PG_writeback);
	folio_put(folio);
}
EXPORT_SYMBOL(folio_end_writeback);

/*
 * After completing I/O on a page, call this routine to update the page
 * flags appropriately
 */
void page_endio(struct page *page, bool is_write, int err)
{
	if (!is_write) {
		if (!err) {
			SetPageUptodate(page);
		} else {
			ClearPageUptodate(page);
			SetPageError(page);
		}
		unlock_page(page);
	} else {
		if (err) {
			struct address_space *mapping;

			SetPageError(page);
			mapping = page_mapping(page);
			if (mapping)
				mapping_set_error(mapping, err);
		}
		end_page_writeback(page);
	}
}
EXPORT_SYMBOL_GPL(page_endio);

/**
 * __folio_lock - Get a lock on the folio, assuming we need to sleep to get it.
 * @folio: The folio to lock
 */
void __folio_lock(struct folio *folio)
{
	folio_wait_bit_common(folio, PG_locked, TASK_UNINTERRUPTIBLE,
				EXCLUSIVE);
}
EXPORT_SYMBOL(__folio_lock);

int __folio_lock_killable(struct folio *folio)
{
	return folio_wait_bit_common(folio, PG_locked, TASK_KILLABLE,
					EXCLUSIVE);
}
EXPORT_SYMBOL_GPL(__folio_lock_killable);

static int __folio_lock_async(struct folio *folio, struct wait_page_queue *wait)
{
	struct wait_queue_head *q = folio_waitqueue(folio);
	int ret = 0;

	wait->folio = folio;
	wait->bit_nr = PG_locked;

	spin_lock_irq(&q->lock);
	__add_wait_queue_entry_tail(q, &wait->wait);
	folio_set_waiters(folio);
	ret = !folio_trylock(folio);
	/*
	 * If we were successful now, we know we're still on the
	 * waitqueue as we're still under the lock. This means it's
	 * safe to remove and return success, we know the callback
	 * isn't going to trigger.
	 */
	if (!ret)
		__remove_wait_queue(q, &wait->wait);
	else
		ret = -EIOCBQUEUED;
	spin_unlock_irq(&q->lock);
	return ret;
}

/*
 * Return values:
 * true - folio is locked; mmap_lock is still held.
 * false - folio is not locked.
 *     mmap_lock has been released (mmap_read_unlock(), unless flags had both
 *     FAULT_FLAG_ALLOW_RETRY and FAULT_FLAG_RETRY_NOWAIT set, in
 *     which case mmap_lock is still held.
 *
 * If neither ALLOW_RETRY nor KILLABLE are set, will always return true
 * with the folio locked and the mmap_lock unperturbed.
 */
bool __folio_lock_or_retry(struct folio *folio, struct mm_struct *mm,
			 unsigned int flags)
{
	if (fault_flag_allow_retry_first(flags)) {
		/*
		 * CAUTION! In this case, mmap_lock is not released
		 * even though return 0.
		 */
		if (flags & FAULT_FLAG_RETRY_NOWAIT)
			return false;

		mmap_read_unlock(mm);
		if (flags & FAULT_FLAG_KILLABLE)
			folio_wait_locked_killable(folio);
		else
			folio_wait_locked(folio);
		return false;
	}
	if (flags & FAULT_FLAG_KILLABLE) {
		bool ret;

		ret = __folio_lock_killable(folio);
		if (ret) {
			mmap_read_unlock(mm);
			return false;
		}
	} else {
		__folio_lock(folio);
	}

	return true;
}

/**
 * page_cache_next_miss() - Find the next gap in the page cache.
 * @mapping: Mapping.
 * @index: Index.
 * @max_scan: Maximum range to search.
 *
 * Search the range [index, min(index + max_scan - 1, ULONG_MAX)] for the
 * gap with the lowest index.
 *
 * This function may be called under the rcu_read_lock.  However, this will
 * not atomically search a snapshot of the cache at a single point in time.
 * For example, if a gap is created at index 5, then subsequently a gap is
 * created at index 10, page_cache_next_miss covering both indices may
 * return 10 if called under the rcu_read_lock.
 *
 * Return: The index of the gap if found, otherwise an index outside the
 * range specified (in which case 'return - index >= max_scan' will be true).
 * In the rare case of index wrap-around, 0 will be returned.
 */
pgoff_t page_cache_next_miss(struct address_space *mapping,
			     pgoff_t index, unsigned long max_scan)
{
	XA_STATE(xas, &mapping->i_pages, index);

	while (max_scan--) {
		void *entry = xas_next(&xas);
		if (!entry || xa_is_value(entry))
			break;
		if (xas.xa_index == 0)
			break;
	}

	return xas.xa_index;
}
EXPORT_SYMBOL(page_cache_next_miss);

/**
 * page_cache_prev_miss() - Find the previous gap in the page cache.
 * @mapping: Mapping.
 * @index: Index.
 * @max_scan: Maximum range to search.
 *
 * Search the range [max(index - max_scan + 1, 0), index] for the
 * gap with the highest index.
 *
 * This function may be called under the rcu_read_lock.  However, this will
 * not atomically search a snapshot of the cache at a single point in time.
 * For example, if a gap is created at index 10, then subsequently a gap is
 * created at index 5, page_cache_prev_miss() covering both indices may
 * return 5 if called under the rcu_read_lock.
 *
 * Return: The index of the gap if found, otherwise an index outside the
 * range specified (in which case 'index - return >= max_scan' will be true).
 * In the rare case of wrap-around, ULONG_MAX will be returned.
 */
pgoff_t page_cache_prev_miss(struct address_space *mapping,
			     pgoff_t index, unsigned long max_scan)
{
	XA_STATE(xas, &mapping->i_pages, index);

	while (max_scan--) {
		void *entry = xas_prev(&xas);
		if (!entry || xa_is_value(entry))
			break;
		if (xas.xa_index == ULONG_MAX)
			break;
	}

	return xas.xa_index;
}
EXPORT_SYMBOL(page_cache_prev_miss);

/*
 * Lockless page cache protocol:
 * On the lookup side:
 * 1. Load the folio from i_pages
 * 2. Increment the refcount if it's not zero
 * 3. If the folio is not found by xas_reload(), put the refcount and retry
 *
 * On the removal side:
 * A. Freeze the page (by zeroing the refcount if nobody else has a reference)
 * B. Remove the page from i_pages
 * C. Return the page to the page allocator
 *
 * This means that any page may have its reference count temporarily
 * increased by a speculative page cache (or fast GUP) lookup as it can
 * be allocated by another user before the RCU grace period expires.
 * Because the refcount temporarily acquired here may end up being the
 * last refcount on the page, any page allocation must be freeable by
 * folio_put().
 */

/*
 * mapping_get_entry - Get a page cache entry.
 * @mapping: the address_space to search
 * @index: The page cache index.
 *
 * Looks up the page cache entry at @mapping & @index.  If it is a folio,
 * it is returned with an increased refcount.  If it is a shadow entry
 * of a previously evicted folio, or a swap entry from shmem/tmpfs,
 * it is returned without further action.
 *
 * Return: The folio, swap or shadow entry, %NULL if nothing is found.
 */
static void *mapping_get_entry(struct address_space *mapping, pgoff_t index)
{
	XA_STATE(xas, &mapping->i_pages, index);
	struct folio *folio;

	rcu_read_lock();
repeat:
	xas_reset(&xas);
	folio = xas_load(&xas);
	if (xas_retry(&xas, folio))
		goto repeat;
	/*
	 * A shadow entry of a recently evicted page, or a swap entry from
	 * shmem/tmpfs.  Return it without attempting to raise page count.
	 */
	if (!folio || xa_is_value(folio))
		goto out;

	if (!folio_try_get_rcu(folio))
		goto repeat;

	if (unlikely(folio != xas_reload(&xas))) {
		folio_put(folio);
		goto repeat;
	}
out:
	rcu_read_unlock();

	return folio;
}

/**
 * __filemap_get_folio - Find and get a reference to a folio.
 * @mapping: The address_space to search.
 * @index: The page index.
 * @fgp_flags: %FGP flags modify how the folio is returned.
 * @gfp: Memory allocation flags to use if %FGP_CREAT is specified.
 *
 * Looks up the page cache entry at @mapping & @index.
 *
 * @fgp_flags can be zero or more of these flags:
 *
 * * %FGP_ACCESSED - The folio will be marked accessed.
 * * %FGP_LOCK - The folio is returned locked.
 * * %FGP_ENTRY - If there is a shadow / swap / DAX entry, return it
 *   instead of allocating a new folio to replace it.
 * * %FGP_CREAT - If no page is present then a new page is allocated using
 *   @gfp and added to the page cache and the VM's LRU list.
 *   The page is returned locked and with an increased refcount.
 * * %FGP_FOR_MMAP - The caller wants to do its own locking dance if the
 *   page is already in cache.  If the page was allocated, unlock it before
 *   returning so the caller can do the same dance.
 * * %FGP_WRITE - The page will be written to by the caller.
 * * %FGP_NOFS - __GFP_FS will get cleared in gfp.
 * * %FGP_NOWAIT - Don't get blocked by page lock.
 * * %FGP_STABLE - Wait for the folio to be stable (finished writeback)
 *
 * If %FGP_LOCK or %FGP_CREAT are specified then the function may sleep even
 * if the %GFP flags specified for %FGP_CREAT are atomic.
 *
 * If there is a page cache page, it is returned with an increased refcount.
 *
 * Return: The found folio or %NULL otherwise.
 */
struct folio *__filemap_get_folio(struct address_space *mapping, pgoff_t index,
		int fgp_flags, gfp_t gfp)
{
	struct folio *folio;

repeat:
	folio = mapping_get_entry(mapping, index);
	if (xa_is_value(folio)) {
		if (fgp_flags & FGP_ENTRY)
			return folio;
		folio = NULL;
	}
	if (!folio)
		goto no_page;

	if (fgp_flags & FGP_LOCK) {
		if (fgp_flags & FGP_NOWAIT) {
			if (!folio_trylock(folio)) {
				folio_put(folio);
				return NULL;
			}
		} else {
			folio_lock(folio);
		}

		/* Has the page been truncated? */
		if (unlikely(folio->mapping != mapping)) {
			folio_unlock(folio);
			folio_put(folio);
			goto repeat;
		}
		VM_BUG_ON_FOLIO(!folio_contains(folio, index), folio);
	}

	if (fgp_flags & FGP_ACCESSED)
		folio_mark_accessed(folio);
	else if (fgp_flags & FGP_WRITE) {
		/* Clear idle flag for buffer write */
		if (folio_test_idle(folio))
			folio_clear_idle(folio);
	}

	if (fgp_flags & FGP_STABLE)
		folio_wait_stable(folio);
no_page:
	if (!folio && (fgp_flags & FGP_CREAT)) {
		int err;
		if ((fgp_flags & FGP_WRITE) && mapping_can_writeback(mapping))
			gfp |= __GFP_WRITE;
		if (fgp_flags & FGP_NOFS)
			gfp &= ~__GFP_FS;

		folio = filemap_alloc_folio(gfp, 0);
		if (!folio)
			return NULL;

		if (WARN_ON_ONCE(!(fgp_flags & (FGP_LOCK | FGP_FOR_MMAP))))
			fgp_flags |= FGP_LOCK;

		/* Init accessed so avoid atomic mark_page_accessed later */
		if (fgp_flags & FGP_ACCESSED)
			__folio_set_referenced(folio);

		err = filemap_add_folio(mapping, folio, index, gfp);
		if (unlikely(err)) {
			folio_put(folio);
			folio = NULL;
			if (err == -EEXIST)
				goto repeat;
		}

		/*
		 * filemap_add_folio locks the page, and for mmap
		 * we expect an unlocked page.
		 */
		if (folio && (fgp_flags & FGP_FOR_MMAP))
			folio_unlock(folio);
	}

	return folio;
}
EXPORT_SYMBOL(__filemap_get_folio);

static inline struct page *find_get_entry(struct xa_state *xas, pgoff_t max,
		xa_mark_t mark)
{
	struct page *page;

retry:
	if (mark == XA_PRESENT)
		page = xas_find(xas, max);
	else
		page = xas_find_marked(xas, max, mark);

	if (xas_retry(xas, page))
		goto retry;
	/*
	 * A shadow entry of a recently evicted page, a swap
	 * entry from shmem/tmpfs or a DAX entry.  Return it
	 * without attempting to raise page count.
	 */
	if (!page || xa_is_value(page))
		return page;

	if (!page_cache_get_speculative(page))
		goto reset;

	/* Has the page moved or been split? */
	if (unlikely(page != xas_reload(xas))) {
		put_page(page);
		goto reset;
	}

	return page;
reset:
	xas_reset(xas);
	goto retry;
}

/**
 * find_get_entries - gang pagecache lookup
 * @mapping:	The address_space to search
 * @start:	The starting page cache index
 * @end:	The final page index (inclusive).
 * @pvec:	Where the resulting entries are placed.
 * @indices:	The cache indices corresponding to the entries in @entries
 *
 * find_get_entries() will search for and return a batch of entries in
 * the mapping.  The entries are placed in @pvec.  find_get_entries()
 * takes a reference on any actual pages it returns.
 *
 * The search returns a group of mapping-contiguous page cache entries
 * with ascending indexes.  There may be holes in the indices due to
 * not-present pages.
 *
 * Any shadow entries of evicted pages, or swap entries from
 * shmem/tmpfs, are included in the returned array.
 *
 * If it finds a Transparent Huge Page, head or tail, find_get_entries()
 * stops at that page: the caller is likely to have a better way to handle
 * the compound page as a whole, and then skip its extent, than repeatedly
 * calling find_get_entries() to return all its tails.
 *
 * Return: the number of pages and shadow entries which were found.
 */
unsigned find_get_entries(struct address_space *mapping, pgoff_t start,
		pgoff_t end, struct pagevec *pvec, pgoff_t *indices)
{
	XA_STATE(xas, &mapping->i_pages, start);
	struct page *page;
	unsigned int ret = 0;
	unsigned nr_entries = PAGEVEC_SIZE;

	rcu_read_lock();
	while ((page = find_get_entry(&xas, end, XA_PRESENT))) {
		/*
		 * Terminate early on finding a THP, to allow the caller to
		 * handle it all at once; but continue if this is hugetlbfs.
		 */
		if (!xa_is_value(page) && PageTransHuge(page) &&
				!PageHuge(page)) {
			page = find_subpage(page, xas.xa_index);
			nr_entries = ret + 1;
		}

		indices[ret] = xas.xa_index;
		pvec->pages[ret] = page;
		if (++ret == nr_entries)
			break;
	}
	rcu_read_unlock();

	pvec->nr = ret;
	return ret;
}

/**
 * find_lock_entries - Find a batch of pagecache entries.
 * @mapping:	The address_space to search.
 * @start:	The starting page cache index.
 * @end:	The final page index (inclusive).
 * @pvec:	Where the resulting entries are placed.
 * @indices:	The cache indices of the entries in @pvec.
 *
 * find_lock_entries() will return a batch of entries from @mapping.
 * Swap, shadow and DAX entries are included.  Pages are returned
 * locked and with an incremented refcount.  Pages which are locked by
 * somebody else or under writeback are skipped.  Only the head page of
 * a THP is returned.  Pages which are partially outside the range are
 * not returned.
 *
 * The entries have ascending indexes.  The indices may not be consecutive
 * due to not-present entries, THP pages, pages which could not be locked
 * or pages under writeback.
 *
 * Return: The number of entries which were found.
 */
unsigned find_lock_entries(struct address_space *mapping, pgoff_t start,
		pgoff_t end, struct pagevec *pvec, pgoff_t *indices)
{
	XA_STATE(xas, &mapping->i_pages, start);
	struct page *page;

	rcu_read_lock();
	while ((page = find_get_entry(&xas, end, XA_PRESENT))) {
		if (!xa_is_value(page)) {
			if (page->index < start)
				goto put;
			VM_BUG_ON_PAGE(page->index != xas.xa_index, page);
			if (page->index + thp_nr_pages(page) - 1 > end)
				goto put;
			if (!trylock_page(page))
				goto put;
			if (page->mapping != mapping || PageWriteback(page))
				goto unlock;
			VM_BUG_ON_PAGE(!thp_contains(page, xas.xa_index),
					page);
		}
		indices[pvec->nr] = xas.xa_index;
		if (!pagevec_add(pvec, page))
			break;
		goto next;
unlock:
		unlock_page(page);
put:
		put_page(page);
next:
		if (!xa_is_value(page) && PageTransHuge(page)) {
			unsigned int nr_pages = thp_nr_pages(page);

			/* Final THP may cross MAX_LFS_FILESIZE on 32-bit */
			xas_set(&xas, page->index + nr_pages);
			if (xas.xa_index < nr_pages)
				break;
		}
	}
	rcu_read_unlock();

	return pagevec_count(pvec);
}

/**
 * find_get_pages_range - gang pagecache lookup
 * @mapping:	The address_space to search
 * @start:	The starting page index
 * @end:	The final page index (inclusive)
 * @nr_pages:	The maximum number of pages
 * @pages:	Where the resulting pages are placed
 *
 * find_get_pages_range() will search for and return a group of up to @nr_pages
 * pages in the mapping starting at index @start and up to index @end
 * (inclusive).  The pages are placed at @pages.  find_get_pages_range() takes
 * a reference against the returned pages.
 *
 * The search returns a group of mapping-contiguous pages with ascending
 * indexes.  There may be holes in the indices due to not-present pages.
 * We also update @start to index the next page for the traversal.
 *
 * Return: the number of pages which were found. If this number is
 * smaller than @nr_pages, the end of specified range has been
 * reached.
 */
unsigned find_get_pages_range(struct address_space *mapping, pgoff_t *start,
			      pgoff_t end, unsigned int nr_pages,
			      struct page **pages)
{
	XA_STATE(xas, &mapping->i_pages, *start);
	struct page *page;
	unsigned ret = 0;

	if (unlikely(!nr_pages))
		return 0;

	rcu_read_lock();
	while ((page = find_get_entry(&xas, end, XA_PRESENT))) {
		/* Skip over shadow, swap and DAX entries */
		if (xa_is_value(page))
			continue;

		pages[ret] = find_subpage(page, xas.xa_index);
		if (++ret == nr_pages) {
			*start = xas.xa_index + 1;
			goto out;
		}
	}

	/*
	 * We come here when there is no page beyond @end. We take care to not
	 * overflow the index @start as it confuses some of the callers. This
	 * breaks the iteration when there is a page at index -1 but that is
	 * already broken anyway.
	 */
	if (end == (pgoff_t)-1)
		*start = (pgoff_t)-1;
	else
		*start = end + 1;
out:
	rcu_read_unlock();

	return ret;
}

/**
 * find_get_pages_contig - gang contiguous pagecache lookup
 * @mapping:	The address_space to search
 * @index:	The starting page index
 * @nr_pages:	The maximum number of pages
 * @pages:	Where the resulting pages are placed
 *
 * find_get_pages_contig() works exactly like find_get_pages(), except
 * that the returned number of pages are guaranteed to be contiguous.
 *
 * Return: the number of pages which were found.
 */
unsigned find_get_pages_contig(struct address_space *mapping, pgoff_t index,
			       unsigned int nr_pages, struct page **pages)
{
	XA_STATE(xas, &mapping->i_pages, index);
	struct page *page;
	unsigned int ret = 0;

	if (unlikely(!nr_pages))
		return 0;

	rcu_read_lock();
	for (page = xas_load(&xas); page; page = xas_next(&xas)) {
		if (xas_retry(&xas, page))
			continue;
		/*
		 * If the entry has been swapped out, we can stop looking.
		 * No current caller is looking for DAX entries.
		 */
		if (xa_is_value(page))
			break;

		if (!page_cache_get_speculative(page))
			goto retry;

		/* Has the page moved or been split? */
		if (unlikely(page != xas_reload(&xas)))
			goto put_page;

		pages[ret] = find_subpage(page, xas.xa_index);
		if (++ret == nr_pages)
			break;
		continue;
put_page:
		put_page(page);
retry:
		xas_reset(&xas);
	}
	rcu_read_unlock();
	return ret;
}
EXPORT_SYMBOL(find_get_pages_contig);

/**
 * find_get_pages_range_tag - Find and return head pages matching @tag.
 * @mapping:	the address_space to search
 * @index:	the starting page index
 * @end:	The final page index (inclusive)
 * @tag:	the tag index
 * @nr_pages:	the maximum number of pages
 * @pages:	where the resulting pages are placed
 *
 * Like find_get_pages(), except we only return head pages which are tagged
 * with @tag.  @index is updated to the index immediately after the last
 * page we return, ready for the next iteration.
 *
 * Return: the number of pages which were found.
 */
unsigned find_get_pages_range_tag(struct address_space *mapping, pgoff_t *index,
			pgoff_t end, xa_mark_t tag, unsigned int nr_pages,
			struct page **pages)
{
	XA_STATE(xas, &mapping->i_pages, *index);
	struct page *page;
	unsigned ret = 0;

	if (unlikely(!nr_pages))
		return 0;

	rcu_read_lock();
	while ((page = find_get_entry(&xas, end, tag))) {
		/*
		 * Shadow entries should never be tagged, but this iteration
		 * is lockless so there is a window for page reclaim to evict
		 * a page we saw tagged.  Skip over it.
		 */
		if (xa_is_value(page))
			continue;

		pages[ret] = page;
		if (++ret == nr_pages) {
			*index = page->index + thp_nr_pages(page);
			goto out;
		}
	}

	/*
	 * We come here when we got to @end. We take care to not overflow the
	 * index @index as it confuses some of the callers. This breaks the
	 * iteration when there is a page at index -1 but that is already
	 * broken anyway.
	 */
	if (end == (pgoff_t)-1)
		*index = (pgoff_t)-1;
	else
		*index = end + 1;
out:
	rcu_read_unlock();

	return ret;
}
EXPORT_SYMBOL(find_get_pages_range_tag);

/*
 * CD/DVDs are error prone. When a medium error occurs, the driver may fail
 * a _large_ part of the i/o request. Imagine the worst scenario:
 *
 *      ---R__________________________________________B__________
 *         ^ reading here                             ^ bad block(assume 4k)
 *
 * read(R) => miss => readahead(R...B) => media error => frustrating retries
 * => failing the whole request => read(R) => read(R+1) =>
 * readahead(R+1...B+1) => bang => read(R+2) => read(R+3) =>
 * readahead(R+3...B+2) => bang => read(R+3) => read(R+4) =>
 * readahead(R+4...B+3) => bang => read(R+4) => read(R+5) => ......
 *
 * It is going insane. Fix it by quickly scaling down the readahead size.
 */
static void shrink_readahead_size_eio(struct file_ra_state *ra)
{
	ra->ra_pages /= 4;
}

/*
 * filemap_get_read_batch - Get a batch of pages for read
 *
 * Get a batch of pages which represent a contiguous range of bytes
 * in the file.  No tail pages will be returned.  If @index is in the
 * middle of a THP, the entire THP will be returned.  The last page in
 * the batch may have Readahead set or be not Uptodate so that the
 * caller can take the appropriate action.
 */
static void filemap_get_read_batch(struct address_space *mapping,
		pgoff_t index, pgoff_t max, struct pagevec *pvec)
{
	XA_STATE(xas, &mapping->i_pages, index);
	struct page *head;

	rcu_read_lock();
	for (head = xas_load(&xas); head; head = xas_next(&xas)) {
		if (xas_retry(&xas, head))
			continue;
		if (xas.xa_index > max || xa_is_value(head))
			break;
		if (!page_cache_get_speculative(head))
			goto retry;

		/* Has the page moved or been split? */
		if (unlikely(head != xas_reload(&xas)))
			goto put_page;

		if (!pagevec_add(pvec, head))
			break;
		if (!PageUptodate(head))
			break;
		if (PageReadahead(head))
			break;
		xas.xa_index = head->index + thp_nr_pages(head) - 1;
		xas.xa_offset = (xas.xa_index >> xas.xa_shift) & XA_CHUNK_MASK;
		continue;
put_page:
		put_page(head);
retry:
		xas_reset(&xas);
	}
	rcu_read_unlock();
}

static int filemap_read_page(struct file *file, struct address_space *mapping,
		struct page *page)
{
	int error;

	/*
	 * A previous I/O error may have been due to temporary failures,
	 * eg. multipath errors.  PG_error will be set again if readpage
	 * fails.
	 */
	ClearPageError(page);
	/* Start the actual read. The read will unlock the page. */
	error = mapping->a_ops->readpage(file, page);
	if (error)
		return error;

	error = wait_on_page_locked_killable(page);
	if (error)
		return error;
	if (PageUptodate(page))
		return 0;
	shrink_readahead_size_eio(&file->f_ra);
	return -EIO;
}

static bool filemap_range_uptodate(struct address_space *mapping,
		loff_t pos, struct iov_iter *iter, struct page *page)
{
	int count;

	if (PageUptodate(page))
		return true;
	/* pipes can't handle partially uptodate pages */
	if (iov_iter_is_pipe(iter))
		return false;
	if (!mapping->a_ops->is_partially_uptodate)
		return false;
	if (mapping->host->i_blkbits >= (PAGE_SHIFT + thp_order(page)))
		return false;

	count = iter->count;
	if (page_offset(page) > pos) {
		count -= page_offset(page) - pos;
		pos = 0;
	} else {
		pos -= page_offset(page);
	}

	return mapping->a_ops->is_partially_uptodate(page, pos, count);
}

static int filemap_update_page(struct kiocb *iocb,
		struct address_space *mapping, struct iov_iter *iter,
		struct page *page)
{
	struct folio *folio = page_folio(page);
	int error;

<<<<<<< HEAD
	if (iocb->ki_flags & IOCB_NOWAIT) {
		if (!filemap_invalidate_trylock_shared(mapping))
			return -EAGAIN;
	} else {
		filemap_invalidate_lock_shared(mapping);
	}

	if (!trylock_page(page)) {
		error = -EAGAIN;
=======
	if (!folio_trylock(folio)) {
>>>>>>> 1a90e9da
		if (iocb->ki_flags & (IOCB_NOWAIT | IOCB_NOIO))
			goto unlock_mapping;
		if (!(iocb->ki_flags & IOCB_WAITQ)) {
<<<<<<< HEAD
			filemap_invalidate_unlock_shared(mapping);
			put_and_wait_on_page_locked(page, TASK_KILLABLE);
=======
			put_and_wait_on_page_locked(&folio->page, TASK_KILLABLE);
>>>>>>> 1a90e9da
			return AOP_TRUNCATED_PAGE;
		}
		error = __folio_lock_async(folio, iocb->ki_waitq);
		if (error)
			goto unlock_mapping;
	}

<<<<<<< HEAD
	error = AOP_TRUNCATED_PAGE;
	if (!page->mapping)
		goto unlock;
=======
	if (!folio->mapping)
		goto truncated;
>>>>>>> 1a90e9da

	error = 0;
	if (filemap_range_uptodate(mapping, iocb->ki_pos, iter, &folio->page))
		goto unlock;

	error = -EAGAIN;
	if (iocb->ki_flags & (IOCB_NOIO | IOCB_NOWAIT | IOCB_WAITQ))
		goto unlock;

<<<<<<< HEAD
	error = filemap_read_page(iocb->ki_filp, mapping, page);
	goto unlock_mapping;
unlock:
	unlock_page(page);
unlock_mapping:
	filemap_invalidate_unlock_shared(mapping);
	if (error == AOP_TRUNCATED_PAGE)
		put_page(page);
=======
	error = filemap_read_page(iocb->ki_filp, mapping, &folio->page);
	if (error == AOP_TRUNCATED_PAGE)
		folio_put(folio);
	return error;
truncated:
	folio_unlock(folio);
	folio_put(folio);
	return AOP_TRUNCATED_PAGE;
unlock:
	folio_unlock(folio);
>>>>>>> 1a90e9da
	return error;
}

static int filemap_create_page(struct file *file,
		struct address_space *mapping, pgoff_t index,
		struct pagevec *pvec)
{
	struct page *page;
	int error;

	page = page_cache_alloc(mapping);
	if (!page)
		return -ENOMEM;

	/*
	 * Protect against truncate / hole punch. Grabbing invalidate_lock here
	 * assures we cannot instantiate and bring uptodate new pagecache pages
	 * after evicting page cache during truncate and before actually
	 * freeing blocks.  Note that we could release invalidate_lock after
	 * inserting the page into page cache as the locked page would then be
	 * enough to synchronize with hole punching. But there are code paths
	 * such as filemap_update_page() filling in partially uptodate pages or
	 * ->readpages() that need to hold invalidate_lock while mapping blocks
	 * for IO so let's hold the lock here as well to keep locking rules
	 * simple.
	 */
	filemap_invalidate_lock_shared(mapping);
	error = add_to_page_cache_lru(page, mapping, index,
			mapping_gfp_constraint(mapping, GFP_KERNEL));
	if (error == -EEXIST)
		error = AOP_TRUNCATED_PAGE;
	if (error)
		goto error;

	error = filemap_read_page(file, mapping, page);
	if (error)
		goto error;

	filemap_invalidate_unlock_shared(mapping);
	pagevec_add(pvec, page);
	return 0;
error:
	filemap_invalidate_unlock_shared(mapping);
	put_page(page);
	return error;
}

static int filemap_readahead(struct kiocb *iocb, struct file *file,
		struct address_space *mapping, struct page *page,
		pgoff_t last_index)
{
	if (iocb->ki_flags & IOCB_NOIO)
		return -EAGAIN;
	page_cache_async_readahead(mapping, &file->f_ra, file, page,
			page->index, last_index - page->index);
	return 0;
}

static int filemap_get_pages(struct kiocb *iocb, struct iov_iter *iter,
		struct pagevec *pvec)
{
	struct file *filp = iocb->ki_filp;
	struct address_space *mapping = filp->f_mapping;
	struct file_ra_state *ra = &filp->f_ra;
	pgoff_t index = iocb->ki_pos >> PAGE_SHIFT;
	pgoff_t last_index;
	struct page *page;
	int err = 0;

	last_index = DIV_ROUND_UP(iocb->ki_pos + iter->count, PAGE_SIZE);
retry:
	if (fatal_signal_pending(current))
		return -EINTR;

	filemap_get_read_batch(mapping, index, last_index, pvec);
	if (!pagevec_count(pvec)) {
		if (iocb->ki_flags & IOCB_NOIO)
			return -EAGAIN;
		page_cache_sync_readahead(mapping, ra, filp, index,
				last_index - index);
		filemap_get_read_batch(mapping, index, last_index, pvec);
	}
	if (!pagevec_count(pvec)) {
		if (iocb->ki_flags & (IOCB_NOWAIT | IOCB_WAITQ))
			return -EAGAIN;
		err = filemap_create_page(filp, mapping,
				iocb->ki_pos >> PAGE_SHIFT, pvec);
		if (err == AOP_TRUNCATED_PAGE)
			goto retry;
		return err;
	}

	page = pvec->pages[pagevec_count(pvec) - 1];
	if (PageReadahead(page)) {
		err = filemap_readahead(iocb, filp, mapping, page, last_index);
		if (err)
			goto err;
	}
	if (!PageUptodate(page)) {
		if ((iocb->ki_flags & IOCB_WAITQ) && pagevec_count(pvec) > 1)
			iocb->ki_flags |= IOCB_NOWAIT;
		err = filemap_update_page(iocb, mapping, iter, page);
		if (err)
			goto err;
	}

	return 0;
err:
	if (err < 0)
		put_page(page);
	if (likely(--pvec->nr))
		return 0;
	if (err == AOP_TRUNCATED_PAGE)
		goto retry;
	return err;
}

/**
 * filemap_read - Read data from the page cache.
 * @iocb: The iocb to read.
 * @iter: Destination for the data.
 * @already_read: Number of bytes already read by the caller.
 *
 * Copies data from the page cache.  If the data is not currently present,
 * uses the readahead and readpage address_space operations to fetch it.
 *
 * Return: Total number of bytes copied, including those already read by
 * the caller.  If an error happens before any bytes are copied, returns
 * a negative error number.
 */
ssize_t filemap_read(struct kiocb *iocb, struct iov_iter *iter,
		ssize_t already_read)
{
	struct file *filp = iocb->ki_filp;
	struct file_ra_state *ra = &filp->f_ra;
	struct address_space *mapping = filp->f_mapping;
	struct inode *inode = mapping->host;
	struct pagevec pvec;
	int i, error = 0;
	bool writably_mapped;
	loff_t isize, end_offset;

	if (unlikely(iocb->ki_pos >= inode->i_sb->s_maxbytes))
		return 0;
	if (unlikely(!iov_iter_count(iter)))
		return 0;

	iov_iter_truncate(iter, inode->i_sb->s_maxbytes);
	pagevec_init(&pvec);

	do {
		cond_resched();

		/*
		 * If we've already successfully copied some data, then we
		 * can no longer safely return -EIOCBQUEUED. Hence mark
		 * an async read NOWAIT at that point.
		 */
		if ((iocb->ki_flags & IOCB_WAITQ) && already_read)
			iocb->ki_flags |= IOCB_NOWAIT;

		error = filemap_get_pages(iocb, iter, &pvec);
		if (error < 0)
			break;

		/*
		 * i_size must be checked after we know the pages are Uptodate.
		 *
		 * Checking i_size after the check allows us to calculate
		 * the correct value for "nr", which means the zero-filled
		 * part of the page is not copied back to userspace (unless
		 * another truncate extends the file - this is desired though).
		 */
		isize = i_size_read(inode);
		if (unlikely(iocb->ki_pos >= isize))
			goto put_pages;
		end_offset = min_t(loff_t, isize, iocb->ki_pos + iter->count);

		/*
		 * Once we start copying data, we don't want to be touching any
		 * cachelines that might be contended:
		 */
		writably_mapped = mapping_writably_mapped(mapping);

		/*
		 * When a sequential read accesses a page several times, only
		 * mark it as accessed the first time.
		 */
		if (iocb->ki_pos >> PAGE_SHIFT !=
		    ra->prev_pos >> PAGE_SHIFT)
			mark_page_accessed(pvec.pages[0]);

		for (i = 0; i < pagevec_count(&pvec); i++) {
			struct page *page = pvec.pages[i];
			size_t page_size = thp_size(page);
			size_t offset = iocb->ki_pos & (page_size - 1);
			size_t bytes = min_t(loff_t, end_offset - iocb->ki_pos,
					     page_size - offset);
			size_t copied;

			if (end_offset < page_offset(page))
				break;
			if (i > 0)
				mark_page_accessed(page);
			/*
			 * If users can be writing to this page using arbitrary
			 * virtual addresses, take care about potential aliasing
			 * before reading the page on the kernel side.
			 */
			if (writably_mapped) {
				int j;

				for (j = 0; j < thp_nr_pages(page); j++)
					flush_dcache_page(page + j);
			}

			copied = copy_page_to_iter(page, offset, bytes, iter);

			already_read += copied;
			iocb->ki_pos += copied;
			ra->prev_pos = iocb->ki_pos;

			if (copied < bytes) {
				error = -EFAULT;
				break;
			}
		}
put_pages:
		for (i = 0; i < pagevec_count(&pvec); i++)
			put_page(pvec.pages[i]);
		pagevec_reinit(&pvec);
	} while (iov_iter_count(iter) && iocb->ki_pos < isize && !error);

	file_accessed(filp);

	return already_read ? already_read : error;
}
EXPORT_SYMBOL_GPL(filemap_read);

/**
 * generic_file_read_iter - generic filesystem read routine
 * @iocb:	kernel I/O control block
 * @iter:	destination for the data read
 *
 * This is the "read_iter()" routine for all filesystems
 * that can use the page cache directly.
 *
 * The IOCB_NOWAIT flag in iocb->ki_flags indicates that -EAGAIN shall
 * be returned when no data can be read without waiting for I/O requests
 * to complete; it doesn't prevent readahead.
 *
 * The IOCB_NOIO flag in iocb->ki_flags indicates that no new I/O
 * requests shall be made for the read or for readahead.  When no data
 * can be read, -EAGAIN shall be returned.  When readahead would be
 * triggered, a partial, possibly empty read shall be returned.
 *
 * Return:
 * * number of bytes copied, even for partial reads
 * * negative error code (or 0 if IOCB_NOIO) if nothing was read
 */
ssize_t
generic_file_read_iter(struct kiocb *iocb, struct iov_iter *iter)
{
	size_t count = iov_iter_count(iter);
	ssize_t retval = 0;

	if (!count)
		return 0; /* skip atime */

	if (iocb->ki_flags & IOCB_DIRECT) {
		struct file *file = iocb->ki_filp;
		struct address_space *mapping = file->f_mapping;
		struct inode *inode = mapping->host;
		loff_t size;

		size = i_size_read(inode);
		if (iocb->ki_flags & IOCB_NOWAIT) {
			if (filemap_range_needs_writeback(mapping, iocb->ki_pos,
						iocb->ki_pos + count - 1))
				return -EAGAIN;
		} else {
			retval = filemap_write_and_wait_range(mapping,
						iocb->ki_pos,
					        iocb->ki_pos + count - 1);
			if (retval < 0)
				return retval;
		}

		file_accessed(file);

		retval = mapping->a_ops->direct_IO(iocb, iter);
		if (retval >= 0) {
			iocb->ki_pos += retval;
			count -= retval;
		}
		if (retval != -EIOCBQUEUED)
			iov_iter_revert(iter, count - iov_iter_count(iter));

		/*
		 * Btrfs can have a short DIO read if we encounter
		 * compressed extents, so if there was an error, or if
		 * we've already read everything we wanted to, or if
		 * there was a short read because we hit EOF, go ahead
		 * and return.  Otherwise fallthrough to buffered io for
		 * the rest of the read.  Buffered reads will not work for
		 * DAX files, so don't bother trying.
		 */
		if (retval < 0 || !count || iocb->ki_pos >= size ||
		    IS_DAX(inode))
			return retval;
	}

	return filemap_read(iocb, iter, retval);
}
EXPORT_SYMBOL(generic_file_read_iter);

static inline loff_t page_seek_hole_data(struct xa_state *xas,
		struct address_space *mapping, struct page *page,
		loff_t start, loff_t end, bool seek_data)
{
	const struct address_space_operations *ops = mapping->a_ops;
	size_t offset, bsz = i_blocksize(mapping->host);

	if (xa_is_value(page) || PageUptodate(page))
		return seek_data ? start : end;
	if (!ops->is_partially_uptodate)
		return seek_data ? end : start;

	xas_pause(xas);
	rcu_read_unlock();
	lock_page(page);
	if (unlikely(page->mapping != mapping))
		goto unlock;

	offset = offset_in_thp(page, start) & ~(bsz - 1);

	do {
		if (ops->is_partially_uptodate(page, offset, bsz) == seek_data)
			break;
		start = (start + bsz) & ~(bsz - 1);
		offset += bsz;
	} while (offset < thp_size(page));
unlock:
	unlock_page(page);
	rcu_read_lock();
	return start;
}

static inline
unsigned int seek_page_size(struct xa_state *xas, struct page *page)
{
	if (xa_is_value(page))
		return PAGE_SIZE << xa_get_order(xas->xa, xas->xa_index);
	return thp_size(page);
}

/**
 * mapping_seek_hole_data - Seek for SEEK_DATA / SEEK_HOLE in the page cache.
 * @mapping: Address space to search.
 * @start: First byte to consider.
 * @end: Limit of search (exclusive).
 * @whence: Either SEEK_HOLE or SEEK_DATA.
 *
 * If the page cache knows which blocks contain holes and which blocks
 * contain data, your filesystem can use this function to implement
 * SEEK_HOLE and SEEK_DATA.  This is useful for filesystems which are
 * entirely memory-based such as tmpfs, and filesystems which support
 * unwritten extents.
 *
 * Return: The requested offset on success, or -ENXIO if @whence specifies
 * SEEK_DATA and there is no data after @start.  There is an implicit hole
 * after @end - 1, so SEEK_HOLE returns @end if all the bytes between @start
 * and @end contain data.
 */
loff_t mapping_seek_hole_data(struct address_space *mapping, loff_t start,
		loff_t end, int whence)
{
	XA_STATE(xas, &mapping->i_pages, start >> PAGE_SHIFT);
	pgoff_t max = (end - 1) >> PAGE_SHIFT;
	bool seek_data = (whence == SEEK_DATA);
	struct page *page;

	if (end <= start)
		return -ENXIO;

	rcu_read_lock();
	while ((page = find_get_entry(&xas, max, XA_PRESENT))) {
		loff_t pos = (u64)xas.xa_index << PAGE_SHIFT;
		unsigned int seek_size;

		if (start < pos) {
			if (!seek_data)
				goto unlock;
			start = pos;
		}

		seek_size = seek_page_size(&xas, page);
		pos = round_up(pos + 1, seek_size);
		start = page_seek_hole_data(&xas, mapping, page, start, pos,
				seek_data);
		if (start < pos)
			goto unlock;
		if (start >= end)
			break;
		if (seek_size > PAGE_SIZE)
			xas_set(&xas, pos >> PAGE_SHIFT);
		if (!xa_is_value(page))
			put_page(page);
	}
	if (seek_data)
		start = -ENXIO;
unlock:
	rcu_read_unlock();
	if (page && !xa_is_value(page))
		put_page(page);
	if (start > end)
		return end;
	return start;
}

#ifdef CONFIG_MMU
#define MMAP_LOTSAMISS  (100)
/*
 * lock_page_maybe_drop_mmap - lock the page, possibly dropping the mmap_lock
 * @vmf - the vm_fault for this fault.
 * @page - the page to lock.
 * @fpin - the pointer to the file we may pin (or is already pinned).
 *
 * This works similar to lock_page_or_retry in that it can drop the mmap_lock.
 * It differs in that it actually returns the page locked if it returns 1 and 0
 * if it couldn't lock the page.  If we did have to drop the mmap_lock then fpin
 * will point to the pinned file and needs to be fput()'ed at a later point.
 */
static int lock_page_maybe_drop_mmap(struct vm_fault *vmf, struct page *page,
				     struct file **fpin)
{
	struct folio *folio = page_folio(page);

	if (folio_trylock(folio))
		return 1;

	/*
	 * NOTE! This will make us return with VM_FAULT_RETRY, but with
	 * the mmap_lock still held. That's how FAULT_FLAG_RETRY_NOWAIT
	 * is supposed to work. We have way too many special cases..
	 */
	if (vmf->flags & FAULT_FLAG_RETRY_NOWAIT)
		return 0;

	*fpin = maybe_unlock_mmap_for_io(vmf, *fpin);
	if (vmf->flags & FAULT_FLAG_KILLABLE) {
		if (__folio_lock_killable(folio)) {
			/*
			 * We didn't have the right flags to drop the mmap_lock,
			 * but all fault_handlers only check for fatal signals
			 * if we return VM_FAULT_RETRY, so we need to drop the
			 * mmap_lock here and return 0 if we don't have a fpin.
			 */
			if (*fpin == NULL)
				mmap_read_unlock(vmf->vma->vm_mm);
			return 0;
		}
	} else
		__folio_lock(folio);

	return 1;
}

/*
 * Synchronous readahead happens when we don't even find a page in the page
 * cache at all.  We don't want to perform IO under the mmap sem, so if we have
 * to drop the mmap sem we return the file that was pinned in order for us to do
 * that.  If we didn't pin a file then we return NULL.  The file that is
 * returned needs to be fput()'ed when we're done with it.
 */
static struct file *do_sync_mmap_readahead(struct vm_fault *vmf)
{
	struct file *file = vmf->vma->vm_file;
	struct file_ra_state *ra = &file->f_ra;
	struct address_space *mapping = file->f_mapping;
	DEFINE_READAHEAD(ractl, file, ra, mapping, vmf->pgoff);
	struct file *fpin = NULL;
	unsigned int mmap_miss;

	/* If we don't want any read-ahead, don't bother */
	if (vmf->vma->vm_flags & VM_RAND_READ)
		return fpin;
	if (!ra->ra_pages)
		return fpin;

	if (vmf->vma->vm_flags & VM_SEQ_READ) {
		fpin = maybe_unlock_mmap_for_io(vmf, fpin);
		page_cache_sync_ra(&ractl, ra->ra_pages);
		return fpin;
	}

	/* Avoid banging the cache line if not needed */
	mmap_miss = READ_ONCE(ra->mmap_miss);
	if (mmap_miss < MMAP_LOTSAMISS * 10)
		WRITE_ONCE(ra->mmap_miss, ++mmap_miss);

	/*
	 * Do we miss much more than hit in this file? If so,
	 * stop bothering with read-ahead. It will only hurt.
	 */
	if (mmap_miss > MMAP_LOTSAMISS)
		return fpin;

	/*
	 * mmap read-around
	 */
	fpin = maybe_unlock_mmap_for_io(vmf, fpin);
	ra->start = max_t(long, 0, vmf->pgoff - ra->ra_pages / 2);
	ra->size = ra->ra_pages;
	ra->async_size = ra->ra_pages / 4;
	ractl._index = ra->start;
	do_page_cache_ra(&ractl, ra->size, ra->async_size);
	return fpin;
}

/*
 * Asynchronous readahead happens when we find the page and PG_readahead,
 * so we want to possibly extend the readahead further.  We return the file that
 * was pinned if we have to drop the mmap_lock in order to do IO.
 */
static struct file *do_async_mmap_readahead(struct vm_fault *vmf,
					    struct page *page)
{
	struct file *file = vmf->vma->vm_file;
	struct file_ra_state *ra = &file->f_ra;
	struct address_space *mapping = file->f_mapping;
	struct file *fpin = NULL;
	unsigned int mmap_miss;
	pgoff_t offset = vmf->pgoff;

	/* If we don't want any read-ahead, don't bother */
	if (vmf->vma->vm_flags & VM_RAND_READ || !ra->ra_pages)
		return fpin;
	mmap_miss = READ_ONCE(ra->mmap_miss);
	if (mmap_miss)
		WRITE_ONCE(ra->mmap_miss, --mmap_miss);
	if (PageReadahead(page)) {
		fpin = maybe_unlock_mmap_for_io(vmf, fpin);
		page_cache_async_readahead(mapping, ra, file,
					   page, offset, ra->ra_pages);
	}
	return fpin;
}

/**
 * filemap_fault - read in file data for page fault handling
 * @vmf:	struct vm_fault containing details of the fault
 *
 * filemap_fault() is invoked via the vma operations vector for a
 * mapped memory region to read in file data during a page fault.
 *
 * The goto's are kind of ugly, but this streamlines the normal case of having
 * it in the page cache, and handles the special cases reasonably without
 * having a lot of duplicated code.
 *
 * vma->vm_mm->mmap_lock must be held on entry.
 *
 * If our return value has VM_FAULT_RETRY set, it's because the mmap_lock
 * may be dropped before doing I/O or by lock_page_maybe_drop_mmap().
 *
 * If our return value does not have VM_FAULT_RETRY set, the mmap_lock
 * has not been released.
 *
 * We never return with VM_FAULT_RETRY and a bit from VM_FAULT_ERROR set.
 *
 * Return: bitwise-OR of %VM_FAULT_ codes.
 */
vm_fault_t filemap_fault(struct vm_fault *vmf)
{
	int error;
	struct file *file = vmf->vma->vm_file;
	struct file *fpin = NULL;
	struct address_space *mapping = file->f_mapping;
	struct inode *inode = mapping->host;
	pgoff_t offset = vmf->pgoff;
	pgoff_t max_off;
	struct page *page;
	vm_fault_t ret = 0;
	bool mapping_locked = false;

	max_off = DIV_ROUND_UP(i_size_read(inode), PAGE_SIZE);
	if (unlikely(offset >= max_off))
		return VM_FAULT_SIGBUS;

	/*
	 * Do we have something in the page cache already?
	 */
	page = find_get_page(mapping, offset);
	if (likely(page)) {
		/*
		 * We found the page, so try async readahead before waiting for
		 * the lock.
		 */
		if (!(vmf->flags & FAULT_FLAG_TRIED))
			fpin = do_async_mmap_readahead(vmf, page);
		if (unlikely(!PageUptodate(page))) {
			filemap_invalidate_lock_shared(mapping);
			mapping_locked = true;
		}
	} else {
		/* No page in the page cache at all */
		count_vm_event(PGMAJFAULT);
		count_memcg_event_mm(vmf->vma->vm_mm, PGMAJFAULT);
		ret = VM_FAULT_MAJOR;
		fpin = do_sync_mmap_readahead(vmf);
retry_find:
		/*
		 * See comment in filemap_create_page() why we need
		 * invalidate_lock
		 */
		if (!mapping_locked) {
			filemap_invalidate_lock_shared(mapping);
			mapping_locked = true;
		}
		page = pagecache_get_page(mapping, offset,
					  FGP_CREAT|FGP_FOR_MMAP,
					  vmf->gfp_mask);
		if (!page) {
			if (fpin)
				goto out_retry;
			filemap_invalidate_unlock_shared(mapping);
			return VM_FAULT_OOM;
		}
	}

	if (!lock_page_maybe_drop_mmap(vmf, page, &fpin))
		goto out_retry;

	/* Did it get truncated? */
	if (unlikely(compound_head(page)->mapping != mapping)) {
		unlock_page(page);
		put_page(page);
		goto retry_find;
	}
	VM_BUG_ON_PAGE(page_to_pgoff(page) != offset, page);

	/*
	 * We have a locked page in the page cache, now we need to check
	 * that it's up-to-date. If not, it is going to be due to an error.
	 */
	if (unlikely(!PageUptodate(page))) {
		/*
		 * The page was in cache and uptodate and now it is not.
		 * Strange but possible since we didn't hold the page lock all
		 * the time. Let's drop everything get the invalidate lock and
		 * try again.
		 */
		if (!mapping_locked) {
			unlock_page(page);
			put_page(page);
			goto retry_find;
		}
		goto page_not_uptodate;
	}

	/*
	 * We've made it this far and we had to drop our mmap_lock, now is the
	 * time to return to the upper layer and have it re-find the vma and
	 * redo the fault.
	 */
	if (fpin) {
		unlock_page(page);
		goto out_retry;
	}
	if (mapping_locked)
		filemap_invalidate_unlock_shared(mapping);

	/*
	 * Found the page and have a reference on it.
	 * We must recheck i_size under page lock.
	 */
	max_off = DIV_ROUND_UP(i_size_read(inode), PAGE_SIZE);
	if (unlikely(offset >= max_off)) {
		unlock_page(page);
		put_page(page);
		return VM_FAULT_SIGBUS;
	}

	vmf->page = page;
	return ret | VM_FAULT_LOCKED;

page_not_uptodate:
	/*
	 * Umm, take care of errors if the page isn't up-to-date.
	 * Try to re-read it _once_. We do this synchronously,
	 * because there really aren't any performance issues here
	 * and we need to check for errors.
	 */
	fpin = maybe_unlock_mmap_for_io(vmf, fpin);
	error = filemap_read_page(file, mapping, page);
	if (fpin)
		goto out_retry;
	put_page(page);

	if (!error || error == AOP_TRUNCATED_PAGE)
		goto retry_find;
	filemap_invalidate_unlock_shared(mapping);

	return VM_FAULT_SIGBUS;

out_retry:
	/*
	 * We dropped the mmap_lock, we need to return to the fault handler to
	 * re-find the vma and come back and find our hopefully still populated
	 * page.
	 */
	if (page)
		put_page(page);
	if (mapping_locked)
		filemap_invalidate_unlock_shared(mapping);
	if (fpin)
		fput(fpin);
	return ret | VM_FAULT_RETRY;
}
EXPORT_SYMBOL(filemap_fault);

static bool filemap_map_pmd(struct vm_fault *vmf, struct page *page)
{
	struct mm_struct *mm = vmf->vma->vm_mm;

	/* Huge page is mapped? No need to proceed. */
	if (pmd_trans_huge(*vmf->pmd)) {
		unlock_page(page);
		put_page(page);
		return true;
	}

	if (pmd_none(*vmf->pmd) && PageTransHuge(page)) {
	    vm_fault_t ret = do_set_pmd(vmf, page);
	    if (!ret) {
		    /* The page is mapped successfully, reference consumed. */
		    unlock_page(page);
		    return true;
	    }
	}

	if (pmd_none(*vmf->pmd)) {
		vmf->ptl = pmd_lock(mm, vmf->pmd);
		if (likely(pmd_none(*vmf->pmd))) {
			mm_inc_nr_ptes(mm);
			pmd_populate(mm, vmf->pmd, vmf->prealloc_pte);
			vmf->prealloc_pte = NULL;
		}
		spin_unlock(vmf->ptl);
	}

	/* See comment in handle_pte_fault() */
	if (pmd_devmap_trans_unstable(vmf->pmd)) {
		unlock_page(page);
		put_page(page);
		return true;
	}

	return false;
}

static struct page *next_uptodate_page(struct page *page,
				       struct address_space *mapping,
				       struct xa_state *xas, pgoff_t end_pgoff)
{
	unsigned long max_idx;

	do {
		if (!page)
			return NULL;
		if (xas_retry(xas, page))
			continue;
		if (xa_is_value(page))
			continue;
		if (PageLocked(page))
			continue;
		if (!page_cache_get_speculative(page))
			continue;
		/* Has the page moved or been split? */
		if (unlikely(page != xas_reload(xas)))
			goto skip;
		if (!PageUptodate(page) || PageReadahead(page))
			goto skip;
		if (PageHWPoison(page))
			goto skip;
		if (!trylock_page(page))
			goto skip;
		if (page->mapping != mapping)
			goto unlock;
		if (!PageUptodate(page))
			goto unlock;
		max_idx = DIV_ROUND_UP(i_size_read(mapping->host), PAGE_SIZE);
		if (xas->xa_index >= max_idx)
			goto unlock;
		return page;
unlock:
		unlock_page(page);
skip:
		put_page(page);
	} while ((page = xas_next_entry(xas, end_pgoff)) != NULL);

	return NULL;
}

static inline struct page *first_map_page(struct address_space *mapping,
					  struct xa_state *xas,
					  pgoff_t end_pgoff)
{
	return next_uptodate_page(xas_find(xas, end_pgoff),
				  mapping, xas, end_pgoff);
}

static inline struct page *next_map_page(struct address_space *mapping,
					 struct xa_state *xas,
					 pgoff_t end_pgoff)
{
	return next_uptodate_page(xas_next_entry(xas, end_pgoff),
				  mapping, xas, end_pgoff);
}

vm_fault_t filemap_map_pages(struct vm_fault *vmf,
			     pgoff_t start_pgoff, pgoff_t end_pgoff)
{
	struct vm_area_struct *vma = vmf->vma;
	struct file *file = vma->vm_file;
	struct address_space *mapping = file->f_mapping;
	pgoff_t last_pgoff = start_pgoff;
	unsigned long addr;
	XA_STATE(xas, &mapping->i_pages, start_pgoff);
	struct page *head, *page;
	unsigned int mmap_miss = READ_ONCE(file->f_ra.mmap_miss);
	vm_fault_t ret = 0;

	rcu_read_lock();
	head = first_map_page(mapping, &xas, end_pgoff);
	if (!head)
		goto out;

	if (filemap_map_pmd(vmf, head)) {
		ret = VM_FAULT_NOPAGE;
		goto out;
	}

	addr = vma->vm_start + ((start_pgoff - vma->vm_pgoff) << PAGE_SHIFT);
	vmf->pte = pte_offset_map_lock(vma->vm_mm, vmf->pmd, addr, &vmf->ptl);
	do {
		page = find_subpage(head, xas.xa_index);
		if (PageHWPoison(page))
			goto unlock;

		if (mmap_miss > 0)
			mmap_miss--;

		addr += (xas.xa_index - last_pgoff) << PAGE_SHIFT;
		vmf->pte += xas.xa_index - last_pgoff;
		last_pgoff = xas.xa_index;

		if (!pte_none(*vmf->pte))
			goto unlock;

		/* We're about to handle the fault */
		if (vmf->address == addr)
			ret = VM_FAULT_NOPAGE;

		do_set_pte(vmf, page, addr);
		/* no need to invalidate: a not-present page won't be cached */
		update_mmu_cache(vma, addr, vmf->pte);
		unlock_page(head);
		continue;
unlock:
		unlock_page(head);
		put_page(head);
	} while ((head = next_map_page(mapping, &xas, end_pgoff)) != NULL);
	pte_unmap_unlock(vmf->pte, vmf->ptl);
out:
	rcu_read_unlock();
	WRITE_ONCE(file->f_ra.mmap_miss, mmap_miss);
	return ret;
}
EXPORT_SYMBOL(filemap_map_pages);

vm_fault_t filemap_page_mkwrite(struct vm_fault *vmf)
{
	struct address_space *mapping = vmf->vma->vm_file->f_mapping;
	struct page *page = vmf->page;
	vm_fault_t ret = VM_FAULT_LOCKED;

	sb_start_pagefault(mapping->host->i_sb);
	file_update_time(vmf->vma->vm_file);
	lock_page(page);
	if (page->mapping != mapping) {
		unlock_page(page);
		ret = VM_FAULT_NOPAGE;
		goto out;
	}
	/*
	 * We mark the page dirty already here so that when freeze is in
	 * progress, we are guaranteed that writeback during freezing will
	 * see the dirty page and writeprotect it again.
	 */
	set_page_dirty(page);
	wait_for_stable_page(page);
out:
	sb_end_pagefault(mapping->host->i_sb);
	return ret;
}

const struct vm_operations_struct generic_file_vm_ops = {
	.fault		= filemap_fault,
	.map_pages	= filemap_map_pages,
	.page_mkwrite	= filemap_page_mkwrite,
};

/* This is used for a general mmap of a disk file */

int generic_file_mmap(struct file *file, struct vm_area_struct *vma)
{
	struct address_space *mapping = file->f_mapping;

	if (!mapping->a_ops->readpage)
		return -ENOEXEC;
	file_accessed(file);
	vma->vm_ops = &generic_file_vm_ops;
	return 0;
}

/*
 * This is for filesystems which do not implement ->writepage.
 */
int generic_file_readonly_mmap(struct file *file, struct vm_area_struct *vma)
{
	if ((vma->vm_flags & VM_SHARED) && (vma->vm_flags & VM_MAYWRITE))
		return -EINVAL;
	return generic_file_mmap(file, vma);
}
#else
vm_fault_t filemap_page_mkwrite(struct vm_fault *vmf)
{
	return VM_FAULT_SIGBUS;
}
int generic_file_mmap(struct file *file, struct vm_area_struct *vma)
{
	return -ENOSYS;
}
int generic_file_readonly_mmap(struct file *file, struct vm_area_struct *vma)
{
	return -ENOSYS;
}
#endif /* CONFIG_MMU */

EXPORT_SYMBOL(filemap_page_mkwrite);
EXPORT_SYMBOL(generic_file_mmap);
EXPORT_SYMBOL(generic_file_readonly_mmap);

static struct page *wait_on_page_read(struct page *page)
{
	if (!IS_ERR(page)) {
		wait_on_page_locked(page);
		if (!PageUptodate(page)) {
			put_page(page);
			page = ERR_PTR(-EIO);
		}
	}
	return page;
}

static struct page *do_read_cache_page(struct address_space *mapping,
				pgoff_t index,
				int (*filler)(void *, struct page *),
				void *data,
				gfp_t gfp)
{
	struct page *page;
	int err;
repeat:
	page = find_get_page(mapping, index);
	if (!page) {
		page = __page_cache_alloc(gfp);
		if (!page)
			return ERR_PTR(-ENOMEM);
		err = add_to_page_cache_lru(page, mapping, index, gfp);
		if (unlikely(err)) {
			put_page(page);
			if (err == -EEXIST)
				goto repeat;
			/* Presumably ENOMEM for xarray node */
			return ERR_PTR(err);
		}

filler:
		if (filler)
			err = filler(data, page);
		else
			err = mapping->a_ops->readpage(data, page);

		if (err < 0) {
			put_page(page);
			return ERR_PTR(err);
		}

		page = wait_on_page_read(page);
		if (IS_ERR(page))
			return page;
		goto out;
	}
	if (PageUptodate(page))
		goto out;

	/*
	 * Page is not up to date and may be locked due to one of the following
	 * case a: Page is being filled and the page lock is held
	 * case b: Read/write error clearing the page uptodate status
	 * case c: Truncation in progress (page locked)
	 * case d: Reclaim in progress
	 *
	 * Case a, the page will be up to date when the page is unlocked.
	 *    There is no need to serialise on the page lock here as the page
	 *    is pinned so the lock gives no additional protection. Even if the
	 *    page is truncated, the data is still valid if PageUptodate as
	 *    it's a race vs truncate race.
	 * Case b, the page will not be up to date
	 * Case c, the page may be truncated but in itself, the data may still
	 *    be valid after IO completes as it's a read vs truncate race. The
	 *    operation must restart if the page is not uptodate on unlock but
	 *    otherwise serialising on page lock to stabilise the mapping gives
	 *    no additional guarantees to the caller as the page lock is
	 *    released before return.
	 * Case d, similar to truncation. If reclaim holds the page lock, it
	 *    will be a race with remove_mapping that determines if the mapping
	 *    is valid on unlock but otherwise the data is valid and there is
	 *    no need to serialise with page lock.
	 *
	 * As the page lock gives no additional guarantee, we optimistically
	 * wait on the page to be unlocked and check if it's up to date and
	 * use the page if it is. Otherwise, the page lock is required to
	 * distinguish between the different cases. The motivation is that we
	 * avoid spurious serialisations and wakeups when multiple processes
	 * wait on the same page for IO to complete.
	 */
	wait_on_page_locked(page);
	if (PageUptodate(page))
		goto out;

	/* Distinguish between all the cases under the safety of the lock */
	lock_page(page);

	/* Case c or d, restart the operation */
	if (!page->mapping) {
		unlock_page(page);
		put_page(page);
		goto repeat;
	}

	/* Someone else locked and filled the page in a very small window */
	if (PageUptodate(page)) {
		unlock_page(page);
		goto out;
	}

	/*
	 * A previous I/O error may have been due to temporary
	 * failures.
	 * Clear page error before actual read, PG_error will be
	 * set again if read page fails.
	 */
	ClearPageError(page);
	goto filler;

out:
	mark_page_accessed(page);
	return page;
}

/**
 * read_cache_page - read into page cache, fill it if needed
 * @mapping:	the page's address_space
 * @index:	the page index
 * @filler:	function to perform the read
 * @data:	first arg to filler(data, page) function, often left as NULL
 *
 * Read into the page cache. If a page already exists, and PageUptodate() is
 * not set, try to fill the page and wait for it to become unlocked.
 *
 * If the page does not get brought uptodate, return -EIO.
 *
 * The function expects mapping->invalidate_lock to be already held.
 *
 * Return: up to date page on success, ERR_PTR() on failure.
 */
struct page *read_cache_page(struct address_space *mapping,
				pgoff_t index,
				int (*filler)(void *, struct page *),
				void *data)
{
	return do_read_cache_page(mapping, index, filler, data,
			mapping_gfp_mask(mapping));
}
EXPORT_SYMBOL(read_cache_page);

/**
 * read_cache_page_gfp - read into page cache, using specified page allocation flags.
 * @mapping:	the page's address_space
 * @index:	the page index
 * @gfp:	the page allocator flags to use if allocating
 *
 * This is the same as "read_mapping_page(mapping, index, NULL)", but with
 * any new page allocations done using the specified allocation flags.
 *
 * If the page does not get brought uptodate, return -EIO.
 *
 * The function expects mapping->invalidate_lock to be already held.
 *
 * Return: up to date page on success, ERR_PTR() on failure.
 */
struct page *read_cache_page_gfp(struct address_space *mapping,
				pgoff_t index,
				gfp_t gfp)
{
	return do_read_cache_page(mapping, index, NULL, NULL, gfp);
}
EXPORT_SYMBOL(read_cache_page_gfp);

int pagecache_write_begin(struct file *file, struct address_space *mapping,
				loff_t pos, unsigned len, unsigned flags,
				struct page **pagep, void **fsdata)
{
	const struct address_space_operations *aops = mapping->a_ops;

	return aops->write_begin(file, mapping, pos, len, flags,
							pagep, fsdata);
}
EXPORT_SYMBOL(pagecache_write_begin);

int pagecache_write_end(struct file *file, struct address_space *mapping,
				loff_t pos, unsigned len, unsigned copied,
				struct page *page, void *fsdata)
{
	const struct address_space_operations *aops = mapping->a_ops;

	return aops->write_end(file, mapping, pos, len, copied, page, fsdata);
}
EXPORT_SYMBOL(pagecache_write_end);

/*
 * Warn about a page cache invalidation failure during a direct I/O write.
 */
void dio_warn_stale_pagecache(struct file *filp)
{
	static DEFINE_RATELIMIT_STATE(_rs, 86400 * HZ, DEFAULT_RATELIMIT_BURST);
	char pathname[128];
	char *path;

	errseq_set(&filp->f_mapping->wb_err, -EIO);
	if (__ratelimit(&_rs)) {
		path = file_path(filp, pathname, sizeof(pathname));
		if (IS_ERR(path))
			path = "(unknown)";
		pr_crit("Page cache invalidation failure on direct I/O.  Possible data corruption due to collision with buffered I/O!\n");
		pr_crit("File: %s PID: %d Comm: %.20s\n", path, current->pid,
			current->comm);
	}
}

ssize_t
generic_file_direct_write(struct kiocb *iocb, struct iov_iter *from)
{
	struct file	*file = iocb->ki_filp;
	struct address_space *mapping = file->f_mapping;
	struct inode	*inode = mapping->host;
	loff_t		pos = iocb->ki_pos;
	ssize_t		written;
	size_t		write_len;
	pgoff_t		end;

	write_len = iov_iter_count(from);
	end = (pos + write_len - 1) >> PAGE_SHIFT;

	if (iocb->ki_flags & IOCB_NOWAIT) {
		/* If there are pages to writeback, return */
		if (filemap_range_has_page(file->f_mapping, pos,
					   pos + write_len - 1))
			return -EAGAIN;
	} else {
		written = filemap_write_and_wait_range(mapping, pos,
							pos + write_len - 1);
		if (written)
			goto out;
	}

	/*
	 * After a write we want buffered reads to be sure to go to disk to get
	 * the new data.  We invalidate clean cached page from the region we're
	 * about to write.  We do this *before* the write so that we can return
	 * without clobbering -EIOCBQUEUED from ->direct_IO().
	 */
	written = invalidate_inode_pages2_range(mapping,
					pos >> PAGE_SHIFT, end);
	/*
	 * If a page can not be invalidated, return 0 to fall back
	 * to buffered write.
	 */
	if (written) {
		if (written == -EBUSY)
			return 0;
		goto out;
	}

	written = mapping->a_ops->direct_IO(iocb, from);

	/*
	 * Finally, try again to invalidate clean pages which might have been
	 * cached by non-direct readahead, or faulted in by get_user_pages()
	 * if the source of the write was an mmap'ed region of the file
	 * we're writing.  Either one is a pretty crazy thing to do,
	 * so we don't support it 100%.  If this invalidation
	 * fails, tough, the write still worked...
	 *
	 * Most of the time we do not need this since dio_complete() will do
	 * the invalidation for us. However there are some file systems that
	 * do not end up with dio_complete() being called, so let's not break
	 * them by removing it completely.
	 *
	 * Noticeable example is a blkdev_direct_IO().
	 *
	 * Skip invalidation for async writes or if mapping has no pages.
	 */
	if (written > 0 && mapping->nrpages &&
	    invalidate_inode_pages2_range(mapping, pos >> PAGE_SHIFT, end))
		dio_warn_stale_pagecache(file);

	if (written > 0) {
		pos += written;
		write_len -= written;
		if (pos > i_size_read(inode) && !S_ISBLK(inode->i_mode)) {
			i_size_write(inode, pos);
			mark_inode_dirty(inode);
		}
		iocb->ki_pos = pos;
	}
	if (written != -EIOCBQUEUED)
		iov_iter_revert(from, write_len - iov_iter_count(from));
out:
	return written;
}
EXPORT_SYMBOL(generic_file_direct_write);

ssize_t generic_perform_write(struct file *file,
				struct iov_iter *i, loff_t pos)
{
	struct address_space *mapping = file->f_mapping;
	const struct address_space_operations *a_ops = mapping->a_ops;
	long status = 0;
	ssize_t written = 0;
	unsigned int flags = 0;

	do {
		struct page *page;
		unsigned long offset;	/* Offset into pagecache page */
		unsigned long bytes;	/* Bytes to write to page */
		size_t copied;		/* Bytes copied from user */
		void *fsdata;

		offset = (pos & (PAGE_SIZE - 1));
		bytes = min_t(unsigned long, PAGE_SIZE - offset,
						iov_iter_count(i));

again:
		/*
		 * Bring in the user page that we will copy from _first_.
		 * Otherwise there's a nasty deadlock on copying from the
		 * same page as we're writing to, without it being marked
		 * up-to-date.
		 */
		if (unlikely(iov_iter_fault_in_readable(i, bytes))) {
			status = -EFAULT;
			break;
		}

		if (fatal_signal_pending(current)) {
			status = -EINTR;
			break;
		}

		status = a_ops->write_begin(file, mapping, pos, bytes, flags,
						&page, &fsdata);
		if (unlikely(status < 0))
			break;

		if (mapping_writably_mapped(mapping))
			flush_dcache_page(page);

		copied = copy_page_from_iter_atomic(page, offset, bytes, i);
		flush_dcache_page(page);

		status = a_ops->write_end(file, mapping, pos, bytes, copied,
						page, fsdata);
		if (unlikely(status != copied)) {
			iov_iter_revert(i, copied - max(status, 0L));
			if (unlikely(status < 0))
				break;
		}
		cond_resched();

		if (unlikely(status == 0)) {
			/*
			 * A short copy made ->write_end() reject the
			 * thing entirely.  Might be memory poisoning
			 * halfway through, might be a race with munmap,
			 * might be severe memory pressure.
			 */
			if (copied)
				bytes = copied;
			goto again;
		}
		pos += status;
		written += status;

		balance_dirty_pages_ratelimited(mapping);
	} while (iov_iter_count(i));

	return written ? written : status;
}
EXPORT_SYMBOL(generic_perform_write);

/**
 * __generic_file_write_iter - write data to a file
 * @iocb:	IO state structure (file, offset, etc.)
 * @from:	iov_iter with data to write
 *
 * This function does all the work needed for actually writing data to a
 * file. It does all basic checks, removes SUID from the file, updates
 * modification times and calls proper subroutines depending on whether we
 * do direct IO or a standard buffered write.
 *
 * It expects i_rwsem to be grabbed unless we work on a block device or similar
 * object which does not need locking at all.
 *
 * This function does *not* take care of syncing data in case of O_SYNC write.
 * A caller has to handle it. This is mainly due to the fact that we want to
 * avoid syncing under i_rwsem.
 *
 * Return:
 * * number of bytes written, even for truncated writes
 * * negative error code if no data has been written at all
 */
ssize_t __generic_file_write_iter(struct kiocb *iocb, struct iov_iter *from)
{
	struct file *file = iocb->ki_filp;
	struct address_space *mapping = file->f_mapping;
	struct inode 	*inode = mapping->host;
	ssize_t		written = 0;
	ssize_t		err;
	ssize_t		status;

	/* We can write back this queue in page reclaim */
	current->backing_dev_info = inode_to_bdi(inode);
	err = file_remove_privs(file);
	if (err)
		goto out;

	err = file_update_time(file);
	if (err)
		goto out;

	if (iocb->ki_flags & IOCB_DIRECT) {
		loff_t pos, endbyte;

		written = generic_file_direct_write(iocb, from);
		/*
		 * If the write stopped short of completing, fall back to
		 * buffered writes.  Some filesystems do this for writes to
		 * holes, for example.  For DAX files, a buffered write will
		 * not succeed (even if it did, DAX does not handle dirty
		 * page-cache pages correctly).
		 */
		if (written < 0 || !iov_iter_count(from) || IS_DAX(inode))
			goto out;

		status = generic_perform_write(file, from, pos = iocb->ki_pos);
		/*
		 * If generic_perform_write() returned a synchronous error
		 * then we want to return the number of bytes which were
		 * direct-written, or the error code if that was zero.  Note
		 * that this differs from normal direct-io semantics, which
		 * will return -EFOO even if some bytes were written.
		 */
		if (unlikely(status < 0)) {
			err = status;
			goto out;
		}
		/*
		 * We need to ensure that the page cache pages are written to
		 * disk and invalidated to preserve the expected O_DIRECT
		 * semantics.
		 */
		endbyte = pos + status - 1;
		err = filemap_write_and_wait_range(mapping, pos, endbyte);
		if (err == 0) {
			iocb->ki_pos = endbyte + 1;
			written += status;
			invalidate_mapping_pages(mapping,
						 pos >> PAGE_SHIFT,
						 endbyte >> PAGE_SHIFT);
		} else {
			/*
			 * We don't know how much we wrote, so just return
			 * the number of bytes which were direct-written
			 */
		}
	} else {
		written = generic_perform_write(file, from, iocb->ki_pos);
		if (likely(written > 0))
			iocb->ki_pos += written;
	}
out:
	current->backing_dev_info = NULL;
	return written ? written : err;
}
EXPORT_SYMBOL(__generic_file_write_iter);

/**
 * generic_file_write_iter - write data to a file
 * @iocb:	IO state structure
 * @from:	iov_iter with data to write
 *
 * This is a wrapper around __generic_file_write_iter() to be used by most
 * filesystems. It takes care of syncing the file in case of O_SYNC file
 * and acquires i_rwsem as needed.
 * Return:
 * * negative error code if no data has been written at all of
 *   vfs_fsync_range() failed for a synchronous write
 * * number of bytes written, even for truncated writes
 */
ssize_t generic_file_write_iter(struct kiocb *iocb, struct iov_iter *from)
{
	struct file *file = iocb->ki_filp;
	struct inode *inode = file->f_mapping->host;
	ssize_t ret;

	inode_lock(inode);
	ret = generic_write_checks(iocb, from);
	if (ret > 0)
		ret = __generic_file_write_iter(iocb, from);
	inode_unlock(inode);

	if (ret > 0)
		ret = generic_write_sync(iocb, ret);
	return ret;
}
EXPORT_SYMBOL(generic_file_write_iter);

/**
 * try_to_release_page() - release old fs-specific metadata on a page
 *
 * @page: the page which the kernel is trying to free
 * @gfp_mask: memory allocation flags (and I/O mode)
 *
 * The address_space is to try to release any data against the page
 * (presumably at page->private).
 *
 * This may also be called if PG_fscache is set on a page, indicating that the
 * page is known to the local caching routines.
 *
 * The @gfp_mask argument specifies whether I/O may be performed to release
 * this page (__GFP_IO), and whether the call may block (__GFP_RECLAIM & __GFP_FS).
 *
 * Return: %1 if the release was successful, otherwise return zero.
 */
int try_to_release_page(struct page *page, gfp_t gfp_mask)
{
	struct address_space * const mapping = page->mapping;

	BUG_ON(!PageLocked(page));
	if (PageWriteback(page))
		return 0;

	if (mapping && mapping->a_ops->releasepage)
		return mapping->a_ops->releasepage(page, gfp_mask);
	return try_to_free_buffers(page);
}

EXPORT_SYMBOL(try_to_release_page);<|MERGE_RESOLUTION|>--- conflicted
+++ resolved
@@ -2423,7 +2423,6 @@
 	struct folio *folio = page_folio(page);
 	int error;
 
-<<<<<<< HEAD
 	if (iocb->ki_flags & IOCB_NOWAIT) {
 		if (!filemap_invalidate_trylock_shared(mapping))
 			return -EAGAIN;
@@ -2431,20 +2430,13 @@
 		filemap_invalidate_lock_shared(mapping);
 	}
 
-	if (!trylock_page(page)) {
+	if (!folio_trylock(folio)) {
 		error = -EAGAIN;
-=======
-	if (!folio_trylock(folio)) {
->>>>>>> 1a90e9da
 		if (iocb->ki_flags & (IOCB_NOWAIT | IOCB_NOIO))
 			goto unlock_mapping;
 		if (!(iocb->ki_flags & IOCB_WAITQ)) {
-<<<<<<< HEAD
 			filemap_invalidate_unlock_shared(mapping);
-			put_and_wait_on_page_locked(page, TASK_KILLABLE);
-=======
 			put_and_wait_on_page_locked(&folio->page, TASK_KILLABLE);
->>>>>>> 1a90e9da
 			return AOP_TRUNCATED_PAGE;
 		}
 		error = __folio_lock_async(folio, iocb->ki_waitq);
@@ -2452,14 +2444,9 @@
 			goto unlock_mapping;
 	}
 
-<<<<<<< HEAD
 	error = AOP_TRUNCATED_PAGE;
-	if (!page->mapping)
+	if (!folio->mapping)
 		goto unlock;
-=======
-	if (!folio->mapping)
-		goto truncated;
->>>>>>> 1a90e9da
 
 	error = 0;
 	if (filemap_range_uptodate(mapping, iocb->ki_pos, iter, &folio->page))
@@ -2469,27 +2456,14 @@
 	if (iocb->ki_flags & (IOCB_NOIO | IOCB_NOWAIT | IOCB_WAITQ))
 		goto unlock;
 
-<<<<<<< HEAD
-	error = filemap_read_page(iocb->ki_filp, mapping, page);
+	error = filemap_read_page(iocb->ki_filp, mapping, &folio->page);
 	goto unlock_mapping;
 unlock:
-	unlock_page(page);
+	folio_unlock(folio);
 unlock_mapping:
 	filemap_invalidate_unlock_shared(mapping);
 	if (error == AOP_TRUNCATED_PAGE)
-		put_page(page);
-=======
-	error = filemap_read_page(iocb->ki_filp, mapping, &folio->page);
-	if (error == AOP_TRUNCATED_PAGE)
 		folio_put(folio);
-	return error;
-truncated:
-	folio_unlock(folio);
-	folio_put(folio);
-	return AOP_TRUNCATED_PAGE;
-unlock:
-	folio_unlock(folio);
->>>>>>> 1a90e9da
 	return error;
 }
 
