/* SPDX-License-Identifier: GPL-2.0-only */
/*
 * tools/testing/selftests/kvm/lib/kvm_util_internal.h
 *
 * Copyright (C) 2018, Google LLC.
 */

#ifndef SELFTEST_KVM_UTIL_INTERNAL_H
#define SELFTEST_KVM_UTIL_INTERNAL_H

#include "linux/hashtable.h"
#include "linux/rbtree.h"

<<<<<<< HEAD
=======
#include "sparsebit.h"

>>>>>>> 11e4b63a
struct userspace_mem_region {
	struct kvm_userspace_memory_region region;
	struct sparsebit *unused_phy_pages;
	int fd;
	off_t offset;
	void *host_mem;
	void *host_alias;
	void *mmap_start;
	void *mmap_alias;
	size_t mmap_size;
	struct rb_node gpa_node;
	struct rb_node hva_node;
	struct hlist_node slot_node;
};

struct vcpu {
	struct list_head list;
	uint32_t id;
	int fd;
	struct kvm_run *state;
	struct kvm_dirty_gfn *dirty_gfns;
	uint32_t fetch_index;
	uint32_t dirty_gfns_count;
};

struct userspace_mem_regions {
	struct rb_root gpa_tree;
	struct rb_root hva_tree;
	DECLARE_HASHTABLE(slot_hash, 9);
};

struct kvm_vm {
	int mode;
	unsigned long type;
	int kvm_fd;
	int fd;
	unsigned int pgtable_levels;
	unsigned int page_size;
	unsigned int page_shift;
	unsigned int pa_bits;
	unsigned int va_bits;
	uint64_t max_gfn;
	struct list_head vcpus;
	struct userspace_mem_regions regions;
	struct sparsebit *vpages_valid;
	struct sparsebit *vpages_mapped;
	bool has_irqchip;
	bool pgd_created;
	vm_paddr_t pgd;
	vm_vaddr_t gdt;
	vm_vaddr_t tss;
	vm_vaddr_t idt;
	vm_vaddr_t handlers;
	uint32_t dirty_ring_size;
};

struct vcpu *vcpu_find(struct kvm_vm *vm, uint32_t vcpuid);

/*
 * Virtual Translation Tables Dump
 *
 * Input Args:
 *   stream - Output FILE stream
 *   vm     - Virtual Machine
 *   indent - Left margin indent amount
 *
 * Output Args: None
 *
 * Return: None
 *
 * Dumps to the FILE stream given by @stream, the contents of all the
 * virtual translation tables for the VM given by @vm.
 */
void virt_dump(FILE *stream, struct kvm_vm *vm, uint8_t indent);

/*
 * Register Dump
 *
 * Input Args:
 *   stream - Output FILE stream
 *   regs   - Registers
 *   indent - Left margin indent amount
 *
 * Output Args: None
 *
 * Return: None
 *
 * Dumps the state of the registers given by @regs, to the FILE stream
 * given by @stream.
 */
void regs_dump(FILE *stream, struct kvm_regs *regs, uint8_t indent);

/*
 * System Register Dump
 *
 * Input Args:
 *   stream - Output FILE stream
 *   sregs  - System registers
 *   indent - Left margin indent amount
 *
 * Output Args: None
 *
 * Return: None
 *
 * Dumps the state of the system registers given by @sregs, to the FILE stream
 * given by @stream.
 */
void sregs_dump(FILE *stream, struct kvm_sregs *sregs, uint8_t indent);

struct userspace_mem_region *
memslot2region(struct kvm_vm *vm, uint32_t memslot);

#endif /* SELFTEST_KVM_UTIL_INTERNAL_H */<|MERGE_RESOLUTION|>--- conflicted
+++ resolved
@@ -11,11 +11,8 @@
 #include "linux/hashtable.h"
 #include "linux/rbtree.h"
 
-<<<<<<< HEAD
-=======
 #include "sparsebit.h"
 
->>>>>>> 11e4b63a
 struct userspace_mem_region {
 	struct kvm_userspace_memory_region region;
 	struct sparsebit *unused_phy_pages;
