perf-y += header.o
perf-y += tsc.o
perf-y += pmu.o
perf-y += kvm-stat.o
perf-y += perf_regs.o
perf-y += topdown.o
perf-y += machine.o
perf-y += event.o
perf-y += evlist.o
perf-y += mem-events.o
perf-y += evsel.o
<<<<<<< HEAD
=======
perf-y += iostat.o
>>>>>>> 11e4b63a

perf-$(CONFIG_DWARF) += dwarf-regs.o
perf-$(CONFIG_BPF_PROLOGUE) += dwarf-regs.o

perf-$(CONFIG_LOCAL_LIBUNWIND)    += unwind-libunwind.o
perf-$(CONFIG_LIBDW_DWARF_UNWIND) += unwind-libdw.o

perf-$(CONFIG_AUXTRACE) += auxtrace.o
perf-$(CONFIG_AUXTRACE) += archinsn.o
perf-$(CONFIG_AUXTRACE) += intel-pt.o
perf-$(CONFIG_AUXTRACE) += intel-bts.o<|MERGE_RESOLUTION|>--- conflicted
+++ resolved
@@ -9,10 +9,7 @@
 perf-y += evlist.o
 perf-y += mem-events.o
 perf-y += evsel.o
-<<<<<<< HEAD
-=======
 perf-y += iostat.o
->>>>>>> 11e4b63a
 
 perf-$(CONFIG_DWARF) += dwarf-regs.o
 perf-$(CONFIG_BPF_PROLOGUE) += dwarf-regs.o
