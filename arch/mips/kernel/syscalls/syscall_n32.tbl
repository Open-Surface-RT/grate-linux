--- conflicted
+++ resolved
@@ -380,12 +380,8 @@
 439	n32	faccessat2			sys_faccessat2
 440	n32	process_madvise			sys_process_madvise
 441	n32	epoll_pwait2			compat_sys_epoll_pwait2
-<<<<<<< HEAD
-442	n32	mount_setattr			sys_mount_setattr
-=======
 442	n32	mount_setattr			sys_mount_setattr
 # 443 reserved for quotactl_path
 444	n32	landlock_create_ruleset		sys_landlock_create_ruleset
 445	n32	landlock_add_rule		sys_landlock_add_rule
-446	n32	landlock_restrict_self		sys_landlock_restrict_self
->>>>>>> 11e4b63a
+446	n32	landlock_restrict_self		sys_landlock_restrict_self