/*
 * OMAP4 SMP cpu-hotplug support
 *
 * Copyright (C) 2010 Texas Instruments, Inc.
 * Author:
 *      Santosh Shilimkar <santosh.shilimkar@ti.com>
 *
 * Platform file needed for the OMAP4 SMP. This file is based on arm
 * realview smp platform.
 * Copyright (c) 2002 ARM Limited.
 *
 * This program is free software; you can redistribute it and/or modify
 * it under the terms of the GNU General Public License version 2 as
 * published by the Free Software Foundation.
 */

#include <linux/kernel.h>
#include <linux/errno.h>
#include <linux/smp.h>

#include <asm/cacheflush.h>

#include "common.h"
<<<<<<< HEAD
=======

#include "powerdomain.h"
>>>>>>> 6d0a5636

int platform_cpu_kill(unsigned int cpu)
{
	return 1;
}

/*
 * platform-specific code to shutdown a CPU
 * Called with IRQs disabled
 */
void platform_cpu_die(unsigned int cpu)
{
	unsigned int this_cpu;

	flush_cache_all();
	dsb();

	/*
	 * we're ready for shutdown now, so do it
	 */
	if (omap_modify_auxcoreboot0(0x0, 0x200) != 0x0)
		pr_err("Secure clear status failed\n");

	for (;;) {
		/*
		 * Enter into low power state
		 */
		omap4_hotplug_cpu(cpu, PWRDM_POWER_OFF);
		this_cpu = smp_processor_id();
		if (omap_read_auxcoreboot0() == this_cpu) {
			/*
			 * OK, proper wakeup, we're done
			 */
			break;
		}
		pr_debug("CPU%u: spurious wakeup call\n", cpu);
	}
}

int platform_cpu_disable(unsigned int cpu)
{
	/*
	 * we don't allow CPU 0 to be shutdown (it is still too special
	 * e.g. clock tick interrupts)
	 */
	return cpu == 0 ? -EPERM : 0;
}<|MERGE_RESOLUTION|>--- conflicted
+++ resolved
@@ -21,11 +21,8 @@
 #include <asm/cacheflush.h>
 
 #include "common.h"
-<<<<<<< HEAD
-=======
 
 #include "powerdomain.h"
->>>>>>> 6d0a5636
 
 int platform_cpu_kill(unsigned int cpu)
 {
