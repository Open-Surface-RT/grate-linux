/* SPDX-License-Identifier: GPL-2.0 */
#ifndef __KVM_X86_VMX_H
#define __KVM_X86_VMX_H

#include <linux/kvm_host.h>

#include <asm/kvm.h>
#include <asm/intel_pt.h>

#include "capabilities.h"
#include "kvm_cache_regs.h"
#include "posted_intr.h"
#include "vmcs.h"
#include "vmx_ops.h"
#include "cpuid.h"

extern const u32 vmx_msr_index[];

#define MSR_TYPE_R	1
#define MSR_TYPE_W	2
#define MSR_TYPE_RW	3

#define X2APIC_MSR(r) (APIC_BASE_MSR + ((r) >> 4))

#ifdef CONFIG_X86_64
#define MAX_NR_USER_RETURN_MSRS	7
#else
#define MAX_NR_USER_RETURN_MSRS	4
#endif

#define MAX_NR_LOADSTORE_MSRS	8

struct vmx_msrs {
	unsigned int		nr;
	struct vmx_msr_entry	val[MAX_NR_LOADSTORE_MSRS];
};

struct vmx_uret_msr {
	bool load_into_hardware;
	u64 data;
	u64 mask;
};

enum segment_cache_field {
	SEG_FIELD_SEL = 0,
	SEG_FIELD_BASE = 1,
	SEG_FIELD_LIMIT = 2,
	SEG_FIELD_AR = 3,

	SEG_FIELD_NR = 4
};

#define RTIT_ADDR_RANGE		4

struct pt_ctx {
	u64 ctl;
	u64 status;
	u64 output_base;
	u64 output_mask;
	u64 cr3_match;
	u64 addr_a[RTIT_ADDR_RANGE];
	u64 addr_b[RTIT_ADDR_RANGE];
};

struct pt_desc {
	u64 ctl_bitmask;
	u32 addr_range;
	u32 caps[PT_CPUID_REGS_NUM * PT_CPUID_LEAVES];
	struct pt_ctx host;
	struct pt_ctx guest;
};

union vmx_exit_reason {
	struct {
		u32	basic			: 16;
		u32	reserved16		: 1;
		u32	reserved17		: 1;
		u32	reserved18		: 1;
		u32	reserved19		: 1;
		u32	reserved20		: 1;
		u32	reserved21		: 1;
		u32	reserved22		: 1;
		u32	reserved23		: 1;
		u32	reserved24		: 1;
		u32	reserved25		: 1;
		u32	bus_lock_detected	: 1;
		u32	enclave_mode		: 1;
		u32	smi_pending_mtf		: 1;
		u32	smi_from_vmx_root	: 1;
		u32	reserved30		: 1;
		u32	failed_vmentry		: 1;
	};
	u32 full;
};

#define vcpu_to_lbr_desc(vcpu) (&to_vmx(vcpu)->lbr_desc)
#define vcpu_to_lbr_records(vcpu) (&to_vmx(vcpu)->lbr_desc.records)

bool intel_pmu_lbr_is_compatible(struct kvm_vcpu *vcpu);
bool intel_pmu_lbr_is_enabled(struct kvm_vcpu *vcpu);

int intel_pmu_create_guest_lbr_event(struct kvm_vcpu *vcpu);
void vmx_passthrough_lbr_msrs(struct kvm_vcpu *vcpu);

struct lbr_desc {
	/* Basic info about guest LBR records. */
	struct x86_pmu_lbr records;

	/*
	 * Emulate LBR feature via passthrough LBR registers when the
	 * per-vcpu guest LBR event is scheduled on the current pcpu.
	 *
	 * The records may be inaccurate if the host reclaims the LBR.
	 */
	struct perf_event *event;

	/* True if LBRs are marked as not intercepted in the MSR bitmap */
	bool msr_passthrough;
};

/*
 * The nested_vmx structure is part of vcpu_vmx, and holds information we need
 * for correct emulation of VMX (i.e., nested VMX) on this vcpu.
 */
struct nested_vmx {
	/* Has the level1 guest done vmxon? */
	bool vmxon;
	gpa_t vmxon_ptr;
	bool pml_full;

	/* The guest-physical address of the current VMCS L1 keeps for L2 */
	gpa_t current_vmptr;
	/*
	 * Cache of the guest's VMCS, existing outside of guest memory.
	 * Loaded from guest memory during VMPTRLD. Flushed to guest
	 * memory during VMCLEAR and VMPTRLD.
	 */
	struct vmcs12 *cached_vmcs12;
	/*
	 * Cache of the guest's shadow VMCS, existing outside of guest
	 * memory. Loaded from guest memory during VM entry. Flushed
	 * to guest memory during VM exit.
	 */
	struct vmcs12 *cached_shadow_vmcs12;

	/*
	 * Indicates if the shadow vmcs or enlightened vmcs must be updated
	 * with the data held by struct vmcs12.
	 */
	bool need_vmcs12_to_shadow_sync;
	bool dirty_vmcs12;

	/*
	 * Indicates lazily loaded guest state has not yet been decached from
	 * vmcs02.
	 */
	bool need_sync_vmcs02_to_vmcs12_rare;

	/*
	 * vmcs02 has been initialized, i.e. state that is constant for
	 * vmcs02 has been written to the backing VMCS.  Initialization
	 * is delayed until L1 actually attempts to run a nested VM.
	 */
	bool vmcs02_initialized;

	bool change_vmcs01_virtual_apic_mode;
	bool reload_vmcs01_apic_access_page;
	bool update_vmcs01_cpu_dirty_logging;

	/*
	 * Enlightened VMCS has been enabled. It does not mean that L1 has to
	 * use it. However, VMX features available to L1 will be limited based
	 * on what the enlightened VMCS supports.
	 */
	bool enlightened_vmcs_enabled;

	/* L2 must run next, and mustn't decide to exit to L1. */
	bool nested_run_pending;

	/* Pending MTF VM-exit into L1.  */
	bool mtf_pending;

	struct loaded_vmcs vmcs02;

	/*
	 * Guest pages referred to in the vmcs02 with host-physical
	 * pointers, so we must keep them pinned while L2 runs.
	 */
	struct page *apic_access_page;
	struct kvm_host_map virtual_apic_map;
	struct kvm_host_map pi_desc_map;

	struct kvm_host_map msr_bitmap_map;

	struct pi_desc *pi_desc;
	bool pi_pending;
	u16 posted_intr_nv;

	struct hrtimer preemption_timer;
	u64 preemption_timer_deadline;
	bool has_preemption_timer_deadline;
	bool preemption_timer_expired;

	/* to migrate it to L2 if VM_ENTRY_LOAD_DEBUG_CONTROLS is off */
	u64 vmcs01_debugctl;
	u64 vmcs01_guest_bndcfgs;

	/* to migrate it to L1 if L2 writes to L1's CR8 directly */
	int l1_tpr_threshold;

	u16 vpid02;
	u16 last_vpid;

	struct nested_vmx_msrs msrs;

	/* SMM related state */
	struct {
		/* in VMX operation on SMM entry? */
		bool vmxon;
		/* in guest mode on SMM entry? */
		bool guest_mode;
	} smm;

	gpa_t hv_evmcs_vmptr;
	struct kvm_host_map hv_evmcs_map;
	struct hv_enlightened_vmcs *hv_evmcs;
};

struct vcpu_vmx {
	struct kvm_vcpu       vcpu;
	u8                    fail;
	u8		      msr_bitmap_mode;

	/*
	 * If true, host state has been stored in vmx->loaded_vmcs for
	 * the CPU registers that only need to be switched when transitioning
	 * to/from the kernel, and the registers have been loaded with guest
	 * values.  If false, host state is loaded in the CPU registers
	 * and vmx->loaded_vmcs->host_state is invalid.
	 */
	bool		      guest_state_loaded;

	unsigned long         exit_qualification;
	u32                   exit_intr_info;
	u32                   idt_vectoring_info;
	ulong                 rflags;

	/*
	 * User return MSRs are always emulated when enabled in the guest, but
	 * only loaded into hardware when necessary, e.g. SYSCALL #UDs outside
	 * of 64-bit mode or if EFER.SCE=1, thus the SYSCALL MSRs don't need to
	 * be loaded into hardware if those conditions aren't met.
	 * nr_active_uret_msrs tracks the number of MSRs that need to be loaded
	 * into hardware when running the guest.  guest_uret_msrs[] is resorted
	 * whenever the number of "active" uret MSRs is modified.
	 */
	struct vmx_uret_msr   guest_uret_msrs[MAX_NR_USER_RETURN_MSRS];
	int                   nr_active_uret_msrs;
	bool                  guest_uret_msrs_loaded;
#ifdef CONFIG_X86_64
	u64		      msr_host_kernel_gs_base;
	u64		      msr_guest_kernel_gs_base;
#endif

	u64		      spec_ctrl;
	u32		      msr_ia32_umwait_control;

	u32 secondary_exec_control;

	/*
	 * loaded_vmcs points to the VMCS currently used in this vcpu. For a
	 * non-nested (L1) guest, it always points to vmcs01. For a nested
	 * guest (L2), it points to a different VMCS.
	 */
	struct loaded_vmcs    vmcs01;
	struct loaded_vmcs   *loaded_vmcs;

	struct msr_autoload {
		struct vmx_msrs guest;
		struct vmx_msrs host;
	} msr_autoload;

	struct msr_autostore {
		struct vmx_msrs guest;
	} msr_autostore;

	struct {
		int vm86_active;
		ulong save_rflags;
		struct kvm_segment segs[8];
	} rmode;
	struct {
		u32 bitmask; /* 4 bits per segment (1 bit per field) */
		struct kvm_save_segment {
			u16 selector;
			unsigned long base;
			u32 limit;
			u32 ar;
		} seg[8];
	} segment_cache;
	int vpid;
	bool emulation_required;

	union vmx_exit_reason exit_reason;

	/* Posted interrupt descriptor */
	struct pi_desc pi_desc;

	/* Support for a guest hypervisor (nested VMX) */
	struct nested_vmx nested;

	/* Dynamic PLE window. */
	unsigned int ple_window;
	bool ple_window_dirty;

	bool req_immediate_exit;

	/* Support for PML */
#define PML_ENTITY_NUM		512
	struct page *pml_pg;

	/* apic deadline value in host tsc */
	u64 hv_deadline_tsc;

	unsigned long host_debugctlmsr;

	/*
	 * Only bits masked by msr_ia32_feature_control_valid_bits can be set in
	 * msr_ia32_feature_control. FEAT_CTL_LOCKED is always included
	 * in msr_ia32_feature_control_valid_bits.
	 */
	u64 msr_ia32_feature_control;
	u64 msr_ia32_feature_control_valid_bits;
	/* SGX Launch Control public key hash */
	u64 msr_ia32_sgxlepubkeyhash[4];
<<<<<<< HEAD

#if IS_ENABLED(CONFIG_HYPERV)
	u64 hv_root_ept;
#endif
=======
>>>>>>> e48bf29c

	struct pt_desc pt_desc;
	struct lbr_desc lbr_desc;

	/* Save desired MSR intercept (read: pass-through) state */
#define MAX_POSSIBLE_PASSTHROUGH_MSRS	13
	struct {
		DECLARE_BITMAP(read, MAX_POSSIBLE_PASSTHROUGH_MSRS);
		DECLARE_BITMAP(write, MAX_POSSIBLE_PASSTHROUGH_MSRS);
	} shadow_msr_intercept;
};

struct kvm_vmx {
	struct kvm kvm;

	unsigned int tss_addr;
	bool ept_identity_pagetable_done;
	gpa_t ept_identity_map_addr;
<<<<<<< HEAD

#if IS_ENABLED(CONFIG_HYPERV)
	hpa_t hv_root_ept;
	spinlock_t hv_root_ept_lock;
#endif
=======
>>>>>>> e48bf29c
};

bool nested_vmx_allowed(struct kvm_vcpu *vcpu);
void vmx_vcpu_load_vmcs(struct kvm_vcpu *vcpu, int cpu,
			struct loaded_vmcs *buddy);
int allocate_vpid(void);
void free_vpid(int vpid);
void vmx_set_constant_host_state(struct vcpu_vmx *vmx);
void vmx_prepare_switch_to_guest(struct kvm_vcpu *vcpu);
void vmx_set_host_fs_gs(struct vmcs_host_state *host, u16 fs_sel, u16 gs_sel,
			unsigned long fs_base, unsigned long gs_base);
int vmx_get_cpl(struct kvm_vcpu *vcpu);
unsigned long vmx_get_rflags(struct kvm_vcpu *vcpu);
void vmx_set_rflags(struct kvm_vcpu *vcpu, unsigned long rflags);
u32 vmx_get_interrupt_shadow(struct kvm_vcpu *vcpu);
void vmx_set_interrupt_shadow(struct kvm_vcpu *vcpu, int mask);
int vmx_set_efer(struct kvm_vcpu *vcpu, u64 efer);
void vmx_set_cr0(struct kvm_vcpu *vcpu, unsigned long cr0);
void vmx_set_cr4(struct kvm_vcpu *vcpu, unsigned long cr4);
void set_cr4_guest_host_mask(struct vcpu_vmx *vmx);
void ept_save_pdptrs(struct kvm_vcpu *vcpu);
void vmx_get_segment(struct kvm_vcpu *vcpu, struct kvm_segment *var, int seg);
void vmx_set_segment(struct kvm_vcpu *vcpu, struct kvm_segment *var, int seg);
u64 construct_eptp(struct kvm_vcpu *vcpu, hpa_t root_hpa, int root_level);

bool vmx_guest_inject_ac(struct kvm_vcpu *vcpu);
void vmx_update_exception_bitmap(struct kvm_vcpu *vcpu);
void vmx_update_msr_bitmap(struct kvm_vcpu *vcpu);
bool vmx_nmi_blocked(struct kvm_vcpu *vcpu);
bool vmx_interrupt_blocked(struct kvm_vcpu *vcpu);
bool vmx_get_nmi_mask(struct kvm_vcpu *vcpu);
void vmx_set_nmi_mask(struct kvm_vcpu *vcpu, bool masked);
void vmx_set_virtual_apic_mode(struct kvm_vcpu *vcpu);
struct vmx_uret_msr *vmx_find_uret_msr(struct vcpu_vmx *vmx, u32 msr);
void pt_update_intercept_for_msr(struct kvm_vcpu *vcpu);
void vmx_update_host_rsp(struct vcpu_vmx *vmx, unsigned long host_rsp);
bool __vmx_vcpu_run(struct vcpu_vmx *vmx, unsigned long *regs, bool launched);
int vmx_find_loadstore_msr_slot(struct vmx_msrs *m, u32 msr);
void vmx_ept_load_pdptrs(struct kvm_vcpu *vcpu);

void vmx_disable_intercept_for_msr(struct kvm_vcpu *vcpu, u32 msr, int type);
void vmx_enable_intercept_for_msr(struct kvm_vcpu *vcpu, u32 msr, int type);

<<<<<<< HEAD
=======
u64 vmx_get_l2_tsc_offset(struct kvm_vcpu *vcpu);
u64 vmx_get_l2_tsc_multiplier(struct kvm_vcpu *vcpu);

>>>>>>> e48bf29c
static inline void vmx_set_intercept_for_msr(struct kvm_vcpu *vcpu, u32 msr,
					     int type, bool value)
{
	if (value)
		vmx_enable_intercept_for_msr(vcpu, msr, type);
	else
		vmx_disable_intercept_for_msr(vcpu, msr, type);
}

void vmx_update_cpu_dirty_logging(struct kvm_vcpu *vcpu);

static inline u8 vmx_get_rvi(void)
{
	return vmcs_read16(GUEST_INTR_STATUS) & 0xff;
}

#define BUILD_CONTROLS_SHADOW(lname, uname)				    \
static inline void lname##_controls_set(struct vcpu_vmx *vmx, u32 val)	    \
{									    \
	if (vmx->loaded_vmcs->controls_shadow.lname != val) {		    \
		vmcs_write32(uname, val);				    \
		vmx->loaded_vmcs->controls_shadow.lname = val;		    \
	}								    \
}									    \
static inline u32 lname##_controls_get(struct vcpu_vmx *vmx)		    \
{									    \
	return vmx->loaded_vmcs->controls_shadow.lname;			    \
}									    \
static inline void lname##_controls_setbit(struct vcpu_vmx *vmx, u32 val)   \
{									    \
	lname##_controls_set(vmx, lname##_controls_get(vmx) | val);	    \
}									    \
static inline void lname##_controls_clearbit(struct vcpu_vmx *vmx, u32 val) \
{									    \
	lname##_controls_set(vmx, lname##_controls_get(vmx) & ~val);	    \
}
BUILD_CONTROLS_SHADOW(vm_entry, VM_ENTRY_CONTROLS)
BUILD_CONTROLS_SHADOW(vm_exit, VM_EXIT_CONTROLS)
BUILD_CONTROLS_SHADOW(pin, PIN_BASED_VM_EXEC_CONTROL)
BUILD_CONTROLS_SHADOW(exec, CPU_BASED_VM_EXEC_CONTROL)
BUILD_CONTROLS_SHADOW(secondary_exec, SECONDARY_VM_EXEC_CONTROL)

static inline void vmx_register_cache_reset(struct kvm_vcpu *vcpu)
{
	vcpu->arch.regs_avail = ~((1 << VCPU_REGS_RIP) | (1 << VCPU_REGS_RSP)
				  | (1 << VCPU_EXREG_RFLAGS)
				  | (1 << VCPU_EXREG_PDPTR)
				  | (1 << VCPU_EXREG_SEGMENTS)
				  | (1 << VCPU_EXREG_CR0)
				  | (1 << VCPU_EXREG_CR3)
				  | (1 << VCPU_EXREG_CR4)
				  | (1 << VCPU_EXREG_EXIT_INFO_1)
				  | (1 << VCPU_EXREG_EXIT_INFO_2));
	vcpu->arch.regs_dirty = 0;
}

static inline u32 vmx_vmentry_ctrl(void)
{
	u32 vmentry_ctrl = vmcs_config.vmentry_ctrl;
	if (vmx_pt_mode_is_system())
		vmentry_ctrl &= ~(VM_ENTRY_PT_CONCEAL_PIP |
				  VM_ENTRY_LOAD_IA32_RTIT_CTL);
	/* Loading of EFER and PERF_GLOBAL_CTRL are toggled dynamically */
	return vmentry_ctrl &
		~(VM_ENTRY_LOAD_IA32_PERF_GLOBAL_CTRL | VM_ENTRY_LOAD_IA32_EFER);
}

static inline u32 vmx_vmexit_ctrl(void)
{
	u32 vmexit_ctrl = vmcs_config.vmexit_ctrl;
	if (vmx_pt_mode_is_system())
		vmexit_ctrl &= ~(VM_EXIT_PT_CONCEAL_PIP |
				 VM_EXIT_CLEAR_IA32_RTIT_CTL);
	/* Loading of EFER and PERF_GLOBAL_CTRL are toggled dynamically */
	return vmexit_ctrl &
		~(VM_EXIT_LOAD_IA32_PERF_GLOBAL_CTRL | VM_EXIT_LOAD_IA32_EFER);
}

u32 vmx_exec_control(struct vcpu_vmx *vmx);
u32 vmx_pin_based_exec_ctrl(struct vcpu_vmx *vmx);

static inline struct kvm_vmx *to_kvm_vmx(struct kvm *kvm)
{
	return container_of(kvm, struct kvm_vmx, kvm);
}

static inline struct vcpu_vmx *to_vmx(struct kvm_vcpu *vcpu)
{
	return container_of(vcpu, struct vcpu_vmx, vcpu);
}

static inline unsigned long vmx_get_exit_qual(struct kvm_vcpu *vcpu)
{
	struct vcpu_vmx *vmx = to_vmx(vcpu);

	if (!kvm_register_is_available(vcpu, VCPU_EXREG_EXIT_INFO_1)) {
		kvm_register_mark_available(vcpu, VCPU_EXREG_EXIT_INFO_1);
		vmx->exit_qualification = vmcs_readl(EXIT_QUALIFICATION);
	}
	return vmx->exit_qualification;
}

static inline u32 vmx_get_intr_info(struct kvm_vcpu *vcpu)
{
	struct vcpu_vmx *vmx = to_vmx(vcpu);

	if (!kvm_register_is_available(vcpu, VCPU_EXREG_EXIT_INFO_2)) {
		kvm_register_mark_available(vcpu, VCPU_EXREG_EXIT_INFO_2);
		vmx->exit_intr_info = vmcs_read32(VM_EXIT_INTR_INFO);
	}
	return vmx->exit_intr_info;
}

struct vmcs *alloc_vmcs_cpu(bool shadow, int cpu, gfp_t flags);
void free_vmcs(struct vmcs *vmcs);
int alloc_loaded_vmcs(struct loaded_vmcs *loaded_vmcs);
void free_loaded_vmcs(struct loaded_vmcs *loaded_vmcs);
void loaded_vmcs_clear(struct loaded_vmcs *loaded_vmcs);

static inline struct vmcs *alloc_vmcs(bool shadow)
{
	return alloc_vmcs_cpu(shadow, raw_smp_processor_id(),
			      GFP_KERNEL_ACCOUNT);
}

static inline bool vmx_has_waitpkg(struct vcpu_vmx *vmx)
{
	return vmx->secondary_exec_control &
		SECONDARY_EXEC_ENABLE_USR_WAIT_PAUSE;
}

static inline bool vmx_need_pf_intercept(struct kvm_vcpu *vcpu)
{
	if (!enable_ept)
		return true;

	return allow_smaller_maxphyaddr && cpuid_maxphyaddr(vcpu) < boot_cpu_data.x86_phys_bits;
}

static inline bool is_unrestricted_guest(struct kvm_vcpu *vcpu)
{
	return enable_unrestricted_guest && (!is_guest_mode(vcpu) ||
	    (secondary_exec_controls_get(to_vmx(vcpu)) &
	    SECONDARY_EXEC_UNRESTRICTED_GUEST));
}

bool __vmx_guest_state_valid(struct kvm_vcpu *vcpu);
static inline bool vmx_guest_state_valid(struct kvm_vcpu *vcpu)
{
	return is_unrestricted_guest(vcpu) || __vmx_guest_state_valid(vcpu);
}

void dump_vmcs(struct kvm_vcpu *vcpu);

#endif /* __KVM_X86_VMX_H */<|MERGE_RESOLUTION|>--- conflicted
+++ resolved
@@ -333,13 +333,6 @@
 	u64 msr_ia32_feature_control_valid_bits;
 	/* SGX Launch Control public key hash */
 	u64 msr_ia32_sgxlepubkeyhash[4];
-<<<<<<< HEAD
-
-#if IS_ENABLED(CONFIG_HYPERV)
-	u64 hv_root_ept;
-#endif
-=======
->>>>>>> e48bf29c
 
 	struct pt_desc pt_desc;
 	struct lbr_desc lbr_desc;
@@ -358,14 +351,6 @@
 	unsigned int tss_addr;
 	bool ept_identity_pagetable_done;
 	gpa_t ept_identity_map_addr;
-<<<<<<< HEAD
-
-#if IS_ENABLED(CONFIG_HYPERV)
-	hpa_t hv_root_ept;
-	spinlock_t hv_root_ept_lock;
-#endif
-=======
->>>>>>> e48bf29c
 };
 
 bool nested_vmx_allowed(struct kvm_vcpu *vcpu);
@@ -409,12 +394,9 @@
 void vmx_disable_intercept_for_msr(struct kvm_vcpu *vcpu, u32 msr, int type);
 void vmx_enable_intercept_for_msr(struct kvm_vcpu *vcpu, u32 msr, int type);
 
-<<<<<<< HEAD
-=======
 u64 vmx_get_l2_tsc_offset(struct kvm_vcpu *vcpu);
 u64 vmx_get_l2_tsc_multiplier(struct kvm_vcpu *vcpu);
 
->>>>>>> e48bf29c
 static inline void vmx_set_intercept_for_msr(struct kvm_vcpu *vcpu, u32 msr,
 					     int type, bool value)
 {
