--- conflicted
+++ resolved
@@ -705,15 +705,6 @@
 	if (kvm_para_has_feature(KVM_FEATURE_STEAL_TIME)) {
 		has_steal_clock = 1;
 		static_call_update(pv_steal_clock, kvm_steal_clock);
-<<<<<<< HEAD
-	}
-
-	if (pv_tlb_flush_supported()) {
-		pv_ops.mmu.flush_tlb_others = kvm_flush_tlb_others;
-		pv_ops.mmu.tlb_remove_table = tlb_remove_table;
-		pr_info("KVM setup pv remote TLB flush\n");
-=======
->>>>>>> 11e4b63a
 	}
 
 	if (kvm_para_has_feature(KVM_FEATURE_PV_EOI))
