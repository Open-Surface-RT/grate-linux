--- conflicted
+++ resolved
@@ -202,32 +202,16 @@
  * if they can't resolve the lightweight TLB fault.
  */
 	START_EXCEPTION(0x0300,	DataStorage)
-<<<<<<< HEAD
-	EXCEPTION_PROLOG
-	mfspr	r5, SPRN_ESR		/* Grab the ESR, save it */
-	stw	r5, _ESR(r11)
-	mfspr	r4, SPRN_DEAR		/* Grab the DEAR, save it */
-	stw	r4, _DEAR(r11)
-	EXC_XFER_LITE(0x300, handle_page_fault)
-=======
 	EXCEPTION_PROLOG 0x300 DataStorage handle_dar_dsisr=1
 	prepare_transfer_to_handler
 	bl	do_page_fault
 	b	interrupt_return
->>>>>>> 11e4b63a
 
 /*
  * 0x0400 - Instruction Storage Exception
  * This is caused by a fetch from non-execute or guarded pages.
  */
 	START_EXCEPTION(0x0400, InstructionAccess)
-<<<<<<< HEAD
-	EXCEPTION_PROLOG
-	li	r5,0
-	stw	r5, _ESR(r11)		/* Zero ESR */
-	stw	r12, _DEAR(r11)		/* SRR0 as DEAR */
-	EXC_XFER_LITE(0x400, handle_page_fault)
-=======
 	EXCEPTION_PROLOG 0x400 InstructionAccess
 	li	r5,0
 	stw	r5, _ESR(r11)		/* Zero ESR */
@@ -235,7 +219,6 @@
 	prepare_transfer_to_handler
 	bl	do_page_fault
 	b	interrupt_return
->>>>>>> 11e4b63a
 
 /* 0x0500 - External Interrupt Exception */
 	EXCEPTION(0x0500, HardwareInterrupt, do_IRQ)
@@ -514,16 +497,9 @@
 	/* continue normal handling for a critical exception... */
 2:	mfspr	r4,SPRN_DBSR
 	stw	r4,_ESR(r11)		/* DebugException takes DBSR in _ESR */
-<<<<<<< HEAD
-	addi	r3,r1,STACK_FRAME_OVERHEAD
-	EXC_XFER_TEMPLATE(DebugException, 0x2002, \
-		(MSR_KERNEL & ~(MSR_ME|MSR_DE|MSR_CE)), \
-		crit_transfer_to_handler, ret_from_crit_exc)
-=======
 	prepare_transfer_to_handler
 	bl	DebugException
 	b	ret_from_crit_exc
->>>>>>> 11e4b63a
 
 	/* Programmable Interval Timer (PIT) Exception. (from 0x1000) */
 	__HEAD
