// SPDX-License-Identifier: GPL-2.0-only
/*
 * Based on arch/arm/kernel/process.c
 *
 * Original Copyright (C) 1995  Linus Torvalds
 * Copyright (C) 1996-2000 Russell King - Converted to ARM.
 * Copyright (C) 2012 ARM Ltd.
 */

#include <stdarg.h>

#include <linux/compat.h>
#include <linux/efi.h>
#include <linux/elf.h>
#include <linux/export.h>
#include <linux/sched.h>
#include <linux/sched/debug.h>
#include <linux/sched/task.h>
#include <linux/sched/task_stack.h>
#include <linux/kernel.h>
#include <linux/mman.h>
#include <linux/mm.h>
#include <linux/nospec.h>
#include <linux/stddef.h>
#include <linux/sysctl.h>
#include <linux/unistd.h>
#include <linux/user.h>
#include <linux/delay.h>
#include <linux/reboot.h>
#include <linux/interrupt.h>
#include <linux/init.h>
#include <linux/cpu.h>
#include <linux/elfcore.h>
#include <linux/pm.h>
#include <linux/tick.h>
#include <linux/utsname.h>
#include <linux/uaccess.h>
#include <linux/random.h>
#include <linux/hw_breakpoint.h>
#include <linux/personality.h>
#include <linux/notifier.h>
#include <trace/events/power.h>
#include <linux/percpu.h>
#include <linux/thread_info.h>
#include <linux/prctl.h>

#include <asm/alternative.h>
#include <asm/compat.h>
#include <asm/cpufeature.h>
#include <asm/cacheflush.h>
#include <asm/exec.h>
#include <asm/fpsimd.h>
#include <asm/mmu_context.h>
#include <asm/mte.h>
#include <asm/processor.h>
#include <asm/pointer_auth.h>
#include <asm/stacktrace.h>
#include <asm/switch_to.h>
#include <asm/system_misc.h>

#if defined(CONFIG_STACKPROTECTOR) && !defined(CONFIG_STACKPROTECTOR_PER_TASK)
#include <linux/stackprotector.h>
unsigned long __stack_chk_guard __read_mostly;
EXPORT_SYMBOL(__stack_chk_guard);
#endif

/*
 * Function pointers to optional machine specific functions
 */
void (*pm_power_off)(void);
EXPORT_SYMBOL_GPL(pm_power_off);

void (*arm_pm_restart)(enum reboot_mode reboot_mode, const char *cmd);

<<<<<<< HEAD
static void noinstr __cpu_do_idle(void)
{
	dsb(sy);
	wfi();
}

static void noinstr __cpu_do_idle_irqprio(void)
{
	unsigned long pmr;
	unsigned long daif_bits;

	daif_bits = read_sysreg(daif);
	write_sysreg(daif_bits | PSR_I_BIT | PSR_F_BIT, daif);

	/*
	 * Unmask PMR before going idle to make sure interrupts can
	 * be raised.
	 */
	pmr = gic_read_pmr();
	gic_write_pmr(GIC_PRIO_IRQON | GIC_PRIO_PSR_I_SET);

	__cpu_do_idle();

	gic_write_pmr(pmr);
	write_sysreg(daif_bits, daif);
}

/*
 *	cpu_do_idle()
 *
 *	Idle the processor (wait for interrupt).
 *
 *	If the CPU supports priority masking we must do additional work to
 *	ensure that interrupts are not masked at the PMR (because the core will
 *	not wake up if we block the wake up signal in the interrupt controller).
 */
void noinstr cpu_do_idle(void)
{
	if (system_uses_irq_prio_masking())
		__cpu_do_idle_irqprio();
	else
		__cpu_do_idle();
}

/*
 * This is our default idle handler.
 */
void noinstr arch_cpu_idle(void)
{
	/*
	 * This should do all the clock switching and wait for interrupt
	 * tricks
	 */
	cpu_do_idle();
	raw_local_irq_enable();
}

=======
>>>>>>> 11e4b63a
#ifdef CONFIG_HOTPLUG_CPU
void arch_cpu_idle_dead(void)
{
       cpu_die();
}
#endif

/*
 * Called by kexec, immediately prior to machine_kexec().
 *
 * This must completely disable all secondary CPUs; simply causing those CPUs
 * to execute e.g. a RAM-based pin loop is not sufficient. This allows the
 * kexec'd kernel to use any and all RAM as it sees fit, without having to
 * avoid any code or data used by any SW CPU pin loop. The CPU hotplug
 * functionality embodied in smpt_shutdown_nonboot_cpus() to achieve this.
 */
void machine_shutdown(void)
{
	smp_shutdown_nonboot_cpus(reboot_cpu);
}

/*
 * Halting simply requires that the secondary CPUs stop performing any
 * activity (executing tasks, handling interrupts). smp_send_stop()
 * achieves this.
 */
void machine_halt(void)
{
	local_irq_disable();
	smp_send_stop();
	while (1);
}

/*
 * Power-off simply requires that the secondary CPUs stop performing any
 * activity (executing tasks, handling interrupts). smp_send_stop()
 * achieves this. When the system power is turned off, it will take all CPUs
 * with it.
 */
void machine_power_off(void)
{
	local_irq_disable();
	smp_send_stop();
	if (pm_power_off)
		pm_power_off();
}

/*
 * Restart requires that the secondary CPUs stop performing any activity
 * while the primary CPU resets the system. Systems with multiple CPUs must
 * provide a HW restart implementation, to ensure that all CPUs reset at once.
 * This is required so that any code running after reset on the primary CPU
 * doesn't have to co-ordinate with other CPUs to ensure they aren't still
 * executing pre-reset code, and using RAM that the primary CPU's code wishes
 * to use. Implementing such co-ordination would be essentially impossible.
 */
void machine_restart(char *cmd)
{
	/* Disable interrupts first */
	local_irq_disable();
	smp_send_stop();

	/*
	 * UpdateCapsule() depends on the system being reset via
	 * ResetSystem().
	 */
	if (efi_enabled(EFI_RUNTIME_SERVICES))
		efi_reboot(reboot_mode, NULL);

	/* Now call the architecture specific reboot code. */
	if (arm_pm_restart)
		arm_pm_restart(reboot_mode, cmd);
	else
		do_kernel_restart(cmd);

	/*
	 * Whoops - the architecture was unable to reboot.
	 */
	printk("Reboot failed -- System halted\n");
	while (1);
}

#define bstr(suffix, str) [PSR_BTYPE_ ## suffix >> PSR_BTYPE_SHIFT] = str
static const char *const btypes[] = {
	bstr(NONE, "--"),
	bstr(  JC, "jc"),
	bstr(   C, "-c"),
	bstr(  J , "j-")
};
#undef bstr

static void print_pstate(struct pt_regs *regs)
{
	u64 pstate = regs->pstate;

	if (compat_user_mode(regs)) {
		printk("pstate: %08llx (%c%c%c%c %c %s %s %c%c%c)\n",
			pstate,
			pstate & PSR_AA32_N_BIT ? 'N' : 'n',
			pstate & PSR_AA32_Z_BIT ? 'Z' : 'z',
			pstate & PSR_AA32_C_BIT ? 'C' : 'c',
			pstate & PSR_AA32_V_BIT ? 'V' : 'v',
			pstate & PSR_AA32_Q_BIT ? 'Q' : 'q',
			pstate & PSR_AA32_T_BIT ? "T32" : "A32",
			pstate & PSR_AA32_E_BIT ? "BE" : "LE",
			pstate & PSR_AA32_A_BIT ? 'A' : 'a',
			pstate & PSR_AA32_I_BIT ? 'I' : 'i',
			pstate & PSR_AA32_F_BIT ? 'F' : 'f');
	} else {
		const char *btype_str = btypes[(pstate & PSR_BTYPE_MASK) >>
					       PSR_BTYPE_SHIFT];

		printk("pstate: %08llx (%c%c%c%c %c%c%c%c %cPAN %cUAO %cTCO BTYPE=%s)\n",
			pstate,
			pstate & PSR_N_BIT ? 'N' : 'n',
			pstate & PSR_Z_BIT ? 'Z' : 'z',
			pstate & PSR_C_BIT ? 'C' : 'c',
			pstate & PSR_V_BIT ? 'V' : 'v',
			pstate & PSR_D_BIT ? 'D' : 'd',
			pstate & PSR_A_BIT ? 'A' : 'a',
			pstate & PSR_I_BIT ? 'I' : 'i',
			pstate & PSR_F_BIT ? 'F' : 'f',
			pstate & PSR_PAN_BIT ? '+' : '-',
			pstate & PSR_UAO_BIT ? '+' : '-',
			pstate & PSR_TCO_BIT ? '+' : '-',
			btype_str);
	}
}

void __show_regs(struct pt_regs *regs)
{
	int i, top_reg;
	u64 lr, sp;

	if (compat_user_mode(regs)) {
		lr = regs->compat_lr;
		sp = regs->compat_sp;
		top_reg = 12;
	} else {
		lr = regs->regs[30];
		sp = regs->sp;
		top_reg = 29;
	}

	show_regs_print_info(KERN_DEFAULT);
	print_pstate(regs);

	if (!user_mode(regs)) {
		printk("pc : %pS\n", (void *)regs->pc);
		printk("lr : %pS\n", (void *)ptrauth_strip_insn_pac(lr));
	} else {
		printk("pc : %016llx\n", regs->pc);
		printk("lr : %016llx\n", lr);
	}

	printk("sp : %016llx\n", sp);

	if (system_uses_irq_prio_masking())
		printk("pmr_save: %08llx\n", regs->pmr_save);

	i = top_reg;

	while (i >= 0) {
		printk("x%-2d: %016llx", i, regs->regs[i]);

		while (i-- % 3)
			pr_cont(" x%-2d: %016llx", i, regs->regs[i]);

		pr_cont("\n");
	}
}

void show_regs(struct pt_regs *regs)
{
	__show_regs(regs);
	dump_backtrace(regs, NULL, KERN_DEFAULT);
}

static void tls_thread_flush(void)
{
	write_sysreg(0, tpidr_el0);

	if (is_compat_task()) {
		current->thread.uw.tp_value = 0;

		/*
		 * We need to ensure ordering between the shadow state and the
		 * hardware state, so that we don't corrupt the hardware state
		 * with a stale shadow state during context switch.
		 */
		barrier();
		write_sysreg(0, tpidrro_el0);
	}
}

static void flush_tagged_addr_state(void)
{
	if (IS_ENABLED(CONFIG_ARM64_TAGGED_ADDR_ABI))
		clear_thread_flag(TIF_TAGGED_ADDR);
}

void flush_thread(void)
{
	fpsimd_flush_thread();
	tls_thread_flush();
	flush_ptrace_hw_breakpoint(current);
	flush_tagged_addr_state();
}

void release_thread(struct task_struct *dead_task)
{
}

void arch_release_task_struct(struct task_struct *tsk)
{
	fpsimd_release_task(tsk);
}

int arch_dup_task_struct(struct task_struct *dst, struct task_struct *src)
{
	if (current->mm)
		fpsimd_preserve_current_state();
	*dst = *src;

	/* We rely on the above assignment to initialize dst's thread_flags: */
	BUILD_BUG_ON(!IS_ENABLED(CONFIG_THREAD_INFO_IN_TASK));

	/*
	 * Detach src's sve_state (if any) from dst so that it does not
	 * get erroneously used or freed prematurely.  dst's sve_state
	 * will be allocated on demand later on if dst uses SVE.
	 * For consistency, also clear TIF_SVE here: this could be done
	 * later in copy_process(), but to avoid tripping up future
	 * maintainers it is best not to leave TIF_SVE and sve_state in
	 * an inconsistent state, even temporarily.
	 */
	dst->thread.sve_state = NULL;
	clear_tsk_thread_flag(dst, TIF_SVE);

	/* clear any pending asynchronous tag fault raised by the parent */
	clear_tsk_thread_flag(dst, TIF_MTE_ASYNC_FAULT);

	return 0;
}

asmlinkage void ret_from_fork(void) asm("ret_from_fork");

int copy_thread(unsigned long clone_flags, unsigned long stack_start,
		unsigned long stk_sz, struct task_struct *p, unsigned long tls)
{
	struct pt_regs *childregs = task_pt_regs(p);

	memset(&p->thread.cpu_context, 0, sizeof(struct cpu_context));

	/*
	 * In case p was allocated the same task_struct pointer as some
	 * other recently-exited task, make sure p is disassociated from
	 * any cpu that may have run that now-exited task recently.
	 * Otherwise we could erroneously skip reloading the FPSIMD
	 * registers for p.
	 */
	fpsimd_flush_task_state(p);

	ptrauth_thread_init_kernel(p);

	if (likely(!(p->flags & (PF_KTHREAD | PF_IO_WORKER)))) {
		*childregs = *current_pt_regs();
		childregs->regs[0] = 0;

		/*
		 * Read the current TLS pointer from tpidr_el0 as it may be
		 * out-of-sync with the saved value.
		 */
		*task_user_tls(p) = read_sysreg(tpidr_el0);

		if (stack_start) {
			if (is_compat_thread(task_thread_info(p)))
				childregs->compat_sp = stack_start;
			else
				childregs->sp = stack_start;
		}

		/*
		 * If a TLS pointer was passed to clone, use it for the new
		 * thread.
		 */
		if (clone_flags & CLONE_SETTLS)
			p->thread.uw.tp_value = tls;
	} else {
		/*
		 * A kthread has no context to ERET to, so ensure any buggy
		 * ERET is treated as an illegal exception return.
		 *
		 * When a user task is created from a kthread, childregs will
		 * be initialized by start_thread() or start_compat_thread().
		 */
		memset(childregs, 0, sizeof(struct pt_regs));
		childregs->pstate = PSR_MODE_EL1h | PSR_IL_BIT;

		p->thread.cpu_context.x19 = stack_start;
		p->thread.cpu_context.x20 = stk_sz;
	}
	p->thread.cpu_context.pc = (unsigned long)ret_from_fork;
	p->thread.cpu_context.sp = (unsigned long)childregs;
	/*
	 * For the benefit of the unwinder, set up childregs->stackframe
	 * as the final frame for the new task.
	 */
	p->thread.cpu_context.fp = (unsigned long)childregs->stackframe;

	ptrace_hw_copy_thread(p);

	return 0;
}

void tls_preserve_current_state(void)
{
	*task_user_tls(current) = read_sysreg(tpidr_el0);
}

static void tls_thread_switch(struct task_struct *next)
{
	tls_preserve_current_state();

	if (is_compat_thread(task_thread_info(next)))
		write_sysreg(next->thread.uw.tp_value, tpidrro_el0);
	else if (!arm64_kernel_unmapped_at_el0())
		write_sysreg(0, tpidrro_el0);

	write_sysreg(*task_user_tls(next), tpidr_el0);
}

/*
 * Force SSBS state on context-switch, since it may be lost after migrating
 * from a CPU which treats the bit as RES0 in a heterogeneous system.
 */
static void ssbs_thread_switch(struct task_struct *next)
{
	/*
	 * Nothing to do for kernel threads, but 'regs' may be junk
	 * (e.g. idle task) so check the flags and bail early.
	 */
	if (unlikely(next->flags & PF_KTHREAD))
		return;

	/*
	 * If all CPUs implement the SSBS extension, then we just need to
	 * context-switch the PSTATE field.
	 */
	if (cpus_have_const_cap(ARM64_SSBS))
		return;

	spectre_v4_enable_task_mitigation(next);
}

/*
 * We store our current task in sp_el0, which is clobbered by userspace. Keep a
 * shadow copy so that we can restore this upon entry from userspace.
 *
 * This is *only* for exception entry from EL0, and is not valid until we
 * __switch_to() a user task.
 */
DEFINE_PER_CPU(struct task_struct *, __entry_task);

static void entry_task_switch(struct task_struct *next)
{
	__this_cpu_write(__entry_task, next);
}

/*
 * ARM erratum 1418040 handling, affecting the 32bit view of CNTVCT.
 * Assuming the virtual counter is enabled at the beginning of times:
 *
 * - disable access when switching from a 64bit task to a 32bit task
 * - enable access when switching from a 32bit task to a 64bit task
 */
static void erratum_1418040_thread_switch(struct task_struct *prev,
					  struct task_struct *next)
{
	bool prev32, next32;
	u64 val;

	if (!IS_ENABLED(CONFIG_ARM64_ERRATUM_1418040))
		return;

	prev32 = is_compat_thread(task_thread_info(prev));
	next32 = is_compat_thread(task_thread_info(next));

	if (prev32 == next32 || !this_cpu_has_cap(ARM64_WORKAROUND_1418040))
		return;

	val = read_sysreg(cntkctl_el1);

	if (!next32)
		val |= ARCH_TIMER_USR_VCT_ACCESS_EN;
	else
		val &= ~ARCH_TIMER_USR_VCT_ACCESS_EN;

	write_sysreg(val, cntkctl_el1);
}

<<<<<<< HEAD
=======
static void compat_thread_switch(struct task_struct *next)
{
	if (!is_compat_thread(task_thread_info(next)))
		return;

	if (static_branch_unlikely(&arm64_mismatched_32bit_el0))
		set_tsk_thread_flag(next, TIF_NOTIFY_RESUME);
}

>>>>>>> 11e4b63a
static void update_sctlr_el1(u64 sctlr)
{
	/*
	 * EnIA must not be cleared while in the kernel as this is necessary for
	 * in-kernel PAC. It will be cleared on kernel exit if needed.
	 */
	sysreg_clear_set(sctlr_el1, SCTLR_USER_MASK & ~SCTLR_ELx_ENIA, sctlr);

	/* ISB required for the kernel uaccess routines when setting TCF0. */
	isb();
}

void set_task_sctlr_el1(u64 sctlr)
{
	/*
	 * __switch_to() checks current->thread.sctlr as an
	 * optimisation. Disable preemption so that it does not see
	 * the variable update before the SCTLR_EL1 one.
	 */
	preempt_disable();
	current->thread.sctlr_user = sctlr;
	update_sctlr_el1(sctlr);
	preempt_enable();
}

/*
 * Thread switching.
 */
__notrace_funcgraph struct task_struct *__switch_to(struct task_struct *prev,
				struct task_struct *next)
{
	struct task_struct *last;

	fpsimd_thread_switch(next);
	tls_thread_switch(next);
	hw_breakpoint_thread_switch(next);
	contextidr_thread_switch(next);
	entry_task_switch(next);
	ssbs_thread_switch(next);
	erratum_1418040_thread_switch(prev, next);
	ptrauth_thread_switch_user(next);
<<<<<<< HEAD
=======
	compat_thread_switch(next);
>>>>>>> 11e4b63a

	/*
	 * Complete any pending TLB or cache maintenance on this CPU in case
	 * the thread migrates to a different CPU.
	 * This full barrier is also required by the membarrier system
	 * call.
	 */
	dsb(ish);

	/*
	 * MTE thread switching must happen after the DSB above to ensure that
	 * any asynchronous tag check faults have been logged in the TFSR*_EL1
	 * registers.
	 */
	mte_thread_switch(next);
	/* avoid expensive SCTLR_EL1 accesses if no change */
	if (prev->thread.sctlr_user != next->thread.sctlr_user)
		update_sctlr_el1(next->thread.sctlr_user);

	/* the actual thread switch */
	last = cpu_switch_to(prev, next);

	return last;
}

unsigned long get_wchan(struct task_struct *p)
{
	struct stackframe frame;
	unsigned long stack_page, ret = 0;
	int count = 0;
	if (!p || p == current || task_is_running(p))
		return 0;

	stack_page = (unsigned long)try_get_task_stack(p);
	if (!stack_page)
		return 0;

	start_backtrace(&frame, thread_saved_fp(p), thread_saved_pc(p));

	do {
		if (unwind_frame(p, &frame))
			goto out;
		if (!in_sched_functions(frame.pc)) {
			ret = frame.pc;
			goto out;
		}
	} while (count++ < 16);

out:
	put_task_stack(p);
	return ret;
}

unsigned long arch_align_stack(unsigned long sp)
{
	if (!(current->personality & ADDR_NO_RANDOMIZE) && randomize_va_space)
		sp -= get_random_int() & ~PAGE_MASK;
	return sp & ~0xf;
}

/*
 * Called from setup_new_exec() after (COMPAT_)SET_PERSONALITY.
 */
void arch_setup_new_exec(void)
{
	unsigned long mmflags = 0;

	if (is_compat_task()) {
		mmflags = MMCF_AARCH32;
		if (static_branch_unlikely(&arm64_mismatched_32bit_el0))
			set_tsk_thread_flag(current, TIF_NOTIFY_RESUME);
	}

<<<<<<< HEAD
=======
	current->mm->context.flags = mmflags;
>>>>>>> 11e4b63a
	ptrauth_thread_init_user();
	mte_thread_init_user();

	if (task_spec_ssb_noexec(current)) {
		arch_prctl_spec_ctrl_set(current, PR_SPEC_STORE_BYPASS,
					 PR_SPEC_ENABLE);
	}
}

#ifdef CONFIG_ARM64_TAGGED_ADDR_ABI
/*
 * Control the relaxed ABI allowing tagged user addresses into the kernel.
 */
static unsigned int tagged_addr_disabled;

long set_tagged_addr_ctrl(struct task_struct *task, unsigned long arg)
{
	unsigned long valid_mask = PR_TAGGED_ADDR_ENABLE;
	struct thread_info *ti = task_thread_info(task);

	if (is_compat_thread(ti))
		return -EINVAL;

	if (system_supports_mte())
		valid_mask |= PR_MTE_TCF_MASK | PR_MTE_TAG_MASK;

	if (arg & ~valid_mask)
		return -EINVAL;

	/*
	 * Do not allow the enabling of the tagged address ABI if globally
	 * disabled via sysctl abi.tagged_addr_disabled.
	 */
	if (arg & PR_TAGGED_ADDR_ENABLE && tagged_addr_disabled)
		return -EINVAL;

	if (set_mte_ctrl(task, arg) != 0)
		return -EINVAL;

	update_ti_thread_flag(ti, TIF_TAGGED_ADDR, arg & PR_TAGGED_ADDR_ENABLE);

	return 0;
}

long get_tagged_addr_ctrl(struct task_struct *task)
{
	long ret = 0;
	struct thread_info *ti = task_thread_info(task);

	if (is_compat_thread(ti))
		return -EINVAL;

	if (test_ti_thread_flag(ti, TIF_TAGGED_ADDR))
		ret = PR_TAGGED_ADDR_ENABLE;

	ret |= get_mte_ctrl(task);

	return ret;
}

/*
 * Global sysctl to disable the tagged user addresses support. This control
 * only prevents the tagged address ABI enabling via prctl() and does not
 * disable it for tasks that already opted in to the relaxed ABI.
 */

static struct ctl_table tagged_addr_sysctl_table[] = {
	{
		.procname	= "tagged_addr_disabled",
		.mode		= 0644,
		.data		= &tagged_addr_disabled,
		.maxlen		= sizeof(int),
		.proc_handler	= proc_dointvec_minmax,
		.extra1		= SYSCTL_ZERO,
		.extra2		= SYSCTL_ONE,
	},
	{ }
};

static int __init tagged_addr_init(void)
{
	if (!register_sysctl("abi", tagged_addr_sysctl_table))
		return -EINVAL;
	return 0;
}

core_initcall(tagged_addr_init);
#endif	/* CONFIG_ARM64_TAGGED_ADDR_ABI */

#ifdef CONFIG_BINFMT_ELF
int arch_elf_adjust_prot(int prot, const struct arch_elf_state *state,
			 bool has_interp, bool is_interp)
{
	/*
	 * For dynamically linked executables the interpreter is
	 * responsible for setting PROT_BTI on everything except
	 * itself.
	 */
	if (is_interp != has_interp)
		return prot;

	if (!(state->flags & ARM64_ELF_BTI))
		return prot;

	if (prot & PROT_EXEC)
		prot |= PROT_BTI;

	return prot;
}
#endif<|MERGE_RESOLUTION|>--- conflicted
+++ resolved
@@ -72,66 +72,6 @@
 
 void (*arm_pm_restart)(enum reboot_mode reboot_mode, const char *cmd);
 
-<<<<<<< HEAD
-static void noinstr __cpu_do_idle(void)
-{
-	dsb(sy);
-	wfi();
-}
-
-static void noinstr __cpu_do_idle_irqprio(void)
-{
-	unsigned long pmr;
-	unsigned long daif_bits;
-
-	daif_bits = read_sysreg(daif);
-	write_sysreg(daif_bits | PSR_I_BIT | PSR_F_BIT, daif);
-
-	/*
-	 * Unmask PMR before going idle to make sure interrupts can
-	 * be raised.
-	 */
-	pmr = gic_read_pmr();
-	gic_write_pmr(GIC_PRIO_IRQON | GIC_PRIO_PSR_I_SET);
-
-	__cpu_do_idle();
-
-	gic_write_pmr(pmr);
-	write_sysreg(daif_bits, daif);
-}
-
-/*
- *	cpu_do_idle()
- *
- *	Idle the processor (wait for interrupt).
- *
- *	If the CPU supports priority masking we must do additional work to
- *	ensure that interrupts are not masked at the PMR (because the core will
- *	not wake up if we block the wake up signal in the interrupt controller).
- */
-void noinstr cpu_do_idle(void)
-{
-	if (system_uses_irq_prio_masking())
-		__cpu_do_idle_irqprio();
-	else
-		__cpu_do_idle();
-}
-
-/*
- * This is our default idle handler.
- */
-void noinstr arch_cpu_idle(void)
-{
-	/*
-	 * This should do all the clock switching and wait for interrupt
-	 * tricks
-	 */
-	cpu_do_idle();
-	raw_local_irq_enable();
-}
-
-=======
->>>>>>> 11e4b63a
 #ifdef CONFIG_HOTPLUG_CPU
 void arch_cpu_idle_dead(void)
 {
@@ -533,8 +473,6 @@
 	write_sysreg(val, cntkctl_el1);
 }
 
-<<<<<<< HEAD
-=======
 static void compat_thread_switch(struct task_struct *next)
 {
 	if (!is_compat_thread(task_thread_info(next)))
@@ -544,7 +482,6 @@
 		set_tsk_thread_flag(next, TIF_NOTIFY_RESUME);
 }
 
->>>>>>> 11e4b63a
 static void update_sctlr_el1(u64 sctlr)
 {
 	/*
@@ -586,10 +523,7 @@
 	ssbs_thread_switch(next);
 	erratum_1418040_thread_switch(prev, next);
 	ptrauth_thread_switch_user(next);
-<<<<<<< HEAD
-=======
 	compat_thread_switch(next);
->>>>>>> 11e4b63a
 
 	/*
 	 * Complete any pending TLB or cache maintenance on this CPU in case
@@ -663,10 +597,7 @@
 			set_tsk_thread_flag(current, TIF_NOTIFY_RESUME);
 	}
 
-<<<<<<< HEAD
-=======
 	current->mm->context.flags = mmflags;
->>>>>>> 11e4b63a
 	ptrauth_thread_init_user();
 	mte_thread_init_user();
 
