--- conflicted
+++ resolved
@@ -90,14 +90,9 @@
 	 * the boot protocol.
 	 */
 	writeq_relaxed(pa_holding_pen, release_addr);
-<<<<<<< HEAD
-	__flush_dcache_area((__force void *)release_addr,
-			    sizeof(*release_addr));
-=======
 	dcache_clean_inval_poc((__force unsigned long)release_addr,
 			    (__force unsigned long)release_addr +
 				    sizeof(*release_addr));
->>>>>>> 11e4b63a
 
 	/*
 	 * Send an event to wake up the secondary CPU.
