--- conflicted
+++ resolved
@@ -1116,15 +1116,12 @@
 				/* IEP INT_A */
 				interrupts = <GIC_SPI 94 IRQ_TYPE_LEVEL_HIGH>;
 			};
-<<<<<<< HEAD
-=======
 		};
 
 		/* Integrated Endpoint Register Block */
 		ierb@1f0800000 {
 			compatible = "fsl,ls1028a-enetc-ierb";
 			reg = <0x01 0xf0800000 0x0 0x10000>;
->>>>>>> 11e4b63a
 		};
 
 		rcpm: power-controller@1e34040 {
