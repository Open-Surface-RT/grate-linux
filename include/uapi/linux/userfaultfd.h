/* SPDX-License-Identifier: GPL-2.0 WITH Linux-syscall-note */
/*
 *  include/linux/userfaultfd.h
 *
 *  Copyright (C) 2007  Davide Libenzi <davidel@xmailserver.org>
 *  Copyright (C) 2015  Red Hat, Inc.
 *
 */

#ifndef _LINUX_USERFAULTFD_H
#define _LINUX_USERFAULTFD_H

#include <linux/types.h>

/*
 * If the UFFDIO_API is upgraded someday, the UFFDIO_UNREGISTER and
 * UFFDIO_WAKE ioctls should be defined as _IOW and not as _IOR.  In
 * userfaultfd.h we assumed the kernel was reading (instead _IOC_READ
 * means the userland is reading).
 */
#define UFFD_API ((__u64)0xAA)
#define UFFD_API_REGISTER_MODES (UFFDIO_REGISTER_MODE_MISSING |	\
				 UFFDIO_REGISTER_MODE_WP |	\
				 UFFDIO_REGISTER_MODE_MINOR)
#define UFFD_API_FEATURES (UFFD_FEATURE_PAGEFAULT_FLAG_WP |	\
			   UFFD_FEATURE_EVENT_FORK |		\
			   UFFD_FEATURE_EVENT_REMAP |		\
			   UFFD_FEATURE_EVENT_REMOVE |		\
			   UFFD_FEATURE_EVENT_UNMAP |		\
			   UFFD_FEATURE_MISSING_HUGETLBFS |	\
			   UFFD_FEATURE_MISSING_SHMEM |		\
			   UFFD_FEATURE_SIGBUS |		\
			   UFFD_FEATURE_THREAD_ID |		\
			   UFFD_FEATURE_MINOR_HUGETLBFS)
#define UFFD_API_IOCTLS				\
	((__u64)1 << _UFFDIO_REGISTER |		\
	 (__u64)1 << _UFFDIO_UNREGISTER |	\
	 (__u64)1 << _UFFDIO_API)
#define UFFD_API_RANGE_IOCTLS			\
	((__u64)1 << _UFFDIO_WAKE |		\
	 (__u64)1 << _UFFDIO_COPY |		\
	 (__u64)1 << _UFFDIO_ZEROPAGE |		\
	 (__u64)1 << _UFFDIO_WRITEPROTECT |	\
	 (__u64)1 << _UFFDIO_CONTINUE)
#define UFFD_API_RANGE_IOCTLS_BASIC		\
	((__u64)1 << _UFFDIO_WAKE |		\
	 (__u64)1 << _UFFDIO_COPY |		\
	 (__u64)1 << _UFFDIO_CONTINUE)

/*
 * Valid ioctl command number range with this API is from 0x00 to
 * 0x3F.  UFFDIO_API is the fixed number, everything else can be
 * changed by implementing a different UFFD_API. If sticking to the
 * same UFFD_API more ioctl can be added and userland will be aware of
 * which ioctl the running kernel implements through the ioctl command
 * bitmask written by the UFFDIO_API.
 */
#define _UFFDIO_REGISTER		(0x00)
#define _UFFDIO_UNREGISTER		(0x01)
#define _UFFDIO_WAKE			(0x02)
#define _UFFDIO_COPY			(0x03)
#define _UFFDIO_ZEROPAGE		(0x04)
#define _UFFDIO_WRITEPROTECT		(0x06)
#define _UFFDIO_CONTINUE		(0x07)
#define _UFFDIO_API			(0x3F)

/* userfaultfd ioctl ids */
#define UFFDIO 0xAA
#define UFFDIO_API		_IOWR(UFFDIO, _UFFDIO_API,	\
				      struct uffdio_api)
#define UFFDIO_REGISTER		_IOWR(UFFDIO, _UFFDIO_REGISTER, \
				      struct uffdio_register)
#define UFFDIO_UNREGISTER	_IOR(UFFDIO, _UFFDIO_UNREGISTER,	\
				     struct uffdio_range)
#define UFFDIO_WAKE		_IOR(UFFDIO, _UFFDIO_WAKE,	\
				     struct uffdio_range)
#define UFFDIO_COPY		_IOWR(UFFDIO, _UFFDIO_COPY,	\
				      struct uffdio_copy)
#define UFFDIO_ZEROPAGE		_IOWR(UFFDIO, _UFFDIO_ZEROPAGE,	\
				      struct uffdio_zeropage)
#define UFFDIO_WRITEPROTECT	_IOWR(UFFDIO, _UFFDIO_WRITEPROTECT, \
				      struct uffdio_writeprotect)
<<<<<<< HEAD
#define UFFDIO_CONTINUE		_IOR(UFFDIO, _UFFDIO_CONTINUE,	\
				     struct uffdio_continue)
=======
#define UFFDIO_CONTINUE		_IOWR(UFFDIO, _UFFDIO_CONTINUE,	\
				      struct uffdio_continue)
>>>>>>> e48bf29c

/* read() structure */
struct uffd_msg {
	__u8	event;

	__u8	reserved1;
	__u16	reserved2;
	__u32	reserved3;

	union {
		struct {
			__u64	flags;
			__u64	address;
			union {
				__u32 ptid;
			} feat;
		} pagefault;

		struct {
			__u32	ufd;
		} fork;

		struct {
			__u64	from;
			__u64	to;
			__u64	len;
		} remap;

		struct {
			__u64	start;
			__u64	end;
		} remove;

		struct {
			/* unused reserved fields */
			__u64	reserved1;
			__u64	reserved2;
			__u64	reserved3;
		} reserved;
	} arg;
} __packed;

/*
 * Start at 0x12 and not at 0 to be more strict against bugs.
 */
#define UFFD_EVENT_PAGEFAULT	0x12
#define UFFD_EVENT_FORK		0x13
#define UFFD_EVENT_REMAP	0x14
#define UFFD_EVENT_REMOVE	0x15
#define UFFD_EVENT_UNMAP	0x16

/* flags for UFFD_EVENT_PAGEFAULT */
#define UFFD_PAGEFAULT_FLAG_WRITE	(1<<0)	/* If this was a write fault */
#define UFFD_PAGEFAULT_FLAG_WP		(1<<1)	/* If reason is VM_UFFD_WP */
#define UFFD_PAGEFAULT_FLAG_MINOR	(1<<2)	/* If reason is VM_UFFD_MINOR */

struct uffdio_api {
	/* userland asks for an API number and the features to enable */
	__u64 api;
	/*
	 * Kernel answers below with the all available features for
	 * the API, this notifies userland of which events and/or
	 * which flags for each event are enabled in the current
	 * kernel.
	 *
	 * Note: UFFD_EVENT_PAGEFAULT and UFFD_PAGEFAULT_FLAG_WRITE
	 * are to be considered implicitly always enabled in all kernels as
	 * long as the uffdio_api.api requested matches UFFD_API.
	 *
	 * UFFD_FEATURE_MISSING_HUGETLBFS means an UFFDIO_REGISTER
	 * with UFFDIO_REGISTER_MODE_MISSING mode will succeed on
	 * hugetlbfs virtual memory ranges. Adding or not adding
	 * UFFD_FEATURE_MISSING_HUGETLBFS to uffdio_api.features has
	 * no real functional effect after UFFDIO_API returns, but
	 * it's only useful for an initial feature set probe at
	 * UFFDIO_API time. There are two ways to use it:
	 *
	 * 1) by adding UFFD_FEATURE_MISSING_HUGETLBFS to the
	 *    uffdio_api.features before calling UFFDIO_API, an error
	 *    will be returned by UFFDIO_API on a kernel without
	 *    hugetlbfs missing support
	 *
	 * 2) the UFFD_FEATURE_MISSING_HUGETLBFS can not be added in
	 *    uffdio_api.features and instead it will be set by the
	 *    kernel in the uffdio_api.features if the kernel supports
	 *    it, so userland can later check if the feature flag is
	 *    present in uffdio_api.features after UFFDIO_API
	 *    succeeded.
	 *
	 * UFFD_FEATURE_MISSING_SHMEM works the same as
	 * UFFD_FEATURE_MISSING_HUGETLBFS, but it applies to shmem
	 * (i.e. tmpfs and other shmem based APIs).
	 *
	 * UFFD_FEATURE_SIGBUS feature means no page-fault
	 * (UFFD_EVENT_PAGEFAULT) event will be delivered, instead
	 * a SIGBUS signal will be sent to the faulting process.
	 *
	 * UFFD_FEATURE_THREAD_ID pid of the page faulted task_struct will
	 * be returned, if feature is not requested 0 will be returned.
	 *
	 * UFFD_FEATURE_MINOR_HUGETLBFS indicates that minor faults
	 * can be intercepted (via REGISTER_MODE_MINOR) for
	 * hugetlbfs-backed pages.
	 */
#define UFFD_FEATURE_PAGEFAULT_FLAG_WP		(1<<0)
#define UFFD_FEATURE_EVENT_FORK			(1<<1)
#define UFFD_FEATURE_EVENT_REMAP		(1<<2)
#define UFFD_FEATURE_EVENT_REMOVE		(1<<3)
#define UFFD_FEATURE_MISSING_HUGETLBFS		(1<<4)
#define UFFD_FEATURE_MISSING_SHMEM		(1<<5)
#define UFFD_FEATURE_EVENT_UNMAP		(1<<6)
#define UFFD_FEATURE_SIGBUS			(1<<7)
#define UFFD_FEATURE_THREAD_ID			(1<<8)
#define UFFD_FEATURE_MINOR_HUGETLBFS		(1<<9)
	__u64 features;

	__u64 ioctls;
};

struct uffdio_range {
	__u64 start;
	__u64 len;
};

struct uffdio_register {
	struct uffdio_range range;
#define UFFDIO_REGISTER_MODE_MISSING	((__u64)1<<0)
#define UFFDIO_REGISTER_MODE_WP		((__u64)1<<1)
#define UFFDIO_REGISTER_MODE_MINOR	((__u64)1<<2)
	__u64 mode;

	/*
	 * kernel answers which ioctl commands are available for the
	 * range, keep at the end as the last 8 bytes aren't read.
	 */
	__u64 ioctls;
};

struct uffdio_copy {
	__u64 dst;
	__u64 src;
	__u64 len;
#define UFFDIO_COPY_MODE_DONTWAKE		((__u64)1<<0)
	/*
	 * UFFDIO_COPY_MODE_WP will map the page write protected on
	 * the fly.  UFFDIO_COPY_MODE_WP is available only if the
	 * write protected ioctl is implemented for the range
	 * according to the uffdio_register.ioctls.
	 */
#define UFFDIO_COPY_MODE_WP			((__u64)1<<1)
	__u64 mode;

	/*
	 * "copy" is written by the ioctl and must be at the end: the
	 * copy_from_user will not read the last 8 bytes.
	 */
	__s64 copy;
};

struct uffdio_zeropage {
	struct uffdio_range range;
#define UFFDIO_ZEROPAGE_MODE_DONTWAKE		((__u64)1<<0)
	__u64 mode;

	/*
	 * "zeropage" is written by the ioctl and must be at the end:
	 * the copy_from_user will not read the last 8 bytes.
	 */
	__s64 zeropage;
};

struct uffdio_writeprotect {
	struct uffdio_range range;
/*
 * UFFDIO_WRITEPROTECT_MODE_WP: set the flag to write protect a range,
 * unset the flag to undo protection of a range which was previously
 * write protected.
 *
 * UFFDIO_WRITEPROTECT_MODE_DONTWAKE: set the flag to avoid waking up
 * any wait thread after the operation succeeds.
 *
 * NOTE: Write protecting a region (WP=1) is unrelated to page faults,
 * therefore DONTWAKE flag is meaningless with WP=1.  Removing write
 * protection (WP=0) in response to a page fault wakes the faulting
 * task unless DONTWAKE is set.
 */
#define UFFDIO_WRITEPROTECT_MODE_WP		((__u64)1<<0)
#define UFFDIO_WRITEPROTECT_MODE_DONTWAKE	((__u64)1<<1)
	__u64 mode;
};

struct uffdio_continue {
	struct uffdio_range range;
#define UFFDIO_CONTINUE_MODE_DONTWAKE		((__u64)1<<0)
	__u64 mode;

	/*
	 * Fields below here are written by the ioctl and must be at the end:
	 * the copy_from_user will not read past here.
	 */
	__s64 mapped;
};

/*
 * Flags for the userfaultfd(2) system call itself.
 */

/*
 * Create a userfaultfd that can handle page faults only in user mode.
 */
#define UFFD_USER_MODE_ONLY 1

#endif /* _LINUX_USERFAULTFD_H */<|MERGE_RESOLUTION|>--- conflicted
+++ resolved
@@ -80,13 +80,8 @@
 				      struct uffdio_zeropage)
 #define UFFDIO_WRITEPROTECT	_IOWR(UFFDIO, _UFFDIO_WRITEPROTECT, \
 				      struct uffdio_writeprotect)
-<<<<<<< HEAD
-#define UFFDIO_CONTINUE		_IOR(UFFDIO, _UFFDIO_CONTINUE,	\
-				     struct uffdio_continue)
-=======
 #define UFFDIO_CONTINUE		_IOWR(UFFDIO, _UFFDIO_CONTINUE,	\
 				      struct uffdio_continue)
->>>>>>> e48bf29c
 
 /* read() structure */
 struct uffd_msg {
