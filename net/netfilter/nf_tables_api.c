// SPDX-License-Identifier: GPL-2.0-only
/*
 * Copyright (c) 2007-2009 Patrick McHardy <kaber@trash.net>
 *
 * Development of this code funded by Astaro AG (http://www.astaro.com/)
 */

#include <linux/module.h>
#include <linux/init.h>
#include <linux/list.h>
#include <linux/skbuff.h>
#include <linux/netlink.h>
#include <linux/vmalloc.h>
#include <linux/rhashtable.h>
#include <linux/audit.h>
#include <linux/netfilter.h>
#include <linux/netfilter/nfnetlink.h>
#include <linux/netfilter/nf_tables.h>
#include <net/netfilter/nf_flow_table.h>
#include <net/netfilter/nf_tables_core.h>
#include <net/netfilter/nf_tables.h>
#include <net/netfilter/nf_tables_offload.h>
#include <net/net_namespace.h>
#include <net/sock.h>

#define NFT_MODULE_AUTOLOAD_LIMIT (MODULE_NAME_LEN - sizeof("nft-expr-255-"))

unsigned int nf_tables_net_id __read_mostly;

static LIST_HEAD(nf_tables_expressions);
static LIST_HEAD(nf_tables_objects);
static LIST_HEAD(nf_tables_flowtables);
static LIST_HEAD(nf_tables_destroy_list);
static DEFINE_SPINLOCK(nf_tables_destroy_list_lock);
static u64 table_handle;

enum {
	NFT_VALIDATE_SKIP	= 0,
	NFT_VALIDATE_NEED,
	NFT_VALIDATE_DO,
};

static struct rhltable nft_objname_ht;

static u32 nft_chain_hash(const void *data, u32 len, u32 seed);
static u32 nft_chain_hash_obj(const void *data, u32 len, u32 seed);
static int nft_chain_hash_cmp(struct rhashtable_compare_arg *, const void *);

static u32 nft_objname_hash(const void *data, u32 len, u32 seed);
static u32 nft_objname_hash_obj(const void *data, u32 len, u32 seed);
static int nft_objname_hash_cmp(struct rhashtable_compare_arg *, const void *);

static const struct rhashtable_params nft_chain_ht_params = {
	.head_offset		= offsetof(struct nft_chain, rhlhead),
	.key_offset		= offsetof(struct nft_chain, name),
	.hashfn			= nft_chain_hash,
	.obj_hashfn		= nft_chain_hash_obj,
	.obj_cmpfn		= nft_chain_hash_cmp,
	.automatic_shrinking	= true,
};

static const struct rhashtable_params nft_objname_ht_params = {
	.head_offset		= offsetof(struct nft_object, rhlhead),
	.key_offset		= offsetof(struct nft_object, key),
	.hashfn			= nft_objname_hash,
	.obj_hashfn		= nft_objname_hash_obj,
	.obj_cmpfn		= nft_objname_hash_cmp,
	.automatic_shrinking	= true,
};

struct nft_audit_data {
	struct nft_table *table;
	int entries;
	int op;
	struct list_head list;
};

static const u8 nft2audit_op[NFT_MSG_MAX] = { // enum nf_tables_msg_types
	[NFT_MSG_NEWTABLE]	= AUDIT_NFT_OP_TABLE_REGISTER,
	[NFT_MSG_GETTABLE]	= AUDIT_NFT_OP_INVALID,
	[NFT_MSG_DELTABLE]	= AUDIT_NFT_OP_TABLE_UNREGISTER,
	[NFT_MSG_NEWCHAIN]	= AUDIT_NFT_OP_CHAIN_REGISTER,
	[NFT_MSG_GETCHAIN]	= AUDIT_NFT_OP_INVALID,
	[NFT_MSG_DELCHAIN]	= AUDIT_NFT_OP_CHAIN_UNREGISTER,
	[NFT_MSG_NEWRULE]	= AUDIT_NFT_OP_RULE_REGISTER,
	[NFT_MSG_GETRULE]	= AUDIT_NFT_OP_INVALID,
	[NFT_MSG_DELRULE]	= AUDIT_NFT_OP_RULE_UNREGISTER,
	[NFT_MSG_NEWSET]	= AUDIT_NFT_OP_SET_REGISTER,
	[NFT_MSG_GETSET]	= AUDIT_NFT_OP_INVALID,
	[NFT_MSG_DELSET]	= AUDIT_NFT_OP_SET_UNREGISTER,
	[NFT_MSG_NEWSETELEM]	= AUDIT_NFT_OP_SETELEM_REGISTER,
	[NFT_MSG_GETSETELEM]	= AUDIT_NFT_OP_INVALID,
	[NFT_MSG_DELSETELEM]	= AUDIT_NFT_OP_SETELEM_UNREGISTER,
	[NFT_MSG_NEWGEN]	= AUDIT_NFT_OP_GEN_REGISTER,
	[NFT_MSG_GETGEN]	= AUDIT_NFT_OP_INVALID,
	[NFT_MSG_TRACE]		= AUDIT_NFT_OP_INVALID,
	[NFT_MSG_NEWOBJ]	= AUDIT_NFT_OP_OBJ_REGISTER,
	[NFT_MSG_GETOBJ]	= AUDIT_NFT_OP_INVALID,
	[NFT_MSG_DELOBJ]	= AUDIT_NFT_OP_OBJ_UNREGISTER,
	[NFT_MSG_GETOBJ_RESET]	= AUDIT_NFT_OP_OBJ_RESET,
	[NFT_MSG_NEWFLOWTABLE]	= AUDIT_NFT_OP_FLOWTABLE_REGISTER,
	[NFT_MSG_GETFLOWTABLE]	= AUDIT_NFT_OP_INVALID,
	[NFT_MSG_DELFLOWTABLE]	= AUDIT_NFT_OP_FLOWTABLE_UNREGISTER,
};

static void nft_validate_state_update(struct net *net, u8 new_validate_state)
{
	struct nftables_pernet *nft_net = nft_pernet(net);

	switch (nft_net->validate_state) {
	case NFT_VALIDATE_SKIP:
		WARN_ON_ONCE(new_validate_state == NFT_VALIDATE_DO);
		break;
	case NFT_VALIDATE_NEED:
		break;
	case NFT_VALIDATE_DO:
		if (new_validate_state == NFT_VALIDATE_NEED)
			return;
	}

	nft_net->validate_state = new_validate_state;
}
static void nf_tables_trans_destroy_work(struct work_struct *w);
static DECLARE_WORK(trans_destroy_work, nf_tables_trans_destroy_work);

static void nft_ctx_init(struct nft_ctx *ctx,
			 struct net *net,
			 const struct sk_buff *skb,
			 const struct nlmsghdr *nlh,
			 u8 family,
			 struct nft_table *table,
			 struct nft_chain *chain,
			 const struct nlattr * const *nla)
{
	ctx->net	= net;
	ctx->family	= family;
	ctx->level	= 0;
	ctx->table	= table;
	ctx->chain	= chain;
	ctx->nla   	= nla;
	ctx->portid	= NETLINK_CB(skb).portid;
	ctx->report	= nlmsg_report(nlh);
	ctx->flags	= nlh->nlmsg_flags;
	ctx->seq	= nlh->nlmsg_seq;
}

static struct nft_trans *nft_trans_alloc_gfp(const struct nft_ctx *ctx,
					     int msg_type, u32 size, gfp_t gfp)
{
	struct nft_trans *trans;

	trans = kzalloc(sizeof(struct nft_trans) + size, gfp);
	if (trans == NULL)
		return NULL;

	trans->msg_type = msg_type;
	trans->ctx	= *ctx;

	return trans;
}

static struct nft_trans *nft_trans_alloc(const struct nft_ctx *ctx,
					 int msg_type, u32 size)
{
	return nft_trans_alloc_gfp(ctx, msg_type, size, GFP_KERNEL);
}

static void nft_trans_destroy(struct nft_trans *trans)
{
	list_del(&trans->list);
	kfree(trans);
}

static void nft_set_trans_bind(const struct nft_ctx *ctx, struct nft_set *set)
{
	struct nftables_pernet *nft_net;
	struct net *net = ctx->net;
	struct nft_trans *trans;

	if (!nft_set_is_anonymous(set))
		return;

	nft_net = nft_pernet(net);
	list_for_each_entry_reverse(trans, &nft_net->commit_list, list) {
		switch (trans->msg_type) {
		case NFT_MSG_NEWSET:
			if (nft_trans_set(trans) == set)
				nft_trans_set_bound(trans) = true;
			break;
		case NFT_MSG_NEWSETELEM:
			if (nft_trans_elem_set(trans) == set)
				nft_trans_elem_set_bound(trans) = true;
			break;
		}
	}
}

static int nft_netdev_register_hooks(struct net *net,
				     struct list_head *hook_list)
{
	struct nft_hook *hook;
	int err, j;

	j = 0;
	list_for_each_entry(hook, hook_list, list) {
		err = nf_register_net_hook(net, &hook->ops);
		if (err < 0)
			goto err_register;

		j++;
	}
	return 0;

err_register:
	list_for_each_entry(hook, hook_list, list) {
		if (j-- <= 0)
			break;

		nf_unregister_net_hook(net, &hook->ops);
	}
	return err;
}

static void nft_netdev_unregister_hooks(struct net *net,
					struct list_head *hook_list)
{
	struct nft_hook *hook;

	list_for_each_entry(hook, hook_list, list)
		nf_unregister_net_hook(net, &hook->ops);
}

static int nf_tables_register_hook(struct net *net,
				   const struct nft_table *table,
				   struct nft_chain *chain)
{
	struct nft_base_chain *basechain;
	const struct nf_hook_ops *ops;

	if (table->flags & NFT_TABLE_F_DORMANT ||
	    !nft_is_base_chain(chain))
		return 0;

	basechain = nft_base_chain(chain);
	ops = &basechain->ops;

	if (basechain->type->ops_register)
		return basechain->type->ops_register(net, ops);

	if (nft_base_chain_netdev(table->family, basechain->ops.hooknum))
		return nft_netdev_register_hooks(net, &basechain->hook_list);

	return nf_register_net_hook(net, &basechain->ops);
}

static void nf_tables_unregister_hook(struct net *net,
				      const struct nft_table *table,
				      struct nft_chain *chain)
{
	struct nft_base_chain *basechain;
	const struct nf_hook_ops *ops;

	if (table->flags & NFT_TABLE_F_DORMANT ||
	    !nft_is_base_chain(chain))
		return;
	basechain = nft_base_chain(chain);
	ops = &basechain->ops;

	if (basechain->type->ops_unregister)
		return basechain->type->ops_unregister(net, ops);

	if (nft_base_chain_netdev(table->family, basechain->ops.hooknum))
		nft_netdev_unregister_hooks(net, &basechain->hook_list);
	else
		nf_unregister_net_hook(net, &basechain->ops);
}

static void nft_trans_commit_list_add_tail(struct net *net, struct nft_trans *trans)
{
	struct nftables_pernet *nft_net = nft_pernet(net);

	list_add_tail(&trans->list, &nft_net->commit_list);
}

static int nft_trans_table_add(struct nft_ctx *ctx, int msg_type)
{
	struct nft_trans *trans;

	trans = nft_trans_alloc(ctx, msg_type, sizeof(struct nft_trans_table));
	if (trans == NULL)
		return -ENOMEM;

	if (msg_type == NFT_MSG_NEWTABLE)
		nft_activate_next(ctx->net, ctx->table);

	nft_trans_commit_list_add_tail(ctx->net, trans);
	return 0;
}

static int nft_deltable(struct nft_ctx *ctx)
{
	int err;

	err = nft_trans_table_add(ctx, NFT_MSG_DELTABLE);
	if (err < 0)
		return err;

	nft_deactivate_next(ctx->net, ctx->table);
	return err;
}

static struct nft_trans *nft_trans_chain_add(struct nft_ctx *ctx, int msg_type)
{
	struct nft_trans *trans;

	trans = nft_trans_alloc(ctx, msg_type, sizeof(struct nft_trans_chain));
	if (trans == NULL)
		return ERR_PTR(-ENOMEM);

	if (msg_type == NFT_MSG_NEWCHAIN) {
		nft_activate_next(ctx->net, ctx->chain);

		if (ctx->nla[NFTA_CHAIN_ID]) {
			nft_trans_chain_id(trans) =
				ntohl(nla_get_be32(ctx->nla[NFTA_CHAIN_ID]));
		}
	}

	nft_trans_commit_list_add_tail(ctx->net, trans);
	return trans;
}

static int nft_delchain(struct nft_ctx *ctx)
{
	struct nft_trans *trans;

	trans = nft_trans_chain_add(ctx, NFT_MSG_DELCHAIN);
	if (IS_ERR(trans))
		return PTR_ERR(trans);

	ctx->table->use--;
	nft_deactivate_next(ctx->net, ctx->chain);

	return 0;
}

static void nft_rule_expr_activate(const struct nft_ctx *ctx,
				   struct nft_rule *rule)
{
	struct nft_expr *expr;

	expr = nft_expr_first(rule);
	while (nft_expr_more(rule, expr)) {
		if (expr->ops->activate)
			expr->ops->activate(ctx, expr);

		expr = nft_expr_next(expr);
	}
}

static void nft_rule_expr_deactivate(const struct nft_ctx *ctx,
				     struct nft_rule *rule,
				     enum nft_trans_phase phase)
{
	struct nft_expr *expr;

	expr = nft_expr_first(rule);
	while (nft_expr_more(rule, expr)) {
		if (expr->ops->deactivate)
			expr->ops->deactivate(ctx, expr, phase);

		expr = nft_expr_next(expr);
	}
}

static int
nf_tables_delrule_deactivate(struct nft_ctx *ctx, struct nft_rule *rule)
{
	/* You cannot delete the same rule twice */
	if (nft_is_active_next(ctx->net, rule)) {
		nft_deactivate_next(ctx->net, rule);
		ctx->chain->use--;
		return 0;
	}
	return -ENOENT;
}

static struct nft_trans *nft_trans_rule_add(struct nft_ctx *ctx, int msg_type,
					    struct nft_rule *rule)
{
	struct nft_trans *trans;

	trans = nft_trans_alloc(ctx, msg_type, sizeof(struct nft_trans_rule));
	if (trans == NULL)
		return NULL;

	if (msg_type == NFT_MSG_NEWRULE && ctx->nla[NFTA_RULE_ID] != NULL) {
		nft_trans_rule_id(trans) =
			ntohl(nla_get_be32(ctx->nla[NFTA_RULE_ID]));
	}
	nft_trans_rule(trans) = rule;
	nft_trans_commit_list_add_tail(ctx->net, trans);

	return trans;
}

static int nft_delrule(struct nft_ctx *ctx, struct nft_rule *rule)
{
	struct nft_flow_rule *flow;
	struct nft_trans *trans;
	int err;

	trans = nft_trans_rule_add(ctx, NFT_MSG_DELRULE, rule);
	if (trans == NULL)
		return -ENOMEM;

	if (ctx->chain->flags & NFT_CHAIN_HW_OFFLOAD) {
		flow = nft_flow_rule_create(ctx->net, rule);
		if (IS_ERR(flow)) {
			nft_trans_destroy(trans);
			return PTR_ERR(flow);
		}

		nft_trans_flow_rule(trans) = flow;
	}

	err = nf_tables_delrule_deactivate(ctx, rule);
	if (err < 0) {
		nft_trans_destroy(trans);
		return err;
	}
	nft_rule_expr_deactivate(ctx, rule, NFT_TRANS_PREPARE);

	return 0;
}

static int nft_delrule_by_chain(struct nft_ctx *ctx)
{
	struct nft_rule *rule;
	int err;

	list_for_each_entry(rule, &ctx->chain->rules, list) {
		if (!nft_is_active_next(ctx->net, rule))
			continue;

		err = nft_delrule(ctx, rule);
		if (err < 0)
			return err;
	}
	return 0;
}

static int nft_trans_set_add(const struct nft_ctx *ctx, int msg_type,
			     struct nft_set *set)
{
	struct nft_trans *trans;

	trans = nft_trans_alloc(ctx, msg_type, sizeof(struct nft_trans_set));
	if (trans == NULL)
		return -ENOMEM;

	if (msg_type == NFT_MSG_NEWSET && ctx->nla[NFTA_SET_ID] != NULL) {
		nft_trans_set_id(trans) =
			ntohl(nla_get_be32(ctx->nla[NFTA_SET_ID]));
		nft_activate_next(ctx->net, set);
	}
	nft_trans_set(trans) = set;
	nft_trans_commit_list_add_tail(ctx->net, trans);

	return 0;
}

static int nft_delset(const struct nft_ctx *ctx, struct nft_set *set)
{
	int err;

	err = nft_trans_set_add(ctx, NFT_MSG_DELSET, set);
	if (err < 0)
		return err;

	nft_deactivate_next(ctx->net, set);
	ctx->table->use--;

	return err;
}

static int nft_trans_obj_add(struct nft_ctx *ctx, int msg_type,
			     struct nft_object *obj)
{
	struct nft_trans *trans;

	trans = nft_trans_alloc(ctx, msg_type, sizeof(struct nft_trans_obj));
	if (trans == NULL)
		return -ENOMEM;

	if (msg_type == NFT_MSG_NEWOBJ)
		nft_activate_next(ctx->net, obj);

	nft_trans_obj(trans) = obj;
	nft_trans_commit_list_add_tail(ctx->net, trans);

	return 0;
}

static int nft_delobj(struct nft_ctx *ctx, struct nft_object *obj)
{
	int err;

	err = nft_trans_obj_add(ctx, NFT_MSG_DELOBJ, obj);
	if (err < 0)
		return err;

	nft_deactivate_next(ctx->net, obj);
	ctx->table->use--;

	return err;
}

static int nft_trans_flowtable_add(struct nft_ctx *ctx, int msg_type,
				   struct nft_flowtable *flowtable)
{
	struct nft_trans *trans;

	trans = nft_trans_alloc(ctx, msg_type,
				sizeof(struct nft_trans_flowtable));
	if (trans == NULL)
		return -ENOMEM;

	if (msg_type == NFT_MSG_NEWFLOWTABLE)
		nft_activate_next(ctx->net, flowtable);

	nft_trans_flowtable(trans) = flowtable;
	nft_trans_commit_list_add_tail(ctx->net, trans);

	return 0;
}

static int nft_delflowtable(struct nft_ctx *ctx,
			    struct nft_flowtable *flowtable)
{
	int err;

	err = nft_trans_flowtable_add(ctx, NFT_MSG_DELFLOWTABLE, flowtable);
	if (err < 0)
		return err;

	nft_deactivate_next(ctx->net, flowtable);
	ctx->table->use--;

	return err;
}

/*
 * Tables
 */

static struct nft_table *nft_table_lookup(const struct net *net,
					  const struct nlattr *nla,
					  u8 family, u8 genmask, u32 nlpid)
{
	struct nftables_pernet *nft_net;
	struct nft_table *table;

	if (nla == NULL)
		return ERR_PTR(-EINVAL);

	nft_net = nft_pernet(net);
	list_for_each_entry_rcu(table, &nft_net->tables, list,
				lockdep_is_held(&nft_net->commit_mutex)) {
		if (!nla_strcmp(nla, table->name) &&
		    table->family == family &&
		    nft_active_genmask(table, genmask)) {
			if (nft_table_has_owner(table) &&
			    table->nlpid != nlpid)
				return ERR_PTR(-EPERM);

			return table;
		}
	}

	return ERR_PTR(-ENOENT);
}

static struct nft_table *nft_table_lookup_byhandle(const struct net *net,
						   const struct nlattr *nla,
						   u8 genmask)
{
	struct nftables_pernet *nft_net;
	struct nft_table *table;

	nft_net = nft_pernet(net);
	list_for_each_entry(table, &nft_net->tables, list) {
		if (be64_to_cpu(nla_get_be64(nla)) == table->handle &&
		    nft_active_genmask(table, genmask))
			return table;
	}

	return ERR_PTR(-ENOENT);
}

static inline u64 nf_tables_alloc_handle(struct nft_table *table)
{
	return ++table->hgenerator;
}

static const struct nft_chain_type *chain_type[NFPROTO_NUMPROTO][NFT_CHAIN_T_MAX];

static const struct nft_chain_type *
__nft_chain_type_get(u8 family, enum nft_chain_types type)
{
	if (family >= NFPROTO_NUMPROTO ||
	    type >= NFT_CHAIN_T_MAX)
		return NULL;

	return chain_type[family][type];
}

static const struct nft_chain_type *
__nf_tables_chain_type_lookup(const struct nlattr *nla, u8 family)
{
	const struct nft_chain_type *type;
	int i;

	for (i = 0; i < NFT_CHAIN_T_MAX; i++) {
		type = __nft_chain_type_get(family, i);
		if (!type)
			continue;
		if (!nla_strcmp(nla, type->name))
			return type;
	}
	return NULL;
}

struct nft_module_request {
	struct list_head	list;
	char			module[MODULE_NAME_LEN];
	bool			done;
};

#ifdef CONFIG_MODULES
__printf(2, 3) int nft_request_module(struct net *net, const char *fmt,
				      ...)
{
	char module_name[MODULE_NAME_LEN];
	struct nftables_pernet *nft_net;
	struct nft_module_request *req;
	va_list args;
	int ret;

	va_start(args, fmt);
	ret = vsnprintf(module_name, MODULE_NAME_LEN, fmt, args);
	va_end(args);
	if (ret >= MODULE_NAME_LEN)
		return 0;

	nft_net = nft_pernet(net);
	list_for_each_entry(req, &nft_net->module_list, list) {
		if (!strcmp(req->module, module_name)) {
			if (req->done)
				return 0;

			/* A request to load this module already exists. */
			return -EAGAIN;
		}
	}

	req = kmalloc(sizeof(*req), GFP_KERNEL);
	if (!req)
		return -ENOMEM;

	req->done = false;
	strlcpy(req->module, module_name, MODULE_NAME_LEN);
	list_add_tail(&req->list, &nft_net->module_list);

	return -EAGAIN;
}
EXPORT_SYMBOL_GPL(nft_request_module);
#endif

static void lockdep_nfnl_nft_mutex_not_held(void)
{
#ifdef CONFIG_PROVE_LOCKING
	if (debug_locks)
		WARN_ON_ONCE(lockdep_nfnl_is_held(NFNL_SUBSYS_NFTABLES));
#endif
}

static const struct nft_chain_type *
nf_tables_chain_type_lookup(struct net *net, const struct nlattr *nla,
			    u8 family, bool autoload)
{
	const struct nft_chain_type *type;

	type = __nf_tables_chain_type_lookup(nla, family);
	if (type != NULL)
		return type;

	lockdep_nfnl_nft_mutex_not_held();
#ifdef CONFIG_MODULES
	if (autoload) {
		if (nft_request_module(net, "nft-chain-%u-%.*s", family,
				       nla_len(nla),
				       (const char *)nla_data(nla)) == -EAGAIN)
			return ERR_PTR(-EAGAIN);
	}
#endif
	return ERR_PTR(-ENOENT);
}

static __be16 nft_base_seq(const struct net *net)
{
	struct nftables_pernet *nft_net = nft_pernet(net);

	return htons(nft_net->base_seq & 0xffff);
}

static const struct nla_policy nft_table_policy[NFTA_TABLE_MAX + 1] = {
	[NFTA_TABLE_NAME]	= { .type = NLA_STRING,
				    .len = NFT_TABLE_MAXNAMELEN - 1 },
	[NFTA_TABLE_FLAGS]	= { .type = NLA_U32 },
	[NFTA_TABLE_HANDLE]	= { .type = NLA_U64 },
	[NFTA_TABLE_USERDATA]	= { .type = NLA_BINARY,
				    .len = NFT_USERDATA_MAXLEN }
};

static int nf_tables_fill_table_info(struct sk_buff *skb, struct net *net,
				     u32 portid, u32 seq, int event, u32 flags,
				     int family, const struct nft_table *table)
{
	struct nlmsghdr *nlh;

	event = nfnl_msg_type(NFNL_SUBSYS_NFTABLES, event);
	nlh = nfnl_msg_put(skb, portid, seq, event, flags, family,
			   NFNETLINK_V0, nft_base_seq(net));
	if (!nlh)
		goto nla_put_failure;

	if (nla_put_string(skb, NFTA_TABLE_NAME, table->name) ||
	    nla_put_be32(skb, NFTA_TABLE_FLAGS,
			 htonl(table->flags & NFT_TABLE_F_MASK)) ||
	    nla_put_be32(skb, NFTA_TABLE_USE, htonl(table->use)) ||
	    nla_put_be64(skb, NFTA_TABLE_HANDLE, cpu_to_be64(table->handle),
			 NFTA_TABLE_PAD))
		goto nla_put_failure;
	if (nft_table_has_owner(table) &&
	    nla_put_be32(skb, NFTA_TABLE_OWNER, htonl(table->nlpid)))
		goto nla_put_failure;

	if (table->udata) {
		if (nla_put(skb, NFTA_TABLE_USERDATA, table->udlen, table->udata))
			goto nla_put_failure;
	}

	nlmsg_end(skb, nlh);
	return 0;

nla_put_failure:
	nlmsg_trim(skb, nlh);
	return -1;
}

struct nftnl_skb_parms {
	bool report;
};
#define NFT_CB(skb)	(*(struct nftnl_skb_parms*)&((skb)->cb))

static void nft_notify_enqueue(struct sk_buff *skb, bool report,
			       struct list_head *notify_list)
{
	NFT_CB(skb).report = report;
	list_add_tail(&skb->list, notify_list);
}

static void nf_tables_table_notify(const struct nft_ctx *ctx, int event)
{
	struct nftables_pernet *nft_net;
	struct sk_buff *skb;
	int err;

	if (!ctx->report &&
	    !nfnetlink_has_listeners(ctx->net, NFNLGRP_NFTABLES))
		return;

	skb = nlmsg_new(NLMSG_GOODSIZE, GFP_KERNEL);
	if (skb == NULL)
		goto err;

	err = nf_tables_fill_table_info(skb, ctx->net, ctx->portid, ctx->seq,
					event, 0, ctx->family, ctx->table);
	if (err < 0) {
		kfree_skb(skb);
		goto err;
	}

	nft_net = nft_pernet(ctx->net);
	nft_notify_enqueue(skb, ctx->report, &nft_net->notify_list);
	return;
err:
	nfnetlink_set_err(ctx->net, ctx->portid, NFNLGRP_NFTABLES, -ENOBUFS);
}

static int nf_tables_dump_tables(struct sk_buff *skb,
				 struct netlink_callback *cb)
{
	const struct nfgenmsg *nfmsg = nlmsg_data(cb->nlh);
	struct nftables_pernet *nft_net;
	const struct nft_table *table;
	unsigned int idx = 0, s_idx = cb->args[0];
	struct net *net = sock_net(skb->sk);
	int family = nfmsg->nfgen_family;

	rcu_read_lock();
	nft_net = nft_pernet(net);
	cb->seq = nft_net->base_seq;

	list_for_each_entry_rcu(table, &nft_net->tables, list) {
		if (family != NFPROTO_UNSPEC && family != table->family)
			continue;

		if (idx < s_idx)
			goto cont;
		if (idx > s_idx)
			memset(&cb->args[1], 0,
			       sizeof(cb->args) - sizeof(cb->args[0]));
		if (!nft_is_active(net, table))
			continue;
		if (nf_tables_fill_table_info(skb, net,
					      NETLINK_CB(cb->skb).portid,
					      cb->nlh->nlmsg_seq,
					      NFT_MSG_NEWTABLE, NLM_F_MULTI,
					      table->family, table) < 0)
			goto done;

		nl_dump_check_consistent(cb, nlmsg_hdr(skb));
cont:
		idx++;
	}
done:
	rcu_read_unlock();
	cb->args[0] = idx;
	return skb->len;
}

static int nft_netlink_dump_start_rcu(struct sock *nlsk, struct sk_buff *skb,
				      const struct nlmsghdr *nlh,
				      struct netlink_dump_control *c)
{
	int err;

	if (!try_module_get(THIS_MODULE))
		return -EINVAL;

	rcu_read_unlock();
	err = netlink_dump_start(nlsk, skb, nlh, c);
	rcu_read_lock();
	module_put(THIS_MODULE);

	return err;
}

/* called with rcu_read_lock held */
static int nf_tables_gettable(struct sk_buff *skb, const struct nfnl_info *info,
			      const struct nlattr * const nla[])
{
	const struct nfgenmsg *nfmsg = nlmsg_data(info->nlh);
	struct netlink_ext_ack *extack = info->extack;
	u8 genmask = nft_genmask_cur(info->net);
	int family = nfmsg->nfgen_family;
	const struct nft_table *table;
	struct net *net = info->net;
	struct sk_buff *skb2;
	int err;

	if (info->nlh->nlmsg_flags & NLM_F_DUMP) {
		struct netlink_dump_control c = {
			.dump = nf_tables_dump_tables,
			.module = THIS_MODULE,
		};

		return nft_netlink_dump_start_rcu(info->sk, skb, info->nlh, &c);
	}

	table = nft_table_lookup(net, nla[NFTA_TABLE_NAME], family, genmask, 0);
	if (IS_ERR(table)) {
		NL_SET_BAD_ATTR(extack, nla[NFTA_TABLE_NAME]);
		return PTR_ERR(table);
	}

	skb2 = alloc_skb(NLMSG_GOODSIZE, GFP_ATOMIC);
	if (!skb2)
		return -ENOMEM;

	err = nf_tables_fill_table_info(skb2, net, NETLINK_CB(skb).portid,
					info->nlh->nlmsg_seq, NFT_MSG_NEWTABLE,
					0, family, table);
	if (err < 0)
		goto err_fill_table_info;

	return nfnetlink_unicast(skb2, net, NETLINK_CB(skb).portid);

err_fill_table_info:
	kfree_skb(skb2);
	return err;
}

static void nft_table_disable(struct net *net, struct nft_table *table, u32 cnt)
{
	struct nft_chain *chain;
	u32 i = 0;

	list_for_each_entry(chain, &table->chains, list) {
		if (!nft_is_active_next(net, chain))
			continue;
		if (!nft_is_base_chain(chain))
			continue;

		if (cnt && i++ == cnt)
			break;

		nf_tables_unregister_hook(net, table, chain);
	}
}

static int nf_tables_table_enable(struct net *net, struct nft_table *table)
{
	struct nft_chain *chain;
	int err, i = 0;

	list_for_each_entry(chain, &table->chains, list) {
		if (!nft_is_active_next(net, chain))
			continue;
		if (!nft_is_base_chain(chain))
			continue;

		err = nf_tables_register_hook(net, table, chain);
		if (err < 0)
			goto err_register_hooks;

		i++;
	}
	return 0;

err_register_hooks:
	if (i)
		nft_table_disable(net, table, i);
	return err;
}

static void nf_tables_table_disable(struct net *net, struct nft_table *table)
{
	table->flags &= ~NFT_TABLE_F_DORMANT;
	nft_table_disable(net, table, 0);
	table->flags |= NFT_TABLE_F_DORMANT;
}

#define __NFT_TABLE_F_INTERNAL		(NFT_TABLE_F_MASK + 1)
#define __NFT_TABLE_F_WAS_DORMANT	(__NFT_TABLE_F_INTERNAL << 0)
#define __NFT_TABLE_F_WAS_AWAKEN	(__NFT_TABLE_F_INTERNAL << 1)
#define __NFT_TABLE_F_UPDATE		(__NFT_TABLE_F_WAS_DORMANT | \
					 __NFT_TABLE_F_WAS_AWAKEN)

static int nf_tables_updtable(struct nft_ctx *ctx)
{
	struct nft_trans *trans;
	u32 flags;
	int ret;

	if (!ctx->nla[NFTA_TABLE_FLAGS])
		return 0;

	flags = ntohl(nla_get_be32(ctx->nla[NFTA_TABLE_FLAGS]));
	if (flags & ~NFT_TABLE_F_MASK)
		return -EOPNOTSUPP;

	if (flags == ctx->table->flags)
		return 0;

	if ((nft_table_has_owner(ctx->table) &&
	     !(flags & NFT_TABLE_F_OWNER)) ||
	    (!nft_table_has_owner(ctx->table) &&
	     flags & NFT_TABLE_F_OWNER))
		return -EOPNOTSUPP;

	trans = nft_trans_alloc(ctx, NFT_MSG_NEWTABLE,
				sizeof(struct nft_trans_table));
	if (trans == NULL)
		return -ENOMEM;

	if ((flags & NFT_TABLE_F_DORMANT) &&
	    !(ctx->table->flags & NFT_TABLE_F_DORMANT)) {
		ctx->table->flags |= NFT_TABLE_F_DORMANT;
		if (!(ctx->table->flags & __NFT_TABLE_F_UPDATE))
			ctx->table->flags |= __NFT_TABLE_F_WAS_AWAKEN;
	} else if (!(flags & NFT_TABLE_F_DORMANT) &&
		   ctx->table->flags & NFT_TABLE_F_DORMANT) {
		ctx->table->flags &= ~NFT_TABLE_F_DORMANT;
		if (!(ctx->table->flags & __NFT_TABLE_F_UPDATE)) {
			ret = nf_tables_table_enable(ctx->net, ctx->table);
			if (ret < 0)
				goto err_register_hooks;

			ctx->table->flags |= __NFT_TABLE_F_WAS_DORMANT;
		}
	}

	nft_trans_table_update(trans) = true;
	nft_trans_commit_list_add_tail(ctx->net, trans);

	return 0;

err_register_hooks:
	nft_trans_destroy(trans);
	return ret;
}

static u32 nft_chain_hash(const void *data, u32 len, u32 seed)
{
	const char *name = data;

	return jhash(name, strlen(name), seed);
}

static u32 nft_chain_hash_obj(const void *data, u32 len, u32 seed)
{
	const struct nft_chain *chain = data;

	return nft_chain_hash(chain->name, 0, seed);
}

static int nft_chain_hash_cmp(struct rhashtable_compare_arg *arg,
			      const void *ptr)
{
	const struct nft_chain *chain = ptr;
	const char *name = arg->key;

	return strcmp(chain->name, name);
}

static u32 nft_objname_hash(const void *data, u32 len, u32 seed)
{
	const struct nft_object_hash_key *k = data;

	seed ^= hash_ptr(k->table, 32);

	return jhash(k->name, strlen(k->name), seed);
}

static u32 nft_objname_hash_obj(const void *data, u32 len, u32 seed)
{
	const struct nft_object *obj = data;

	return nft_objname_hash(&obj->key, 0, seed);
}

static int nft_objname_hash_cmp(struct rhashtable_compare_arg *arg,
				const void *ptr)
{
	const struct nft_object_hash_key *k = arg->key;
	const struct nft_object *obj = ptr;

	if (obj->key.table != k->table)
		return -1;

	return strcmp(obj->key.name, k->name);
}

static int nf_tables_newtable(struct sk_buff *skb, const struct nfnl_info *info,
			      const struct nlattr * const nla[])
{
	struct nftables_pernet *nft_net = nft_pernet(info->net);
	const struct nfgenmsg *nfmsg = nlmsg_data(info->nlh);
	struct netlink_ext_ack *extack = info->extack;
	u8 genmask = nft_genmask_next(info->net);
	int family = nfmsg->nfgen_family;
	struct net *net = info->net;
	const struct nlattr *attr;
	struct nft_table *table;
	struct nft_ctx ctx;
	u32 flags = 0;
	int err;

	lockdep_assert_held(&nft_net->commit_mutex);
	attr = nla[NFTA_TABLE_NAME];
	table = nft_table_lookup(net, attr, family, genmask,
				 NETLINK_CB(skb).portid);
	if (IS_ERR(table)) {
		if (PTR_ERR(table) != -ENOENT)
			return PTR_ERR(table);
	} else {
		if (info->nlh->nlmsg_flags & NLM_F_EXCL) {
			NL_SET_BAD_ATTR(extack, attr);
			return -EEXIST;
		}
		if (info->nlh->nlmsg_flags & NLM_F_REPLACE)
			return -EOPNOTSUPP;

		nft_ctx_init(&ctx, net, skb, info->nlh, family, table, NULL, nla);

		return nf_tables_updtable(&ctx);
	}

	if (nla[NFTA_TABLE_FLAGS]) {
		flags = ntohl(nla_get_be32(nla[NFTA_TABLE_FLAGS]));
		if (flags & ~NFT_TABLE_F_MASK)
			return -EOPNOTSUPP;
	}

	err = -ENOMEM;
	table = kzalloc(sizeof(*table), GFP_KERNEL);
	if (table == NULL)
		goto err_kzalloc;

	table->name = nla_strdup(attr, GFP_KERNEL);
	if (table->name == NULL)
		goto err_strdup;

	if (nla[NFTA_TABLE_USERDATA]) {
		table->udata = nla_memdup(nla[NFTA_TABLE_USERDATA], GFP_KERNEL);
		if (table->udata == NULL)
			goto err_table_udata;

		table->udlen = nla_len(nla[NFTA_TABLE_USERDATA]);
	}

	err = rhltable_init(&table->chains_ht, &nft_chain_ht_params);
	if (err)
		goto err_chain_ht;

	INIT_LIST_HEAD(&table->chains);
	INIT_LIST_HEAD(&table->sets);
	INIT_LIST_HEAD(&table->objects);
	INIT_LIST_HEAD(&table->flowtables);
	table->family = family;
	table->flags = flags;
	table->handle = ++table_handle;
	if (table->flags & NFT_TABLE_F_OWNER)
		table->nlpid = NETLINK_CB(skb).portid;

	nft_ctx_init(&ctx, net, skb, info->nlh, family, table, NULL, nla);
	err = nft_trans_table_add(&ctx, NFT_MSG_NEWTABLE);
	if (err < 0)
		goto err_trans;

	list_add_tail_rcu(&table->list, &nft_net->tables);
	return 0;
err_trans:
	rhltable_destroy(&table->chains_ht);
err_chain_ht:
	kfree(table->udata);
err_table_udata:
	kfree(table->name);
err_strdup:
	kfree(table);
err_kzalloc:
	return err;
}

static int nft_flush_table(struct nft_ctx *ctx)
{
	struct nft_flowtable *flowtable, *nft;
	struct nft_chain *chain, *nc;
	struct nft_object *obj, *ne;
	struct nft_set *set, *ns;
	int err;

	list_for_each_entry(chain, &ctx->table->chains, list) {
		if (!nft_is_active_next(ctx->net, chain))
			continue;

		if (nft_chain_is_bound(chain))
			continue;

		ctx->chain = chain;

		err = nft_delrule_by_chain(ctx);
		if (err < 0)
			goto out;
	}

	list_for_each_entry_safe(set, ns, &ctx->table->sets, list) {
		if (!nft_is_active_next(ctx->net, set))
			continue;

		if (nft_set_is_anonymous(set) &&
		    !list_empty(&set->bindings))
			continue;

		err = nft_delset(ctx, set);
		if (err < 0)
			goto out;
	}

	list_for_each_entry_safe(flowtable, nft, &ctx->table->flowtables, list) {
		if (!nft_is_active_next(ctx->net, flowtable))
			continue;

		err = nft_delflowtable(ctx, flowtable);
		if (err < 0)
			goto out;
	}

	list_for_each_entry_safe(obj, ne, &ctx->table->objects, list) {
		if (!nft_is_active_next(ctx->net, obj))
			continue;

		err = nft_delobj(ctx, obj);
		if (err < 0)
			goto out;
	}

	list_for_each_entry_safe(chain, nc, &ctx->table->chains, list) {
		if (!nft_is_active_next(ctx->net, chain))
			continue;

		if (nft_chain_is_bound(chain))
			continue;

		ctx->chain = chain;

		err = nft_delchain(ctx);
		if (err < 0)
			goto out;
	}

	err = nft_deltable(ctx);
out:
	return err;
}

static int nft_flush(struct nft_ctx *ctx, int family)
{
	struct nftables_pernet *nft_net = nft_pernet(ctx->net);
	const struct nlattr * const *nla = ctx->nla;
	struct nft_table *table, *nt;
	int err = 0;

	list_for_each_entry_safe(table, nt, &nft_net->tables, list) {
		if (family != AF_UNSPEC && table->family != family)
			continue;

		ctx->family = table->family;

		if (!nft_is_active_next(ctx->net, table))
			continue;

		if (nft_table_has_owner(table) && table->nlpid != ctx->portid)
			continue;

		if (nla[NFTA_TABLE_NAME] &&
		    nla_strcmp(nla[NFTA_TABLE_NAME], table->name) != 0)
			continue;

		ctx->table = table;

		err = nft_flush_table(ctx);
		if (err < 0)
			goto out;
	}
out:
	return err;
}

static int nf_tables_deltable(struct sk_buff *skb, const struct nfnl_info *info,
			      const struct nlattr * const nla[])
{
	const struct nfgenmsg *nfmsg = nlmsg_data(info->nlh);
	struct netlink_ext_ack *extack = info->extack;
	u8 genmask = nft_genmask_next(info->net);
	int family = nfmsg->nfgen_family;
	struct net *net = info->net;
	const struct nlattr *attr;
	struct nft_table *table;
	struct nft_ctx ctx;

	nft_ctx_init(&ctx, net, skb, info->nlh, 0, NULL, NULL, nla);
	if (family == AF_UNSPEC ||
	    (!nla[NFTA_TABLE_NAME] && !nla[NFTA_TABLE_HANDLE]))
		return nft_flush(&ctx, family);

	if (nla[NFTA_TABLE_HANDLE]) {
		attr = nla[NFTA_TABLE_HANDLE];
		table = nft_table_lookup_byhandle(net, attr, genmask);
	} else {
		attr = nla[NFTA_TABLE_NAME];
		table = nft_table_lookup(net, attr, family, genmask,
					 NETLINK_CB(skb).portid);
	}

	if (IS_ERR(table)) {
		NL_SET_BAD_ATTR(extack, attr);
		return PTR_ERR(table);
	}

	if (info->nlh->nlmsg_flags & NLM_F_NONREC &&
	    table->use > 0)
		return -EBUSY;

	ctx.family = family;
	ctx.table = table;

	return nft_flush_table(&ctx);
}

static void nf_tables_table_destroy(struct nft_ctx *ctx)
{
	if (WARN_ON(ctx->table->use > 0))
		return;

	rhltable_destroy(&ctx->table->chains_ht);
	kfree(ctx->table->name);
	kfree(ctx->table->udata);
	kfree(ctx->table);
}

void nft_register_chain_type(const struct nft_chain_type *ctype)
{
	nfnl_lock(NFNL_SUBSYS_NFTABLES);
	if (WARN_ON(__nft_chain_type_get(ctype->family, ctype->type))) {
		nfnl_unlock(NFNL_SUBSYS_NFTABLES);
		return;
	}
	chain_type[ctype->family][ctype->type] = ctype;
	nfnl_unlock(NFNL_SUBSYS_NFTABLES);
}
EXPORT_SYMBOL_GPL(nft_register_chain_type);

void nft_unregister_chain_type(const struct nft_chain_type *ctype)
{
	nfnl_lock(NFNL_SUBSYS_NFTABLES);
	chain_type[ctype->family][ctype->type] = NULL;
	nfnl_unlock(NFNL_SUBSYS_NFTABLES);
}
EXPORT_SYMBOL_GPL(nft_unregister_chain_type);

/*
 * Chains
 */

static struct nft_chain *
nft_chain_lookup_byhandle(const struct nft_table *table, u64 handle, u8 genmask)
{
	struct nft_chain *chain;

	list_for_each_entry(chain, &table->chains, list) {
		if (chain->handle == handle &&
		    nft_active_genmask(chain, genmask))
			return chain;
	}

	return ERR_PTR(-ENOENT);
}

static bool lockdep_commit_lock_is_held(const struct net *net)
{
#ifdef CONFIG_PROVE_LOCKING
	struct nftables_pernet *nft_net = nft_pernet(net);

	return lockdep_is_held(&nft_net->commit_mutex);
#else
	return true;
#endif
}

static struct nft_chain *nft_chain_lookup(struct net *net,
					  struct nft_table *table,
					  const struct nlattr *nla, u8 genmask)
{
	char search[NFT_CHAIN_MAXNAMELEN + 1];
	struct rhlist_head *tmp, *list;
	struct nft_chain *chain;

	if (nla == NULL)
		return ERR_PTR(-EINVAL);

	nla_strscpy(search, nla, sizeof(search));

	WARN_ON(!rcu_read_lock_held() &&
		!lockdep_commit_lock_is_held(net));

	chain = ERR_PTR(-ENOENT);
	rcu_read_lock();
	list = rhltable_lookup(&table->chains_ht, search, nft_chain_ht_params);
	if (!list)
		goto out_unlock;

	rhl_for_each_entry_rcu(chain, tmp, list, rhlhead) {
		if (nft_active_genmask(chain, genmask))
			goto out_unlock;
	}
	chain = ERR_PTR(-ENOENT);
out_unlock:
	rcu_read_unlock();
	return chain;
}

static const struct nla_policy nft_chain_policy[NFTA_CHAIN_MAX + 1] = {
	[NFTA_CHAIN_TABLE]	= { .type = NLA_STRING,
				    .len = NFT_TABLE_MAXNAMELEN - 1 },
	[NFTA_CHAIN_HANDLE]	= { .type = NLA_U64 },
	[NFTA_CHAIN_NAME]	= { .type = NLA_STRING,
				    .len = NFT_CHAIN_MAXNAMELEN - 1 },
	[NFTA_CHAIN_HOOK]	= { .type = NLA_NESTED },
	[NFTA_CHAIN_POLICY]	= { .type = NLA_U32 },
	[NFTA_CHAIN_TYPE]	= { .type = NLA_STRING,
				    .len = NFT_MODULE_AUTOLOAD_LIMIT },
	[NFTA_CHAIN_COUNTERS]	= { .type = NLA_NESTED },
	[NFTA_CHAIN_FLAGS]	= { .type = NLA_U32 },
	[NFTA_CHAIN_ID]		= { .type = NLA_U32 },
	[NFTA_CHAIN_USERDATA]	= { .type = NLA_BINARY,
				    .len = NFT_USERDATA_MAXLEN },
};

static const struct nla_policy nft_hook_policy[NFTA_HOOK_MAX + 1] = {
	[NFTA_HOOK_HOOKNUM]	= { .type = NLA_U32 },
	[NFTA_HOOK_PRIORITY]	= { .type = NLA_U32 },
	[NFTA_HOOK_DEV]		= { .type = NLA_STRING,
				    .len = IFNAMSIZ - 1 },
};

static int nft_dump_stats(struct sk_buff *skb, struct nft_stats __percpu *stats)
{
	struct nft_stats *cpu_stats, total;
	struct nlattr *nest;
	unsigned int seq;
	u64 pkts, bytes;
	int cpu;

	if (!stats)
		return 0;

	memset(&total, 0, sizeof(total));
	for_each_possible_cpu(cpu) {
		cpu_stats = per_cpu_ptr(stats, cpu);
		do {
			seq = u64_stats_fetch_begin_irq(&cpu_stats->syncp);
			pkts = cpu_stats->pkts;
			bytes = cpu_stats->bytes;
		} while (u64_stats_fetch_retry_irq(&cpu_stats->syncp, seq));
		total.pkts += pkts;
		total.bytes += bytes;
	}
	nest = nla_nest_start_noflag(skb, NFTA_CHAIN_COUNTERS);
	if (nest == NULL)
		goto nla_put_failure;

	if (nla_put_be64(skb, NFTA_COUNTER_PACKETS, cpu_to_be64(total.pkts),
			 NFTA_COUNTER_PAD) ||
	    nla_put_be64(skb, NFTA_COUNTER_BYTES, cpu_to_be64(total.bytes),
			 NFTA_COUNTER_PAD))
		goto nla_put_failure;

	nla_nest_end(skb, nest);
	return 0;

nla_put_failure:
	return -ENOSPC;
}

static int nft_dump_basechain_hook(struct sk_buff *skb, int family,
				   const struct nft_base_chain *basechain)
{
	const struct nf_hook_ops *ops = &basechain->ops;
	struct nft_hook *hook, *first = NULL;
	struct nlattr *nest, *nest_devs;
	int n = 0;

	nest = nla_nest_start_noflag(skb, NFTA_CHAIN_HOOK);
	if (nest == NULL)
		goto nla_put_failure;
	if (nla_put_be32(skb, NFTA_HOOK_HOOKNUM, htonl(ops->hooknum)))
		goto nla_put_failure;
	if (nla_put_be32(skb, NFTA_HOOK_PRIORITY, htonl(ops->priority)))
		goto nla_put_failure;

	if (nft_base_chain_netdev(family, ops->hooknum)) {
		nest_devs = nla_nest_start_noflag(skb, NFTA_HOOK_DEVS);
		list_for_each_entry(hook, &basechain->hook_list, list) {
			if (!first)
				first = hook;

			if (nla_put_string(skb, NFTA_DEVICE_NAME,
					   hook->ops.dev->name))
				goto nla_put_failure;
			n++;
		}
		nla_nest_end(skb, nest_devs);

		if (n == 1 &&
		    nla_put_string(skb, NFTA_HOOK_DEV, first->ops.dev->name))
			goto nla_put_failure;
	}
	nla_nest_end(skb, nest);

	return 0;
nla_put_failure:
	return -1;
}

static int nf_tables_fill_chain_info(struct sk_buff *skb, struct net *net,
				     u32 portid, u32 seq, int event, u32 flags,
				     int family, const struct nft_table *table,
				     const struct nft_chain *chain)
{
	struct nlmsghdr *nlh;

	event = nfnl_msg_type(NFNL_SUBSYS_NFTABLES, event);
	nlh = nfnl_msg_put(skb, portid, seq, event, flags, family,
			   NFNETLINK_V0, nft_base_seq(net));
	if (!nlh)
		goto nla_put_failure;

	if (nla_put_string(skb, NFTA_CHAIN_TABLE, table->name))
		goto nla_put_failure;
	if (nla_put_be64(skb, NFTA_CHAIN_HANDLE, cpu_to_be64(chain->handle),
			 NFTA_CHAIN_PAD))
		goto nla_put_failure;
	if (nla_put_string(skb, NFTA_CHAIN_NAME, chain->name))
		goto nla_put_failure;

	if (nft_is_base_chain(chain)) {
		const struct nft_base_chain *basechain = nft_base_chain(chain);
		struct nft_stats __percpu *stats;

		if (nft_dump_basechain_hook(skb, family, basechain))
			goto nla_put_failure;

		if (nla_put_be32(skb, NFTA_CHAIN_POLICY,
				 htonl(basechain->policy)))
			goto nla_put_failure;

		if (nla_put_string(skb, NFTA_CHAIN_TYPE, basechain->type->name))
			goto nla_put_failure;

		stats = rcu_dereference_check(basechain->stats,
					      lockdep_commit_lock_is_held(net));
		if (nft_dump_stats(skb, stats))
			goto nla_put_failure;
	}

	if (chain->flags &&
	    nla_put_be32(skb, NFTA_CHAIN_FLAGS, htonl(chain->flags)))
		goto nla_put_failure;

	if (nla_put_be32(skb, NFTA_CHAIN_USE, htonl(chain->use)))
		goto nla_put_failure;

	if (chain->udata &&
	    nla_put(skb, NFTA_CHAIN_USERDATA, chain->udlen, chain->udata))
		goto nla_put_failure;

	nlmsg_end(skb, nlh);
	return 0;

nla_put_failure:
	nlmsg_trim(skb, nlh);
	return -1;
}

static void nf_tables_chain_notify(const struct nft_ctx *ctx, int event)
{
	struct nftables_pernet *nft_net;
	struct sk_buff *skb;
	int err;

	if (!ctx->report &&
	    !nfnetlink_has_listeners(ctx->net, NFNLGRP_NFTABLES))
		return;

	skb = nlmsg_new(NLMSG_GOODSIZE, GFP_KERNEL);
	if (skb == NULL)
		goto err;

	err = nf_tables_fill_chain_info(skb, ctx->net, ctx->portid, ctx->seq,
					event, 0, ctx->family, ctx->table,
					ctx->chain);
	if (err < 0) {
		kfree_skb(skb);
		goto err;
	}

	nft_net = nft_pernet(ctx->net);
	nft_notify_enqueue(skb, ctx->report, &nft_net->notify_list);
	return;
err:
	nfnetlink_set_err(ctx->net, ctx->portid, NFNLGRP_NFTABLES, -ENOBUFS);
}

static int nf_tables_dump_chains(struct sk_buff *skb,
				 struct netlink_callback *cb)
{
	const struct nfgenmsg *nfmsg = nlmsg_data(cb->nlh);
	unsigned int idx = 0, s_idx = cb->args[0];
	struct net *net = sock_net(skb->sk);
	int family = nfmsg->nfgen_family;
	struct nftables_pernet *nft_net;
	const struct nft_table *table;
	const struct nft_chain *chain;

	rcu_read_lock();
	nft_net = nft_pernet(net);
	cb->seq = nft_net->base_seq;

	list_for_each_entry_rcu(table, &nft_net->tables, list) {
		if (family != NFPROTO_UNSPEC && family != table->family)
			continue;

		list_for_each_entry_rcu(chain, &table->chains, list) {
			if (idx < s_idx)
				goto cont;
			if (idx > s_idx)
				memset(&cb->args[1], 0,
				       sizeof(cb->args) - sizeof(cb->args[0]));
			if (!nft_is_active(net, chain))
				continue;
			if (nf_tables_fill_chain_info(skb, net,
						      NETLINK_CB(cb->skb).portid,
						      cb->nlh->nlmsg_seq,
						      NFT_MSG_NEWCHAIN,
						      NLM_F_MULTI,
						      table->family, table,
						      chain) < 0)
				goto done;

			nl_dump_check_consistent(cb, nlmsg_hdr(skb));
cont:
			idx++;
		}
	}
done:
	rcu_read_unlock();
	cb->args[0] = idx;
	return skb->len;
}

/* called with rcu_read_lock held */
static int nf_tables_getchain(struct sk_buff *skb, const struct nfnl_info *info,
			      const struct nlattr * const nla[])
{
	const struct nfgenmsg *nfmsg = nlmsg_data(info->nlh);
	struct netlink_ext_ack *extack = info->extack;
	u8 genmask = nft_genmask_cur(info->net);
	int family = nfmsg->nfgen_family;
	const struct nft_chain *chain;
	struct net *net = info->net;
	struct nft_table *table;
	struct sk_buff *skb2;
	int err;

	if (info->nlh->nlmsg_flags & NLM_F_DUMP) {
		struct netlink_dump_control c = {
			.dump = nf_tables_dump_chains,
			.module = THIS_MODULE,
		};

		return nft_netlink_dump_start_rcu(info->sk, skb, info->nlh, &c);
	}

	table = nft_table_lookup(net, nla[NFTA_CHAIN_TABLE], family, genmask, 0);
	if (IS_ERR(table)) {
		NL_SET_BAD_ATTR(extack, nla[NFTA_CHAIN_TABLE]);
		return PTR_ERR(table);
	}

	chain = nft_chain_lookup(net, table, nla[NFTA_CHAIN_NAME], genmask);
	if (IS_ERR(chain)) {
		NL_SET_BAD_ATTR(extack, nla[NFTA_CHAIN_NAME]);
		return PTR_ERR(chain);
	}

	skb2 = alloc_skb(NLMSG_GOODSIZE, GFP_ATOMIC);
	if (!skb2)
		return -ENOMEM;

	err = nf_tables_fill_chain_info(skb2, net, NETLINK_CB(skb).portid,
					info->nlh->nlmsg_seq, NFT_MSG_NEWCHAIN,
					0, family, table, chain);
	if (err < 0)
		goto err_fill_chain_info;

	return nfnetlink_unicast(skb2, net, NETLINK_CB(skb).portid);

err_fill_chain_info:
	kfree_skb(skb2);
	return err;
}

static const struct nla_policy nft_counter_policy[NFTA_COUNTER_MAX + 1] = {
	[NFTA_COUNTER_PACKETS]	= { .type = NLA_U64 },
	[NFTA_COUNTER_BYTES]	= { .type = NLA_U64 },
};

static struct nft_stats __percpu *nft_stats_alloc(const struct nlattr *attr)
{
	struct nlattr *tb[NFTA_COUNTER_MAX+1];
	struct nft_stats __percpu *newstats;
	struct nft_stats *stats;
	int err;

	err = nla_parse_nested_deprecated(tb, NFTA_COUNTER_MAX, attr,
					  nft_counter_policy, NULL);
	if (err < 0)
		return ERR_PTR(err);

	if (!tb[NFTA_COUNTER_BYTES] || !tb[NFTA_COUNTER_PACKETS])
		return ERR_PTR(-EINVAL);

	newstats = netdev_alloc_pcpu_stats(struct nft_stats);
	if (newstats == NULL)
		return ERR_PTR(-ENOMEM);

	/* Restore old counters on this cpu, no problem. Per-cpu statistics
	 * are not exposed to userspace.
	 */
	preempt_disable();
	stats = this_cpu_ptr(newstats);
	stats->bytes = be64_to_cpu(nla_get_be64(tb[NFTA_COUNTER_BYTES]));
	stats->pkts = be64_to_cpu(nla_get_be64(tb[NFTA_COUNTER_PACKETS]));
	preempt_enable();

	return newstats;
}

static void nft_chain_stats_replace(struct nft_trans *trans)
{
	struct nft_base_chain *chain = nft_base_chain(trans->ctx.chain);

	if (!nft_trans_chain_stats(trans))
		return;

	nft_trans_chain_stats(trans) =
		rcu_replace_pointer(chain->stats, nft_trans_chain_stats(trans),
				    lockdep_commit_lock_is_held(trans->ctx.net));

	if (!nft_trans_chain_stats(trans))
		static_branch_inc(&nft_counters_enabled);
}

static void nf_tables_chain_free_chain_rules(struct nft_chain *chain)
{
	struct nft_rule **g0 = rcu_dereference_raw(chain->rules_gen_0);
	struct nft_rule **g1 = rcu_dereference_raw(chain->rules_gen_1);

	if (g0 != g1)
		kvfree(g1);
	kvfree(g0);

	/* should be NULL either via abort or via successful commit */
	WARN_ON_ONCE(chain->rules_next);
	kvfree(chain->rules_next);
}

void nf_tables_chain_destroy(struct nft_ctx *ctx)
{
	struct nft_chain *chain = ctx->chain;
	struct nft_hook *hook, *next;

	if (WARN_ON(chain->use > 0))
		return;

	/* no concurrent access possible anymore */
	nf_tables_chain_free_chain_rules(chain);

	if (nft_is_base_chain(chain)) {
		struct nft_base_chain *basechain = nft_base_chain(chain);

		if (nft_base_chain_netdev(ctx->family, basechain->ops.hooknum)) {
			list_for_each_entry_safe(hook, next,
						 &basechain->hook_list, list) {
				list_del_rcu(&hook->list);
				kfree_rcu(hook, rcu);
			}
		}
		module_put(basechain->type->owner);
		if (rcu_access_pointer(basechain->stats)) {
			static_branch_dec(&nft_counters_enabled);
			free_percpu(rcu_dereference_raw(basechain->stats));
		}
		kfree(chain->name);
		kfree(chain->udata);
		kfree(basechain);
	} else {
		kfree(chain->name);
		kfree(chain->udata);
		kfree(chain);
	}
}

static struct nft_hook *nft_netdev_hook_alloc(struct net *net,
					      const struct nlattr *attr)
{
	struct net_device *dev;
	char ifname[IFNAMSIZ];
	struct nft_hook *hook;
	int err;

	hook = kmalloc(sizeof(struct nft_hook), GFP_KERNEL);
	if (!hook) {
		err = -ENOMEM;
		goto err_hook_alloc;
	}

	nla_strscpy(ifname, attr, IFNAMSIZ);
	/* nf_tables_netdev_event() is called under rtnl_mutex, this is
	 * indirectly serializing all the other holders of the commit_mutex with
	 * the rtnl_mutex.
	 */
	dev = __dev_get_by_name(net, ifname);
	if (!dev) {
		err = -ENOENT;
		goto err_hook_dev;
	}
	hook->ops.dev = dev;
	hook->inactive = false;

	return hook;

err_hook_dev:
	kfree(hook);
err_hook_alloc:
	return ERR_PTR(err);
}

static struct nft_hook *nft_hook_list_find(struct list_head *hook_list,
					   const struct nft_hook *this)
{
	struct nft_hook *hook;

	list_for_each_entry(hook, hook_list, list) {
		if (this->ops.dev == hook->ops.dev)
			return hook;
	}

	return NULL;
}

static int nf_tables_parse_netdev_hooks(struct net *net,
					const struct nlattr *attr,
					struct list_head *hook_list)
{
	struct nft_hook *hook, *next;
	const struct nlattr *tmp;
	int rem, n = 0, err;

	nla_for_each_nested(tmp, attr, rem) {
		if (nla_type(tmp) != NFTA_DEVICE_NAME) {
			err = -EINVAL;
			goto err_hook;
		}

		hook = nft_netdev_hook_alloc(net, tmp);
		if (IS_ERR(hook)) {
			err = PTR_ERR(hook);
			goto err_hook;
		}
		if (nft_hook_list_find(hook_list, hook)) {
			kfree(hook);
			err = -EEXIST;
			goto err_hook;
		}
		list_add_tail(&hook->list, hook_list);
		n++;

		if (n == NFT_NETDEVICE_MAX) {
			err = -EFBIG;
			goto err_hook;
		}
	}

	return 0;

err_hook:
	list_for_each_entry_safe(hook, next, hook_list, list) {
		list_del(&hook->list);
		kfree(hook);
	}
	return err;
}

struct nft_chain_hook {
	u32				num;
	s32				priority;
	const struct nft_chain_type	*type;
	struct list_head		list;
};

static int nft_chain_parse_netdev(struct net *net,
				  struct nlattr *tb[],
				  struct list_head *hook_list)
{
	struct nft_hook *hook;
	int err;

	if (tb[NFTA_HOOK_DEV]) {
		hook = nft_netdev_hook_alloc(net, tb[NFTA_HOOK_DEV]);
		if (IS_ERR(hook))
			return PTR_ERR(hook);

		list_add_tail(&hook->list, hook_list);
	} else if (tb[NFTA_HOOK_DEVS]) {
		err = nf_tables_parse_netdev_hooks(net, tb[NFTA_HOOK_DEVS],
						   hook_list);
		if (err < 0)
			return err;

		if (list_empty(hook_list))
			return -EINVAL;
	} else {
		return -EINVAL;
	}

	return 0;
}

static int nft_chain_parse_hook(struct net *net,
				const struct nlattr * const nla[],
				struct nft_chain_hook *hook, u8 family,
				struct netlink_ext_ack *extack, bool autoload)
{
	struct nftables_pernet *nft_net = nft_pernet(net);
	struct nlattr *ha[NFTA_HOOK_MAX + 1];
	const struct nft_chain_type *type;
	int err;

	lockdep_assert_held(&nft_net->commit_mutex);
	lockdep_nfnl_nft_mutex_not_held();

	err = nla_parse_nested_deprecated(ha, NFTA_HOOK_MAX,
					  nla[NFTA_CHAIN_HOOK],
					  nft_hook_policy, NULL);
	if (err < 0)
		return err;

	if (ha[NFTA_HOOK_HOOKNUM] == NULL ||
	    ha[NFTA_HOOK_PRIORITY] == NULL)
		return -EINVAL;

	hook->num = ntohl(nla_get_be32(ha[NFTA_HOOK_HOOKNUM]));
	hook->priority = ntohl(nla_get_be32(ha[NFTA_HOOK_PRIORITY]));

	type = __nft_chain_type_get(family, NFT_CHAIN_T_DEFAULT);
	if (!type)
		return -EOPNOTSUPP;

	if (nla[NFTA_CHAIN_TYPE]) {
		type = nf_tables_chain_type_lookup(net, nla[NFTA_CHAIN_TYPE],
						   family, autoload);
		if (IS_ERR(type)) {
			NL_SET_BAD_ATTR(extack, nla[NFTA_CHAIN_TYPE]);
			return PTR_ERR(type);
		}
	}
	if (hook->num >= NFT_MAX_HOOKS || !(type->hook_mask & (1 << hook->num)))
		return -EOPNOTSUPP;

	if (type->type == NFT_CHAIN_T_NAT &&
	    hook->priority <= NF_IP_PRI_CONNTRACK)
		return -EOPNOTSUPP;

	if (!try_module_get(type->owner)) {
		if (nla[NFTA_CHAIN_TYPE])
			NL_SET_BAD_ATTR(extack, nla[NFTA_CHAIN_TYPE]);
		return -ENOENT;
	}

	hook->type = type;

	INIT_LIST_HEAD(&hook->list);
	if (nft_base_chain_netdev(family, hook->num)) {
		err = nft_chain_parse_netdev(net, ha, &hook->list);
		if (err < 0) {
			module_put(type->owner);
			return err;
		}
	} else if (ha[NFTA_HOOK_DEV] || ha[NFTA_HOOK_DEVS]) {
		module_put(type->owner);
		return -EOPNOTSUPP;
	}

	return 0;
}

static void nft_chain_release_hook(struct nft_chain_hook *hook)
{
	struct nft_hook *h, *next;

	list_for_each_entry_safe(h, next, &hook->list, list) {
		list_del(&h->list);
		kfree(h);
	}
	module_put(hook->type->owner);
}

struct nft_rules_old {
	struct rcu_head h;
	struct nft_rule **start;
};

static struct nft_rule **nf_tables_chain_alloc_rules(const struct nft_chain *chain,
						     unsigned int alloc)
{
	if (alloc > INT_MAX)
		return NULL;

	alloc += 1;	/* NULL, ends rules */
	if (sizeof(struct nft_rule *) > INT_MAX / alloc)
		return NULL;

	alloc *= sizeof(struct nft_rule *);
	alloc += sizeof(struct nft_rules_old);

	return kvmalloc(alloc, GFP_KERNEL);
}

static void nft_basechain_hook_init(struct nf_hook_ops *ops, u8 family,
				    const struct nft_chain_hook *hook,
				    struct nft_chain *chain)
{
	ops->pf		= family;
	ops->hooknum	= hook->num;
	ops->priority	= hook->priority;
	ops->priv	= chain;
	ops->hook	= hook->type->hooks[ops->hooknum];
}

static int nft_basechain_init(struct nft_base_chain *basechain, u8 family,
			      struct nft_chain_hook *hook, u32 flags)
{
	struct nft_chain *chain;
	struct nft_hook *h;

	basechain->type = hook->type;
	INIT_LIST_HEAD(&basechain->hook_list);
	chain = &basechain->chain;

	if (nft_base_chain_netdev(family, hook->num)) {
		list_splice_init(&hook->list, &basechain->hook_list);
		list_for_each_entry(h, &basechain->hook_list, list)
			nft_basechain_hook_init(&h->ops, family, hook, chain);

		basechain->ops.hooknum	= hook->num;
		basechain->ops.priority	= hook->priority;
	} else {
		nft_basechain_hook_init(&basechain->ops, family, hook, chain);
	}

	chain->flags |= NFT_CHAIN_BASE | flags;
	basechain->policy = NF_ACCEPT;
	if (chain->flags & NFT_CHAIN_HW_OFFLOAD &&
	    nft_chain_offload_priority(basechain) < 0)
		return -EOPNOTSUPP;

	flow_block_init(&basechain->flow_block);

	return 0;
}

static int nft_chain_add(struct nft_table *table, struct nft_chain *chain)
{
	int err;

	err = rhltable_insert_key(&table->chains_ht, chain->name,
				  &chain->rhlhead, nft_chain_ht_params);
	if (err)
		return err;

	list_add_tail_rcu(&chain->list, &table->chains);

	return 0;
}

static u64 chain_id;

static int nf_tables_addchain(struct nft_ctx *ctx, u8 family, u8 genmask,
			      u8 policy, u32 flags,
			      struct netlink_ext_ack *extack)
{
	const struct nlattr * const *nla = ctx->nla;
	struct nft_table *table = ctx->table;
	struct nft_base_chain *basechain;
	struct nft_stats __percpu *stats;
	struct net *net = ctx->net;
	char name[NFT_NAME_MAXLEN];
	struct nft_trans *trans;
	struct nft_chain *chain;
	struct nft_rule **rules;
	int err;

	if (table->use == UINT_MAX)
		return -EOVERFLOW;

	if (nla[NFTA_CHAIN_HOOK]) {
		struct nft_chain_hook hook;

		if (flags & NFT_CHAIN_BINDING)
			return -EOPNOTSUPP;

		err = nft_chain_parse_hook(net, nla, &hook, family, extack,
					   true);
		if (err < 0)
			return err;

		basechain = kzalloc(sizeof(*basechain), GFP_KERNEL);
		if (basechain == NULL) {
			nft_chain_release_hook(&hook);
			return -ENOMEM;
		}
		chain = &basechain->chain;

		if (nla[NFTA_CHAIN_COUNTERS]) {
			stats = nft_stats_alloc(nla[NFTA_CHAIN_COUNTERS]);
			if (IS_ERR(stats)) {
				nft_chain_release_hook(&hook);
				kfree(basechain);
				return PTR_ERR(stats);
			}
			rcu_assign_pointer(basechain->stats, stats);
			static_branch_inc(&nft_counters_enabled);
		}

		err = nft_basechain_init(basechain, family, &hook, flags);
		if (err < 0) {
			nft_chain_release_hook(&hook);
			kfree(basechain);
			return err;
		}
	} else {
		if (flags & NFT_CHAIN_BASE)
			return -EINVAL;
		if (flags & NFT_CHAIN_HW_OFFLOAD)
			return -EOPNOTSUPP;

		chain = kzalloc(sizeof(*chain), GFP_KERNEL);
		if (chain == NULL)
			return -ENOMEM;

		chain->flags = flags;
	}
	ctx->chain = chain;

	INIT_LIST_HEAD(&chain->rules);
	chain->handle = nf_tables_alloc_handle(table);
	chain->table = table;

	if (nla[NFTA_CHAIN_NAME]) {
		chain->name = nla_strdup(nla[NFTA_CHAIN_NAME], GFP_KERNEL);
	} else {
		if (!(flags & NFT_CHAIN_BINDING)) {
			err = -EINVAL;
			goto err_destroy_chain;
		}

		snprintf(name, sizeof(name), "__chain%llu", ++chain_id);
		chain->name = kstrdup(name, GFP_KERNEL);
	}

	if (!chain->name) {
		err = -ENOMEM;
		goto err_destroy_chain;
	}

	if (nla[NFTA_CHAIN_USERDATA]) {
		chain->udata = nla_memdup(nla[NFTA_CHAIN_USERDATA], GFP_KERNEL);
		if (chain->udata == NULL) {
			err = -ENOMEM;
			goto err_destroy_chain;
		}
		chain->udlen = nla_len(nla[NFTA_CHAIN_USERDATA]);
	}

	rules = nf_tables_chain_alloc_rules(chain, 0);
	if (!rules) {
		err = -ENOMEM;
		goto err_destroy_chain;
	}

	*rules = NULL;
	rcu_assign_pointer(chain->rules_gen_0, rules);
	rcu_assign_pointer(chain->rules_gen_1, rules);

	err = nf_tables_register_hook(net, table, chain);
	if (err < 0)
		goto err_destroy_chain;

	trans = nft_trans_chain_add(ctx, NFT_MSG_NEWCHAIN);
	if (IS_ERR(trans)) {
		err = PTR_ERR(trans);
		goto err_unregister_hook;
	}

	nft_trans_chain_policy(trans) = NFT_CHAIN_POLICY_UNSET;
	if (nft_is_base_chain(chain))
		nft_trans_chain_policy(trans) = policy;

	err = nft_chain_add(table, chain);
	if (err < 0) {
		nft_trans_destroy(trans);
		goto err_unregister_hook;
	}

	table->use++;

	return 0;
err_unregister_hook:
	nf_tables_unregister_hook(net, table, chain);
err_destroy_chain:
	nf_tables_chain_destroy(ctx);

	return err;
}

static bool nft_hook_list_equal(struct list_head *hook_list1,
				struct list_head *hook_list2)
{
	struct nft_hook *hook;
	int n = 0, m = 0;

	n = 0;
	list_for_each_entry(hook, hook_list2, list) {
		if (!nft_hook_list_find(hook_list1, hook))
			return false;

		n++;
	}
	list_for_each_entry(hook, hook_list1, list)
		m++;

	return n == m;
}

static int nf_tables_updchain(struct nft_ctx *ctx, u8 genmask, u8 policy,
			      u32 flags, const struct nlattr *attr,
			      struct netlink_ext_ack *extack)
{
	const struct nlattr * const *nla = ctx->nla;
	struct nft_table *table = ctx->table;
	struct nft_chain *chain = ctx->chain;
	struct nft_base_chain *basechain;
	struct nft_stats *stats = NULL;
	struct nft_chain_hook hook;
	struct nf_hook_ops *ops;
	struct nft_trans *trans;
	int err;

	if (chain->flags ^ flags)
		return -EOPNOTSUPP;

	if (nla[NFTA_CHAIN_HOOK]) {
		if (!nft_is_base_chain(chain)) {
			NL_SET_BAD_ATTR(extack, attr);
			return -EEXIST;
		}
		err = nft_chain_parse_hook(ctx->net, nla, &hook, ctx->family,
					   extack, false);
		if (err < 0)
			return err;

		basechain = nft_base_chain(chain);
		if (basechain->type != hook.type) {
			nft_chain_release_hook(&hook);
			NL_SET_BAD_ATTR(extack, attr);
			return -EEXIST;
		}

		if (nft_base_chain_netdev(ctx->family, hook.num)) {
			if (!nft_hook_list_equal(&basechain->hook_list,
						 &hook.list)) {
				nft_chain_release_hook(&hook);
				NL_SET_BAD_ATTR(extack, attr);
				return -EEXIST;
			}
		} else {
			ops = &basechain->ops;
			if (ops->hooknum != hook.num ||
			    ops->priority != hook.priority) {
				nft_chain_release_hook(&hook);
				NL_SET_BAD_ATTR(extack, attr);
				return -EEXIST;
			}
		}
		nft_chain_release_hook(&hook);
	}

	if (nla[NFTA_CHAIN_HANDLE] &&
	    nla[NFTA_CHAIN_NAME]) {
		struct nft_chain *chain2;

		chain2 = nft_chain_lookup(ctx->net, table,
					  nla[NFTA_CHAIN_NAME], genmask);
		if (!IS_ERR(chain2)) {
			NL_SET_BAD_ATTR(extack, nla[NFTA_CHAIN_NAME]);
			return -EEXIST;
		}
	}

	if (nla[NFTA_CHAIN_COUNTERS]) {
		if (!nft_is_base_chain(chain))
			return -EOPNOTSUPP;

		stats = nft_stats_alloc(nla[NFTA_CHAIN_COUNTERS]);
		if (IS_ERR(stats))
			return PTR_ERR(stats);
	}

	err = -ENOMEM;
	trans = nft_trans_alloc(ctx, NFT_MSG_NEWCHAIN,
				sizeof(struct nft_trans_chain));
	if (trans == NULL)
		goto err;

	nft_trans_chain_stats(trans) = stats;
	nft_trans_chain_update(trans) = true;

	if (nla[NFTA_CHAIN_POLICY])
		nft_trans_chain_policy(trans) = policy;
	else
		nft_trans_chain_policy(trans) = -1;

	if (nla[NFTA_CHAIN_HANDLE] &&
	    nla[NFTA_CHAIN_NAME]) {
		struct nftables_pernet *nft_net = nft_pernet(ctx->net);
		struct nft_trans *tmp;
		char *name;

		err = -ENOMEM;
		name = nla_strdup(nla[NFTA_CHAIN_NAME], GFP_KERNEL);
		if (!name)
			goto err;

		err = -EEXIST;
		list_for_each_entry(tmp, &nft_net->commit_list, list) {
			if (tmp->msg_type == NFT_MSG_NEWCHAIN &&
			    tmp->ctx.table == table &&
			    nft_trans_chain_update(tmp) &&
			    nft_trans_chain_name(tmp) &&
			    strcmp(name, nft_trans_chain_name(tmp)) == 0) {
				NL_SET_BAD_ATTR(extack, nla[NFTA_CHAIN_NAME]);
				kfree(name);
				goto err;
			}
		}

		nft_trans_chain_name(trans) = name;
	}
	nft_trans_commit_list_add_tail(ctx->net, trans);

	return 0;
err:
	free_percpu(stats);
	kfree(trans);
	return err;
}

static struct nft_chain *nft_chain_lookup_byid(const struct net *net,
					       const struct nlattr *nla)
{
	struct nftables_pernet *nft_net = nft_pernet(net);
	u32 id = ntohl(nla_get_be32(nla));
	struct nft_trans *trans;

	list_for_each_entry(trans, &nft_net->commit_list, list) {
		struct nft_chain *chain = trans->ctx.chain;

		if (trans->msg_type == NFT_MSG_NEWCHAIN &&
		    id == nft_trans_chain_id(trans))
			return chain;
	}
	return ERR_PTR(-ENOENT);
}

static int nf_tables_newchain(struct sk_buff *skb, const struct nfnl_info *info,
			      const struct nlattr * const nla[])
{
	struct nftables_pernet *nft_net = nft_pernet(info->net);
	const struct nfgenmsg *nfmsg = nlmsg_data(info->nlh);
	struct netlink_ext_ack *extack = info->extack;
	u8 genmask = nft_genmask_next(info->net);
	int family = nfmsg->nfgen_family;
	struct nft_chain *chain = NULL;
	struct net *net = info->net;
	const struct nlattr *attr;
	struct nft_table *table;
	u8 policy = NF_ACCEPT;
	struct nft_ctx ctx;
	u64 handle = 0;
	u32 flags = 0;

	lockdep_assert_held(&nft_net->commit_mutex);

	table = nft_table_lookup(net, nla[NFTA_CHAIN_TABLE], family, genmask,
				 NETLINK_CB(skb).portid);
	if (IS_ERR(table)) {
		NL_SET_BAD_ATTR(extack, nla[NFTA_CHAIN_TABLE]);
		return PTR_ERR(table);
	}

	chain = NULL;
	attr = nla[NFTA_CHAIN_NAME];

	if (nla[NFTA_CHAIN_HANDLE]) {
		handle = be64_to_cpu(nla_get_be64(nla[NFTA_CHAIN_HANDLE]));
		chain = nft_chain_lookup_byhandle(table, handle, genmask);
		if (IS_ERR(chain)) {
			NL_SET_BAD_ATTR(extack, nla[NFTA_CHAIN_HANDLE]);
			return PTR_ERR(chain);
		}
		attr = nla[NFTA_CHAIN_HANDLE];
	} else if (nla[NFTA_CHAIN_NAME]) {
		chain = nft_chain_lookup(net, table, attr, genmask);
		if (IS_ERR(chain)) {
			if (PTR_ERR(chain) != -ENOENT) {
				NL_SET_BAD_ATTR(extack, attr);
				return PTR_ERR(chain);
			}
			chain = NULL;
		}
	} else if (!nla[NFTA_CHAIN_ID]) {
		return -EINVAL;
	}

	if (nla[NFTA_CHAIN_POLICY]) {
		if (chain != NULL &&
		    !nft_is_base_chain(chain)) {
			NL_SET_BAD_ATTR(extack, nla[NFTA_CHAIN_POLICY]);
			return -EOPNOTSUPP;
		}

		if (chain == NULL &&
		    nla[NFTA_CHAIN_HOOK] == NULL) {
			NL_SET_BAD_ATTR(extack, nla[NFTA_CHAIN_POLICY]);
			return -EOPNOTSUPP;
		}

		policy = ntohl(nla_get_be32(nla[NFTA_CHAIN_POLICY]));
		switch (policy) {
		case NF_DROP:
		case NF_ACCEPT:
			break;
		default:
			return -EINVAL;
		}
	}

	if (nla[NFTA_CHAIN_FLAGS])
		flags = ntohl(nla_get_be32(nla[NFTA_CHAIN_FLAGS]));
	else if (chain)
		flags = chain->flags;

	if (flags & ~NFT_CHAIN_FLAGS)
		return -EOPNOTSUPP;

	nft_ctx_init(&ctx, net, skb, info->nlh, family, table, chain, nla);

	if (chain != NULL) {
		if (info->nlh->nlmsg_flags & NLM_F_EXCL) {
			NL_SET_BAD_ATTR(extack, attr);
			return -EEXIST;
		}
		if (info->nlh->nlmsg_flags & NLM_F_REPLACE)
			return -EOPNOTSUPP;

		flags |= chain->flags & NFT_CHAIN_BASE;
		return nf_tables_updchain(&ctx, genmask, policy, flags, attr,
					  extack);
	}

	return nf_tables_addchain(&ctx, family, genmask, policy, flags, extack);
}

static int nf_tables_delchain(struct sk_buff *skb, const struct nfnl_info *info,
			      const struct nlattr * const nla[])
{
	const struct nfgenmsg *nfmsg = nlmsg_data(info->nlh);
	struct netlink_ext_ack *extack = info->extack;
	u8 genmask = nft_genmask_next(info->net);
	int family = nfmsg->nfgen_family;
	struct net *net = info->net;
	const struct nlattr *attr;
	struct nft_table *table;
	struct nft_chain *chain;
	struct nft_rule *rule;
	struct nft_ctx ctx;
	u64 handle;
	u32 use;
	int err;

	table = nft_table_lookup(net, nla[NFTA_CHAIN_TABLE], family, genmask,
				 NETLINK_CB(skb).portid);
	if (IS_ERR(table)) {
		NL_SET_BAD_ATTR(extack, nla[NFTA_CHAIN_TABLE]);
		return PTR_ERR(table);
	}

	if (nla[NFTA_CHAIN_HANDLE]) {
		attr = nla[NFTA_CHAIN_HANDLE];
		handle = be64_to_cpu(nla_get_be64(attr));
		chain = nft_chain_lookup_byhandle(table, handle, genmask);
	} else {
		attr = nla[NFTA_CHAIN_NAME];
		chain = nft_chain_lookup(net, table, attr, genmask);
	}
	if (IS_ERR(chain)) {
		NL_SET_BAD_ATTR(extack, attr);
		return PTR_ERR(chain);
	}

	if (info->nlh->nlmsg_flags & NLM_F_NONREC &&
	    chain->use > 0)
		return -EBUSY;

	nft_ctx_init(&ctx, net, skb, info->nlh, family, table, chain, nla);

	use = chain->use;
	list_for_each_entry(rule, &chain->rules, list) {
		if (!nft_is_active_next(net, rule))
			continue;
		use--;

		err = nft_delrule(&ctx, rule);
		if (err < 0)
			return err;
	}

	/* There are rules and elements that are still holding references to us,
	 * we cannot do a recursive removal in this case.
	 */
	if (use > 0) {
		NL_SET_BAD_ATTR(extack, attr);
		return -EBUSY;
	}

	return nft_delchain(&ctx);
}

/*
 * Expressions
 */

/**
 *	nft_register_expr - register nf_tables expr type
 *	@type: expr type
 *
 *	Registers the expr type for use with nf_tables. Returns zero on
 *	success or a negative errno code otherwise.
 */
int nft_register_expr(struct nft_expr_type *type)
{
	nfnl_lock(NFNL_SUBSYS_NFTABLES);
	if (type->family == NFPROTO_UNSPEC)
		list_add_tail_rcu(&type->list, &nf_tables_expressions);
	else
		list_add_rcu(&type->list, &nf_tables_expressions);
	nfnl_unlock(NFNL_SUBSYS_NFTABLES);
	return 0;
}
EXPORT_SYMBOL_GPL(nft_register_expr);

/**
 *	nft_unregister_expr - unregister nf_tables expr type
 *	@type: expr type
 *
 * 	Unregisters the expr typefor use with nf_tables.
 */
void nft_unregister_expr(struct nft_expr_type *type)
{
	nfnl_lock(NFNL_SUBSYS_NFTABLES);
	list_del_rcu(&type->list);
	nfnl_unlock(NFNL_SUBSYS_NFTABLES);
}
EXPORT_SYMBOL_GPL(nft_unregister_expr);

static const struct nft_expr_type *__nft_expr_type_get(u8 family,
						       struct nlattr *nla)
{
	const struct nft_expr_type *type, *candidate = NULL;

	list_for_each_entry(type, &nf_tables_expressions, list) {
		if (!nla_strcmp(nla, type->name)) {
			if (!type->family && !candidate)
				candidate = type;
			else if (type->family == family)
				candidate = type;
		}
	}
	return candidate;
}

#ifdef CONFIG_MODULES
static int nft_expr_type_request_module(struct net *net, u8 family,
					struct nlattr *nla)
{
	if (nft_request_module(net, "nft-expr-%u-%.*s", family,
			       nla_len(nla), (char *)nla_data(nla)) == -EAGAIN)
		return -EAGAIN;

	return 0;
}
#endif

static const struct nft_expr_type *nft_expr_type_get(struct net *net,
						     u8 family,
						     struct nlattr *nla)
{
	const struct nft_expr_type *type;

	if (nla == NULL)
		return ERR_PTR(-EINVAL);

	type = __nft_expr_type_get(family, nla);
	if (type != NULL && try_module_get(type->owner))
		return type;

	lockdep_nfnl_nft_mutex_not_held();
#ifdef CONFIG_MODULES
	if (type == NULL) {
		if (nft_expr_type_request_module(net, family, nla) == -EAGAIN)
			return ERR_PTR(-EAGAIN);

		if (nft_request_module(net, "nft-expr-%.*s",
				       nla_len(nla),
				       (char *)nla_data(nla)) == -EAGAIN)
			return ERR_PTR(-EAGAIN);
	}
#endif
	return ERR_PTR(-ENOENT);
}

static const struct nla_policy nft_expr_policy[NFTA_EXPR_MAX + 1] = {
	[NFTA_EXPR_NAME]	= { .type = NLA_STRING,
				    .len = NFT_MODULE_AUTOLOAD_LIMIT },
	[NFTA_EXPR_DATA]	= { .type = NLA_NESTED },
};

static int nf_tables_fill_expr_info(struct sk_buff *skb,
				    const struct nft_expr *expr)
{
	if (nla_put_string(skb, NFTA_EXPR_NAME, expr->ops->type->name))
		goto nla_put_failure;

	if (expr->ops->dump) {
		struct nlattr *data = nla_nest_start_noflag(skb,
							    NFTA_EXPR_DATA);
		if (data == NULL)
			goto nla_put_failure;
		if (expr->ops->dump(skb, expr) < 0)
			goto nla_put_failure;
		nla_nest_end(skb, data);
	}

	return skb->len;

nla_put_failure:
	return -1;
};

int nft_expr_dump(struct sk_buff *skb, unsigned int attr,
		  const struct nft_expr *expr)
{
	struct nlattr *nest;

	nest = nla_nest_start_noflag(skb, attr);
	if (!nest)
		goto nla_put_failure;
	if (nf_tables_fill_expr_info(skb, expr) < 0)
		goto nla_put_failure;
	nla_nest_end(skb, nest);
	return 0;

nla_put_failure:
	return -1;
}

struct nft_expr_info {
	const struct nft_expr_ops	*ops;
	const struct nlattr		*attr;
	struct nlattr			*tb[NFT_EXPR_MAXATTR + 1];
};

static int nf_tables_expr_parse(const struct nft_ctx *ctx,
				const struct nlattr *nla,
				struct nft_expr_info *info)
{
	const struct nft_expr_type *type;
	const struct nft_expr_ops *ops;
	struct nlattr *tb[NFTA_EXPR_MAX + 1];
	int err;

	err = nla_parse_nested_deprecated(tb, NFTA_EXPR_MAX, nla,
					  nft_expr_policy, NULL);
	if (err < 0)
		return err;

	type = nft_expr_type_get(ctx->net, ctx->family, tb[NFTA_EXPR_NAME]);
	if (IS_ERR(type))
		return PTR_ERR(type);

	if (tb[NFTA_EXPR_DATA]) {
		err = nla_parse_nested_deprecated(info->tb, type->maxattr,
						  tb[NFTA_EXPR_DATA],
						  type->policy, NULL);
		if (err < 0)
			goto err1;
	} else
		memset(info->tb, 0, sizeof(info->tb[0]) * (type->maxattr + 1));

	if (type->select_ops != NULL) {
		ops = type->select_ops(ctx,
				       (const struct nlattr * const *)info->tb);
		if (IS_ERR(ops)) {
			err = PTR_ERR(ops);
#ifdef CONFIG_MODULES
			if (err == -EAGAIN)
				if (nft_expr_type_request_module(ctx->net,
								 ctx->family,
								 tb[NFTA_EXPR_NAME]) != -EAGAIN)
					err = -ENOENT;
#endif
			goto err1;
		}
	} else
		ops = type->ops;

	info->attr = nla;
	info->ops = ops;

	return 0;

err1:
	module_put(type->owner);
	return err;
}

static int nf_tables_newexpr(const struct nft_ctx *ctx,
			     const struct nft_expr_info *expr_info,
			     struct nft_expr *expr)
{
	const struct nft_expr_ops *ops = expr_info->ops;
	int err;

	expr->ops = ops;
	if (ops->init) {
		err = ops->init(ctx, expr, (const struct nlattr **)expr_info->tb);
		if (err < 0)
			goto err1;
	}

	return 0;
err1:
	expr->ops = NULL;
	return err;
}

static void nf_tables_expr_destroy(const struct nft_ctx *ctx,
				   struct nft_expr *expr)
{
	const struct nft_expr_type *type = expr->ops->type;

	if (expr->ops->destroy)
		expr->ops->destroy(ctx, expr);
	module_put(type->owner);
}

static struct nft_expr *nft_expr_init(const struct nft_ctx *ctx,
				      const struct nlattr *nla)
{
	struct nft_expr_info expr_info;
	struct nft_expr *expr;
	struct module *owner;
	int err;

	err = nf_tables_expr_parse(ctx, nla, &expr_info);
	if (err < 0)
		goto err1;

	err = -ENOMEM;
	expr = kzalloc(expr_info.ops->size, GFP_KERNEL);
	if (expr == NULL)
		goto err2;

	err = nf_tables_newexpr(ctx, &expr_info, expr);
	if (err < 0)
		goto err3;

	return expr;
err3:
	kfree(expr);
err2:
	owner = expr_info.ops->type->owner;
	if (expr_info.ops->type->release_ops)
		expr_info.ops->type->release_ops(expr_info.ops);

	module_put(owner);
err1:
	return ERR_PTR(err);
}

int nft_expr_clone(struct nft_expr *dst, struct nft_expr *src)
{
	int err;

	if (src->ops->clone) {
		dst->ops = src->ops;
		err = src->ops->clone(dst, src);
		if (err < 0)
			return err;
	} else {
		memcpy(dst, src, src->ops->size);
	}

	__module_get(src->ops->type->owner);

	return 0;
}

void nft_expr_destroy(const struct nft_ctx *ctx, struct nft_expr *expr)
{
	nf_tables_expr_destroy(ctx, expr);
	kfree(expr);
}

/*
 * Rules
 */

static struct nft_rule *__nft_rule_lookup(const struct nft_chain *chain,
					  u64 handle)
{
	struct nft_rule *rule;

	// FIXME: this sucks
	list_for_each_entry_rcu(rule, &chain->rules, list) {
		if (handle == rule->handle)
			return rule;
	}

	return ERR_PTR(-ENOENT);
}

static struct nft_rule *nft_rule_lookup(const struct nft_chain *chain,
					const struct nlattr *nla)
{
	if (nla == NULL)
		return ERR_PTR(-EINVAL);

	return __nft_rule_lookup(chain, be64_to_cpu(nla_get_be64(nla)));
}

static const struct nla_policy nft_rule_policy[NFTA_RULE_MAX + 1] = {
	[NFTA_RULE_TABLE]	= { .type = NLA_STRING,
				    .len = NFT_TABLE_MAXNAMELEN - 1 },
	[NFTA_RULE_CHAIN]	= { .type = NLA_STRING,
				    .len = NFT_CHAIN_MAXNAMELEN - 1 },
	[NFTA_RULE_HANDLE]	= { .type = NLA_U64 },
	[NFTA_RULE_EXPRESSIONS]	= { .type = NLA_NESTED },
	[NFTA_RULE_COMPAT]	= { .type = NLA_NESTED },
	[NFTA_RULE_POSITION]	= { .type = NLA_U64 },
	[NFTA_RULE_USERDATA]	= { .type = NLA_BINARY,
				    .len = NFT_USERDATA_MAXLEN },
	[NFTA_RULE_ID]		= { .type = NLA_U32 },
	[NFTA_RULE_POSITION_ID]	= { .type = NLA_U32 },
	[NFTA_RULE_CHAIN_ID]	= { .type = NLA_U32 },
};

static int nf_tables_fill_rule_info(struct sk_buff *skb, struct net *net,
				    u32 portid, u32 seq, int event,
				    u32 flags, int family,
				    const struct nft_table *table,
				    const struct nft_chain *chain,
				    const struct nft_rule *rule,
				    const struct nft_rule *prule)
{
	struct nlmsghdr *nlh;
	const struct nft_expr *expr, *next;
	struct nlattr *list;
	u16 type = nfnl_msg_type(NFNL_SUBSYS_NFTABLES, event);

	nlh = nfnl_msg_put(skb, portid, seq, type, flags, family, NFNETLINK_V0,
			   nft_base_seq(net));
	if (!nlh)
		goto nla_put_failure;

	if (nla_put_string(skb, NFTA_RULE_TABLE, table->name))
		goto nla_put_failure;
	if (nla_put_string(skb, NFTA_RULE_CHAIN, chain->name))
		goto nla_put_failure;
	if (nla_put_be64(skb, NFTA_RULE_HANDLE, cpu_to_be64(rule->handle),
			 NFTA_RULE_PAD))
		goto nla_put_failure;

	if (event != NFT_MSG_DELRULE && prule) {
		if (nla_put_be64(skb, NFTA_RULE_POSITION,
				 cpu_to_be64(prule->handle),
				 NFTA_RULE_PAD))
			goto nla_put_failure;
	}

	if (chain->flags & NFT_CHAIN_HW_OFFLOAD)
		nft_flow_rule_stats(chain, rule);

	list = nla_nest_start_noflag(skb, NFTA_RULE_EXPRESSIONS);
	if (list == NULL)
		goto nla_put_failure;
	nft_rule_for_each_expr(expr, next, rule) {
		if (nft_expr_dump(skb, NFTA_LIST_ELEM, expr) < 0)
			goto nla_put_failure;
	}
	nla_nest_end(skb, list);

	if (rule->udata) {
		struct nft_userdata *udata = nft_userdata(rule);
		if (nla_put(skb, NFTA_RULE_USERDATA, udata->len + 1,
			    udata->data) < 0)
			goto nla_put_failure;
	}

	nlmsg_end(skb, nlh);
	return 0;

nla_put_failure:
	nlmsg_trim(skb, nlh);
	return -1;
}

static void nf_tables_rule_notify(const struct nft_ctx *ctx,
				  const struct nft_rule *rule, int event)
{
	struct nftables_pernet *nft_net = nft_pernet(ctx->net);
	struct sk_buff *skb;
	int err;

	if (!ctx->report &&
	    !nfnetlink_has_listeners(ctx->net, NFNLGRP_NFTABLES))
		return;

	skb = nlmsg_new(NLMSG_GOODSIZE, GFP_KERNEL);
	if (skb == NULL)
		goto err;

	err = nf_tables_fill_rule_info(skb, ctx->net, ctx->portid, ctx->seq,
				       event, 0, ctx->family, ctx->table,
				       ctx->chain, rule, NULL);
	if (err < 0) {
		kfree_skb(skb);
		goto err;
	}

	nft_notify_enqueue(skb, ctx->report, &nft_net->notify_list);
	return;
err:
	nfnetlink_set_err(ctx->net, ctx->portid, NFNLGRP_NFTABLES, -ENOBUFS);
}

struct nft_rule_dump_ctx {
	char *table;
	char *chain;
};

static int __nf_tables_dump_rules(struct sk_buff *skb,
				  unsigned int *idx,
				  struct netlink_callback *cb,
				  const struct nft_table *table,
				  const struct nft_chain *chain)
{
	struct net *net = sock_net(skb->sk);
	const struct nft_rule *rule, *prule;
	unsigned int s_idx = cb->args[0];

	prule = NULL;
	list_for_each_entry_rcu(rule, &chain->rules, list) {
		if (!nft_is_active(net, rule))
			goto cont_skip;
		if (*idx < s_idx)
			goto cont;
		if (*idx > s_idx) {
			memset(&cb->args[1], 0,
					sizeof(cb->args) - sizeof(cb->args[0]));
		}
		if (nf_tables_fill_rule_info(skb, net, NETLINK_CB(cb->skb).portid,
					cb->nlh->nlmsg_seq,
					NFT_MSG_NEWRULE,
					NLM_F_MULTI | NLM_F_APPEND,
					table->family,
					table, chain, rule, prule) < 0)
			return 1;

		nl_dump_check_consistent(cb, nlmsg_hdr(skb));
cont:
		prule = rule;
cont_skip:
		(*idx)++;
	}
	return 0;
}

static int nf_tables_dump_rules(struct sk_buff *skb,
				struct netlink_callback *cb)
{
	const struct nfgenmsg *nfmsg = nlmsg_data(cb->nlh);
	const struct nft_rule_dump_ctx *ctx = cb->data;
	struct nft_table *table;
	const struct nft_chain *chain;
	unsigned int idx = 0;
	struct net *net = sock_net(skb->sk);
	int family = nfmsg->nfgen_family;
	struct nftables_pernet *nft_net;

	rcu_read_lock();
	nft_net = nft_pernet(net);
	cb->seq = nft_net->base_seq;

	list_for_each_entry_rcu(table, &nft_net->tables, list) {
		if (family != NFPROTO_UNSPEC && family != table->family)
			continue;

		if (ctx && ctx->table && strcmp(ctx->table, table->name) != 0)
			continue;

		if (ctx && ctx->table && ctx->chain) {
			struct rhlist_head *list, *tmp;

			list = rhltable_lookup(&table->chains_ht, ctx->chain,
					       nft_chain_ht_params);
			if (!list)
				goto done;

			rhl_for_each_entry_rcu(chain, tmp, list, rhlhead) {
				if (!nft_is_active(net, chain))
					continue;
				__nf_tables_dump_rules(skb, &idx,
						       cb, table, chain);
				break;
			}
			goto done;
		}

		list_for_each_entry_rcu(chain, &table->chains, list) {
			if (__nf_tables_dump_rules(skb, &idx, cb, table, chain))
				goto done;
		}

		if (ctx && ctx->table)
			break;
	}
done:
	rcu_read_unlock();

	cb->args[0] = idx;
	return skb->len;
}

static int nf_tables_dump_rules_start(struct netlink_callback *cb)
{
	const struct nlattr * const *nla = cb->data;
	struct nft_rule_dump_ctx *ctx = NULL;

	if (nla[NFTA_RULE_TABLE] || nla[NFTA_RULE_CHAIN]) {
		ctx = kzalloc(sizeof(*ctx), GFP_ATOMIC);
		if (!ctx)
			return -ENOMEM;

		if (nla[NFTA_RULE_TABLE]) {
			ctx->table = nla_strdup(nla[NFTA_RULE_TABLE],
							GFP_ATOMIC);
			if (!ctx->table) {
				kfree(ctx);
				return -ENOMEM;
			}
		}
		if (nla[NFTA_RULE_CHAIN]) {
			ctx->chain = nla_strdup(nla[NFTA_RULE_CHAIN],
						GFP_ATOMIC);
			if (!ctx->chain) {
				kfree(ctx->table);
				kfree(ctx);
				return -ENOMEM;
			}
		}
	}

	cb->data = ctx;
	return 0;
}

static int nf_tables_dump_rules_done(struct netlink_callback *cb)
{
	struct nft_rule_dump_ctx *ctx = cb->data;

	if (ctx) {
		kfree(ctx->table);
		kfree(ctx->chain);
		kfree(ctx);
	}
	return 0;
}

/* called with rcu_read_lock held */
static int nf_tables_getrule(struct sk_buff *skb, const struct nfnl_info *info,
			     const struct nlattr * const nla[])
{
	const struct nfgenmsg *nfmsg = nlmsg_data(info->nlh);
	struct netlink_ext_ack *extack = info->extack;
	u8 genmask = nft_genmask_cur(info->net);
	int family = nfmsg->nfgen_family;
	const struct nft_chain *chain;
	const struct nft_rule *rule;
	struct net *net = info->net;
	struct nft_table *table;
	struct sk_buff *skb2;
	int err;

	if (info->nlh->nlmsg_flags & NLM_F_DUMP) {
		struct netlink_dump_control c = {
			.start= nf_tables_dump_rules_start,
			.dump = nf_tables_dump_rules,
			.done = nf_tables_dump_rules_done,
			.module = THIS_MODULE,
			.data = (void *)nla,
		};

		return nft_netlink_dump_start_rcu(info->sk, skb, info->nlh, &c);
	}

	table = nft_table_lookup(net, nla[NFTA_RULE_TABLE], family, genmask, 0);
	if (IS_ERR(table)) {
		NL_SET_BAD_ATTR(extack, nla[NFTA_RULE_TABLE]);
		return PTR_ERR(table);
	}

	chain = nft_chain_lookup(net, table, nla[NFTA_RULE_CHAIN], genmask);
	if (IS_ERR(chain)) {
		NL_SET_BAD_ATTR(extack, nla[NFTA_RULE_CHAIN]);
		return PTR_ERR(chain);
	}

	rule = nft_rule_lookup(chain, nla[NFTA_RULE_HANDLE]);
	if (IS_ERR(rule)) {
		NL_SET_BAD_ATTR(extack, nla[NFTA_RULE_HANDLE]);
		return PTR_ERR(rule);
	}

	skb2 = alloc_skb(NLMSG_GOODSIZE, GFP_ATOMIC);
	if (!skb2)
		return -ENOMEM;

	err = nf_tables_fill_rule_info(skb2, net, NETLINK_CB(skb).portid,
				       info->nlh->nlmsg_seq, NFT_MSG_NEWRULE, 0,
				       family, table, chain, rule, NULL);
	if (err < 0)
		goto err_fill_rule_info;

	return nfnetlink_unicast(skb2, net, NETLINK_CB(skb).portid);

err_fill_rule_info:
	kfree_skb(skb2);
	return err;
}

static void nf_tables_rule_destroy(const struct nft_ctx *ctx,
				   struct nft_rule *rule)
{
	struct nft_expr *expr, *next;

	/*
	 * Careful: some expressions might not be initialized in case this
	 * is called on error from nf_tables_newrule().
	 */
	expr = nft_expr_first(rule);
	while (nft_expr_more(rule, expr)) {
		next = nft_expr_next(expr);
		nf_tables_expr_destroy(ctx, expr);
		expr = next;
	}
	kfree(rule);
}

void nf_tables_rule_release(const struct nft_ctx *ctx, struct nft_rule *rule)
{
	nft_rule_expr_deactivate(ctx, rule, NFT_TRANS_RELEASE);
	nf_tables_rule_destroy(ctx, rule);
}

int nft_chain_validate(const struct nft_ctx *ctx, const struct nft_chain *chain)
{
	struct nft_expr *expr, *last;
	const struct nft_data *data;
	struct nft_rule *rule;
	int err;

	if (ctx->level == NFT_JUMP_STACK_SIZE)
		return -EMLINK;

	list_for_each_entry(rule, &chain->rules, list) {
		if (!nft_is_active_next(ctx->net, rule))
			continue;

		nft_rule_for_each_expr(expr, last, rule) {
			if (!expr->ops->validate)
				continue;

			err = expr->ops->validate(ctx, expr, &data);
			if (err < 0)
				return err;
		}
	}

	return 0;
}
EXPORT_SYMBOL_GPL(nft_chain_validate);

static int nft_table_validate(struct net *net, const struct nft_table *table)
{
	struct nft_chain *chain;
	struct nft_ctx ctx = {
		.net	= net,
		.family	= table->family,
	};
	int err;

	list_for_each_entry(chain, &table->chains, list) {
		if (!nft_is_base_chain(chain))
			continue;

		ctx.chain = chain;
		err = nft_chain_validate(&ctx, chain);
		if (err < 0)
			return err;
	}

	return 0;
}

static struct nft_rule *nft_rule_lookup_byid(const struct net *net,
					     const struct nlattr *nla);

#define NFT_RULE_MAXEXPRS	128

static int nf_tables_newrule(struct sk_buff *skb, const struct nfnl_info *info,
			     const struct nlattr * const nla[])
{
	struct nftables_pernet *nft_net = nft_pernet(info->net);
	const struct nfgenmsg *nfmsg = nlmsg_data(info->nlh);
	struct netlink_ext_ack *extack = info->extack;
	unsigned int size, i, n, ulen = 0, usize = 0;
	u8 genmask = nft_genmask_next(info->net);
	struct nft_rule *rule, *old_rule = NULL;
	struct nft_expr_info *expr_info = NULL;
	int family = nfmsg->nfgen_family;
	struct net *net = info->net;
	struct nft_flow_rule *flow;
	struct nft_userdata *udata;
	struct nft_table *table;
	struct nft_chain *chain;
	struct nft_trans *trans;
	u64 handle, pos_handle;
	struct nft_expr *expr;
	struct nft_ctx ctx;
	struct nlattr *tmp;
	int err, rem;

	lockdep_assert_held(&nft_net->commit_mutex);

	table = nft_table_lookup(net, nla[NFTA_RULE_TABLE], family, genmask,
				 NETLINK_CB(skb).portid);
	if (IS_ERR(table)) {
		NL_SET_BAD_ATTR(extack, nla[NFTA_RULE_TABLE]);
		return PTR_ERR(table);
	}

	if (nla[NFTA_RULE_CHAIN]) {
		chain = nft_chain_lookup(net, table, nla[NFTA_RULE_CHAIN],
					 genmask);
		if (IS_ERR(chain)) {
			NL_SET_BAD_ATTR(extack, nla[NFTA_RULE_CHAIN]);
			return PTR_ERR(chain);
		}
		if (nft_chain_is_bound(chain))
			return -EOPNOTSUPP;

	} else if (nla[NFTA_RULE_CHAIN_ID]) {
		chain = nft_chain_lookup_byid(net, nla[NFTA_RULE_CHAIN_ID]);
		if (IS_ERR(chain)) {
			NL_SET_BAD_ATTR(extack, nla[NFTA_RULE_CHAIN_ID]);
			return PTR_ERR(chain);
		}
	} else {
		return -EINVAL;
	}

	if (nla[NFTA_RULE_HANDLE]) {
		handle = be64_to_cpu(nla_get_be64(nla[NFTA_RULE_HANDLE]));
		rule = __nft_rule_lookup(chain, handle);
		if (IS_ERR(rule)) {
			NL_SET_BAD_ATTR(extack, nla[NFTA_RULE_HANDLE]);
			return PTR_ERR(rule);
		}

		if (info->nlh->nlmsg_flags & NLM_F_EXCL) {
			NL_SET_BAD_ATTR(extack, nla[NFTA_RULE_HANDLE]);
			return -EEXIST;
		}
		if (info->nlh->nlmsg_flags & NLM_F_REPLACE)
			old_rule = rule;
		else
			return -EOPNOTSUPP;
	} else {
		if (!(info->nlh->nlmsg_flags & NLM_F_CREATE) ||
		    info->nlh->nlmsg_flags & NLM_F_REPLACE)
			return -EINVAL;
		handle = nf_tables_alloc_handle(table);

		if (chain->use == UINT_MAX)
			return -EOVERFLOW;

		if (nla[NFTA_RULE_POSITION]) {
			pos_handle = be64_to_cpu(nla_get_be64(nla[NFTA_RULE_POSITION]));
			old_rule = __nft_rule_lookup(chain, pos_handle);
			if (IS_ERR(old_rule)) {
				NL_SET_BAD_ATTR(extack, nla[NFTA_RULE_POSITION]);
				return PTR_ERR(old_rule);
			}
		} else if (nla[NFTA_RULE_POSITION_ID]) {
			old_rule = nft_rule_lookup_byid(net, nla[NFTA_RULE_POSITION_ID]);
			if (IS_ERR(old_rule)) {
				NL_SET_BAD_ATTR(extack, nla[NFTA_RULE_POSITION_ID]);
				return PTR_ERR(old_rule);
			}
		}
	}

	nft_ctx_init(&ctx, net, skb, info->nlh, family, table, chain, nla);

	n = 0;
	size = 0;
	if (nla[NFTA_RULE_EXPRESSIONS]) {
		expr_info = kvmalloc_array(NFT_RULE_MAXEXPRS,
					   sizeof(struct nft_expr_info),
					   GFP_KERNEL);
		if (!expr_info)
			return -ENOMEM;

		nla_for_each_nested(tmp, nla[NFTA_RULE_EXPRESSIONS], rem) {
			err = -EINVAL;
			if (nla_type(tmp) != NFTA_LIST_ELEM)
				goto err1;
			if (n == NFT_RULE_MAXEXPRS)
				goto err1;
			err = nf_tables_expr_parse(&ctx, tmp, &expr_info[n]);
			if (err < 0) {
				NL_SET_BAD_ATTR(extack, tmp);
				goto err1;
			}
			size += expr_info[n].ops->size;
			n++;
		}
	}
	/* Check for overflow of dlen field */
	err = -EFBIG;
	if (size >= 1 << 12)
		goto err1;

	if (nla[NFTA_RULE_USERDATA]) {
		ulen = nla_len(nla[NFTA_RULE_USERDATA]);
		if (ulen > 0)
			usize = sizeof(struct nft_userdata) + ulen;
	}

	err = -ENOMEM;
	rule = kzalloc(sizeof(*rule) + size + usize, GFP_KERNEL);
	if (rule == NULL)
		goto err1;

	nft_activate_next(net, rule);

	rule->handle = handle;
	rule->dlen   = size;
	rule->udata  = ulen ? 1 : 0;

	if (ulen) {
		udata = nft_userdata(rule);
		udata->len = ulen - 1;
		nla_memcpy(udata->data, nla[NFTA_RULE_USERDATA], ulen);
	}

	expr = nft_expr_first(rule);
	for (i = 0; i < n; i++) {
		err = nf_tables_newexpr(&ctx, &expr_info[i], expr);
		if (err < 0) {
			NL_SET_BAD_ATTR(extack, expr_info[i].attr);
			goto err2;
		}

		if (expr_info[i].ops->validate)
			nft_validate_state_update(net, NFT_VALIDATE_NEED);

		expr_info[i].ops = NULL;
		expr = nft_expr_next(expr);
	}

	if (info->nlh->nlmsg_flags & NLM_F_REPLACE) {
		trans = nft_trans_rule_add(&ctx, NFT_MSG_NEWRULE, rule);
		if (trans == NULL) {
			err = -ENOMEM;
			goto err2;
		}
		err = nft_delrule(&ctx, old_rule);
		if (err < 0) {
			nft_trans_destroy(trans);
			goto err2;
		}

		list_add_tail_rcu(&rule->list, &old_rule->list);
	} else {
		trans = nft_trans_rule_add(&ctx, NFT_MSG_NEWRULE, rule);
		if (!trans) {
			err = -ENOMEM;
			goto err2;
		}

		if (info->nlh->nlmsg_flags & NLM_F_APPEND) {
			if (old_rule)
				list_add_rcu(&rule->list, &old_rule->list);
			else
				list_add_tail_rcu(&rule->list, &chain->rules);
		 } else {
			if (old_rule)
				list_add_tail_rcu(&rule->list, &old_rule->list);
			else
				list_add_rcu(&rule->list, &chain->rules);
		}
	}
	kvfree(expr_info);
	chain->use++;

	if (nft_net->validate_state == NFT_VALIDATE_DO)
		return nft_table_validate(net, table);

	if (chain->flags & NFT_CHAIN_HW_OFFLOAD) {
		flow = nft_flow_rule_create(net, rule);
		if (IS_ERR(flow))
			return PTR_ERR(flow);

		nft_trans_flow_rule(trans) = flow;
	}

	return 0;
err2:
	nf_tables_rule_release(&ctx, rule);
err1:
	for (i = 0; i < n; i++) {
		if (expr_info[i].ops) {
			module_put(expr_info[i].ops->type->owner);
			if (expr_info[i].ops->type->release_ops)
				expr_info[i].ops->type->release_ops(expr_info[i].ops);
		}
	}
	kvfree(expr_info);

	return err;
}

static struct nft_rule *nft_rule_lookup_byid(const struct net *net,
					     const struct nlattr *nla)
{
	struct nftables_pernet *nft_net = nft_pernet(net);
	u32 id = ntohl(nla_get_be32(nla));
	struct nft_trans *trans;

	list_for_each_entry(trans, &nft_net->commit_list, list) {
		struct nft_rule *rule = nft_trans_rule(trans);

		if (trans->msg_type == NFT_MSG_NEWRULE &&
		    id == nft_trans_rule_id(trans))
			return rule;
	}
	return ERR_PTR(-ENOENT);
}

static int nf_tables_delrule(struct sk_buff *skb, const struct nfnl_info *info,
			     const struct nlattr * const nla[])
{
	const struct nfgenmsg *nfmsg = nlmsg_data(info->nlh);
	struct netlink_ext_ack *extack = info->extack;
	int family = nfmsg->nfgen_family, err = 0;
	u8 genmask = nft_genmask_next(info->net);
	struct nft_chain *chain = NULL;
	struct net *net = info->net;
	struct nft_table *table;
	struct nft_rule *rule;
	struct nft_ctx ctx;

	table = nft_table_lookup(net, nla[NFTA_RULE_TABLE], family, genmask,
				 NETLINK_CB(skb).portid);
	if (IS_ERR(table)) {
		NL_SET_BAD_ATTR(extack, nla[NFTA_RULE_TABLE]);
		return PTR_ERR(table);
	}

	if (nla[NFTA_RULE_CHAIN]) {
		chain = nft_chain_lookup(net, table, nla[NFTA_RULE_CHAIN],
					 genmask);
		if (IS_ERR(chain)) {
			NL_SET_BAD_ATTR(extack, nla[NFTA_RULE_CHAIN]);
			return PTR_ERR(chain);
		}
		if (nft_chain_is_bound(chain))
			return -EOPNOTSUPP;
	}

	nft_ctx_init(&ctx, net, skb, info->nlh, family, table, chain, nla);

	if (chain) {
		if (nla[NFTA_RULE_HANDLE]) {
			rule = nft_rule_lookup(chain, nla[NFTA_RULE_HANDLE]);
			if (IS_ERR(rule)) {
				NL_SET_BAD_ATTR(extack, nla[NFTA_RULE_HANDLE]);
				return PTR_ERR(rule);
			}

			err = nft_delrule(&ctx, rule);
		} else if (nla[NFTA_RULE_ID]) {
			rule = nft_rule_lookup_byid(net, nla[NFTA_RULE_ID]);
			if (IS_ERR(rule)) {
				NL_SET_BAD_ATTR(extack, nla[NFTA_RULE_ID]);
				return PTR_ERR(rule);
			}

			err = nft_delrule(&ctx, rule);
		} else {
			err = nft_delrule_by_chain(&ctx);
		}
	} else {
		list_for_each_entry(chain, &table->chains, list) {
			if (!nft_is_active_next(net, chain))
				continue;

			ctx.chain = chain;
			err = nft_delrule_by_chain(&ctx);
			if (err < 0)
				break;
		}
	}

	return err;
}

/*
 * Sets
 */
static const struct nft_set_type *nft_set_types[] = {
	&nft_set_hash_fast_type,
	&nft_set_hash_type,
	&nft_set_rhash_type,
	&nft_set_bitmap_type,
	&nft_set_rbtree_type,
#if defined(CONFIG_X86_64) && !defined(CONFIG_UML)
	&nft_set_pipapo_avx2_type,
#endif
	&nft_set_pipapo_type,
};

#define NFT_SET_FEATURES	(NFT_SET_INTERVAL | NFT_SET_MAP | \
				 NFT_SET_TIMEOUT | NFT_SET_OBJECT | \
				 NFT_SET_EVAL)

static bool nft_set_ops_candidate(const struct nft_set_type *type, u32 flags)
{
	return (flags & type->features) == (flags & NFT_SET_FEATURES);
}

/*
 * Select a set implementation based on the data characteristics and the
 * given policy. The total memory use might not be known if no size is
 * given, in that case the amount of memory per element is used.
 */
static const struct nft_set_ops *
nft_select_set_ops(const struct nft_ctx *ctx,
		   const struct nlattr * const nla[],
		   const struct nft_set_desc *desc,
		   enum nft_set_policies policy)
{
	struct nftables_pernet *nft_net = nft_pernet(ctx->net);
	const struct nft_set_ops *ops, *bops;
	struct nft_set_estimate est, best;
	const struct nft_set_type *type;
	u32 flags = 0;
	int i;

	lockdep_assert_held(&nft_net->commit_mutex);
	lockdep_nfnl_nft_mutex_not_held();

	if (nla[NFTA_SET_FLAGS] != NULL)
		flags = ntohl(nla_get_be32(nla[NFTA_SET_FLAGS]));

	bops	    = NULL;
	best.size   = ~0;
	best.lookup = ~0;
	best.space  = ~0;

	for (i = 0; i < ARRAY_SIZE(nft_set_types); i++) {
		type = nft_set_types[i];
		ops = &type->ops;

		if (!nft_set_ops_candidate(type, flags))
			continue;
		if (!ops->estimate(desc, flags, &est))
			continue;

		switch (policy) {
		case NFT_SET_POL_PERFORMANCE:
			if (est.lookup < best.lookup)
				break;
			if (est.lookup == best.lookup &&
			    est.space < best.space)
				break;
			continue;
		case NFT_SET_POL_MEMORY:
			if (!desc->size) {
				if (est.space < best.space)
					break;
				if (est.space == best.space &&
				    est.lookup < best.lookup)
					break;
			} else if (est.size < best.size || !bops) {
				break;
			}
			continue;
		default:
			break;
		}

		bops = ops;
		best = est;
	}

	if (bops != NULL)
		return bops;

	return ERR_PTR(-EOPNOTSUPP);
}

static const struct nla_policy nft_set_policy[NFTA_SET_MAX + 1] = {
	[NFTA_SET_TABLE]		= { .type = NLA_STRING,
					    .len = NFT_TABLE_MAXNAMELEN - 1 },
	[NFTA_SET_NAME]			= { .type = NLA_STRING,
					    .len = NFT_SET_MAXNAMELEN - 1 },
	[NFTA_SET_FLAGS]		= { .type = NLA_U32 },
	[NFTA_SET_KEY_TYPE]		= { .type = NLA_U32 },
	[NFTA_SET_KEY_LEN]		= { .type = NLA_U32 },
	[NFTA_SET_DATA_TYPE]		= { .type = NLA_U32 },
	[NFTA_SET_DATA_LEN]		= { .type = NLA_U32 },
	[NFTA_SET_POLICY]		= { .type = NLA_U32 },
	[NFTA_SET_DESC]			= { .type = NLA_NESTED },
	[NFTA_SET_ID]			= { .type = NLA_U32 },
	[NFTA_SET_TIMEOUT]		= { .type = NLA_U64 },
	[NFTA_SET_GC_INTERVAL]		= { .type = NLA_U32 },
	[NFTA_SET_USERDATA]		= { .type = NLA_BINARY,
					    .len  = NFT_USERDATA_MAXLEN },
	[NFTA_SET_OBJ_TYPE]		= { .type = NLA_U32 },
	[NFTA_SET_HANDLE]		= { .type = NLA_U64 },
	[NFTA_SET_EXPR]			= { .type = NLA_NESTED },
	[NFTA_SET_EXPRESSIONS]		= { .type = NLA_NESTED },
};

static const struct nla_policy nft_set_desc_policy[NFTA_SET_DESC_MAX + 1] = {
	[NFTA_SET_DESC_SIZE]		= { .type = NLA_U32 },
	[NFTA_SET_DESC_CONCAT]		= { .type = NLA_NESTED },
};

static int nft_ctx_init_from_setattr(struct nft_ctx *ctx, struct net *net,
				     const struct sk_buff *skb,
				     const struct nlmsghdr *nlh,
				     const struct nlattr * const nla[],
				     struct netlink_ext_ack *extack,
				     u8 genmask, u32 nlpid)
{
	const struct nfgenmsg *nfmsg = nlmsg_data(nlh);
	int family = nfmsg->nfgen_family;
	struct nft_table *table = NULL;

	if (nla[NFTA_SET_TABLE] != NULL) {
		table = nft_table_lookup(net, nla[NFTA_SET_TABLE], family,
					 genmask, nlpid);
		if (IS_ERR(table)) {
			NL_SET_BAD_ATTR(extack, nla[NFTA_SET_TABLE]);
			return PTR_ERR(table);
		}
	}

	nft_ctx_init(ctx, net, skb, nlh, family, table, NULL, nla);
	return 0;
}

static struct nft_set *nft_set_lookup(const struct nft_table *table,
				      const struct nlattr *nla, u8 genmask)
{
	struct nft_set *set;

	if (nla == NULL)
		return ERR_PTR(-EINVAL);

	list_for_each_entry_rcu(set, &table->sets, list) {
		if (!nla_strcmp(nla, set->name) &&
		    nft_active_genmask(set, genmask))
			return set;
	}
	return ERR_PTR(-ENOENT);
}

static struct nft_set *nft_set_lookup_byhandle(const struct nft_table *table,
					       const struct nlattr *nla,
					       u8 genmask)
{
	struct nft_set *set;

	list_for_each_entry(set, &table->sets, list) {
		if (be64_to_cpu(nla_get_be64(nla)) == set->handle &&
		    nft_active_genmask(set, genmask))
			return set;
	}
	return ERR_PTR(-ENOENT);
}

static struct nft_set *nft_set_lookup_byid(const struct net *net,
					   const struct nlattr *nla, u8 genmask)
{
	struct nftables_pernet *nft_net = nft_pernet(net);
	u32 id = ntohl(nla_get_be32(nla));
	struct nft_trans *trans;

	list_for_each_entry(trans, &nft_net->commit_list, list) {
		if (trans->msg_type == NFT_MSG_NEWSET) {
			struct nft_set *set = nft_trans_set(trans);

			if (id == nft_trans_set_id(trans) &&
			    nft_active_genmask(set, genmask))
				return set;
		}
	}
	return ERR_PTR(-ENOENT);
}

struct nft_set *nft_set_lookup_global(const struct net *net,
				      const struct nft_table *table,
				      const struct nlattr *nla_set_name,
				      const struct nlattr *nla_set_id,
				      u8 genmask)
{
	struct nft_set *set;

	set = nft_set_lookup(table, nla_set_name, genmask);
	if (IS_ERR(set)) {
		if (!nla_set_id)
			return set;

		set = nft_set_lookup_byid(net, nla_set_id, genmask);
	}
	return set;
}
EXPORT_SYMBOL_GPL(nft_set_lookup_global);

static int nf_tables_set_alloc_name(struct nft_ctx *ctx, struct nft_set *set,
				    const char *name)
{
	const struct nft_set *i;
	const char *p;
	unsigned long *inuse;
	unsigned int n = 0, min = 0;

	p = strchr(name, '%');
	if (p != NULL) {
		if (p[1] != 'd' || strchr(p + 2, '%'))
			return -EINVAL;

		inuse = (unsigned long *)get_zeroed_page(GFP_KERNEL);
		if (inuse == NULL)
			return -ENOMEM;
cont:
		list_for_each_entry(i, &ctx->table->sets, list) {
			int tmp;

			if (!nft_is_active_next(ctx->net, set))
				continue;
			if (!sscanf(i->name, name, &tmp))
				continue;
			if (tmp < min || tmp >= min + BITS_PER_BYTE * PAGE_SIZE)
				continue;

			set_bit(tmp - min, inuse);
		}

		n = find_first_zero_bit(inuse, BITS_PER_BYTE * PAGE_SIZE);
		if (n >= BITS_PER_BYTE * PAGE_SIZE) {
			min += BITS_PER_BYTE * PAGE_SIZE;
			memset(inuse, 0, PAGE_SIZE);
			goto cont;
		}
		free_page((unsigned long)inuse);
	}

	set->name = kasprintf(GFP_KERNEL, name, min + n);
	if (!set->name)
		return -ENOMEM;

	list_for_each_entry(i, &ctx->table->sets, list) {
		if (!nft_is_active_next(ctx->net, i))
			continue;
		if (!strcmp(set->name, i->name)) {
			kfree(set->name);
			set->name = NULL;
			return -ENFILE;
		}
	}
	return 0;
}

int nf_msecs_to_jiffies64(const struct nlattr *nla, u64 *result)
{
	u64 ms = be64_to_cpu(nla_get_be64(nla));
	u64 max = (u64)(~((u64)0));

	max = div_u64(max, NSEC_PER_MSEC);
	if (ms >= max)
		return -ERANGE;

	ms *= NSEC_PER_MSEC;
	*result = nsecs_to_jiffies64(ms);
	return 0;
}

__be64 nf_jiffies64_to_msecs(u64 input)
{
	return cpu_to_be64(jiffies64_to_msecs(input));
}

static int nf_tables_fill_set_concat(struct sk_buff *skb,
				     const struct nft_set *set)
{
	struct nlattr *concat, *field;
	int i;

	concat = nla_nest_start_noflag(skb, NFTA_SET_DESC_CONCAT);
	if (!concat)
		return -ENOMEM;

	for (i = 0; i < set->field_count; i++) {
		field = nla_nest_start_noflag(skb, NFTA_LIST_ELEM);
		if (!field)
			return -ENOMEM;

		if (nla_put_be32(skb, NFTA_SET_FIELD_LEN,
				 htonl(set->field_len[i])))
			return -ENOMEM;

		nla_nest_end(skb, field);
	}

	nla_nest_end(skb, concat);

	return 0;
}

static int nf_tables_fill_set(struct sk_buff *skb, const struct nft_ctx *ctx,
			      const struct nft_set *set, u16 event, u16 flags)
{
	struct nlmsghdr *nlh;
	u32 portid = ctx->portid;
	struct nlattr *nest;
	u32 seq = ctx->seq;
	int i;

	event = nfnl_msg_type(NFNL_SUBSYS_NFTABLES, event);
	nlh = nfnl_msg_put(skb, portid, seq, event, flags, ctx->family,
			   NFNETLINK_V0, nft_base_seq(ctx->net));
	if (!nlh)
		goto nla_put_failure;

	if (nla_put_string(skb, NFTA_SET_TABLE, ctx->table->name))
		goto nla_put_failure;
	if (nla_put_string(skb, NFTA_SET_NAME, set->name))
		goto nla_put_failure;
	if (nla_put_be64(skb, NFTA_SET_HANDLE, cpu_to_be64(set->handle),
			 NFTA_SET_PAD))
		goto nla_put_failure;
	if (set->flags != 0)
		if (nla_put_be32(skb, NFTA_SET_FLAGS, htonl(set->flags)))
			goto nla_put_failure;

	if (nla_put_be32(skb, NFTA_SET_KEY_TYPE, htonl(set->ktype)))
		goto nla_put_failure;
	if (nla_put_be32(skb, NFTA_SET_KEY_LEN, htonl(set->klen)))
		goto nla_put_failure;
	if (set->flags & NFT_SET_MAP) {
		if (nla_put_be32(skb, NFTA_SET_DATA_TYPE, htonl(set->dtype)))
			goto nla_put_failure;
		if (nla_put_be32(skb, NFTA_SET_DATA_LEN, htonl(set->dlen)))
			goto nla_put_failure;
	}
	if (set->flags & NFT_SET_OBJECT &&
	    nla_put_be32(skb, NFTA_SET_OBJ_TYPE, htonl(set->objtype)))
		goto nla_put_failure;

	if (set->timeout &&
	    nla_put_be64(skb, NFTA_SET_TIMEOUT,
			 nf_jiffies64_to_msecs(set->timeout),
			 NFTA_SET_PAD))
		goto nla_put_failure;
	if (set->gc_int &&
	    nla_put_be32(skb, NFTA_SET_GC_INTERVAL, htonl(set->gc_int)))
		goto nla_put_failure;

	if (set->policy != NFT_SET_POL_PERFORMANCE) {
		if (nla_put_be32(skb, NFTA_SET_POLICY, htonl(set->policy)))
			goto nla_put_failure;
	}

	if (set->udata &&
	    nla_put(skb, NFTA_SET_USERDATA, set->udlen, set->udata))
		goto nla_put_failure;

	nest = nla_nest_start_noflag(skb, NFTA_SET_DESC);
	if (!nest)
		goto nla_put_failure;
	if (set->size &&
	    nla_put_be32(skb, NFTA_SET_DESC_SIZE, htonl(set->size)))
		goto nla_put_failure;

	if (set->field_count > 1 &&
	    nf_tables_fill_set_concat(skb, set))
		goto nla_put_failure;

	nla_nest_end(skb, nest);

	if (set->num_exprs == 1) {
		nest = nla_nest_start_noflag(skb, NFTA_SET_EXPR);
		if (nf_tables_fill_expr_info(skb, set->exprs[0]) < 0)
			goto nla_put_failure;

		nla_nest_end(skb, nest);
	} else if (set->num_exprs > 1) {
		nest = nla_nest_start_noflag(skb, NFTA_SET_EXPRESSIONS);
		if (nest == NULL)
			goto nla_put_failure;

		for (i = 0; i < set->num_exprs; i++) {
			if (nft_expr_dump(skb, NFTA_LIST_ELEM,
					  set->exprs[i]) < 0)
				goto nla_put_failure;
		}
		nla_nest_end(skb, nest);
	}

	nlmsg_end(skb, nlh);
	return 0;

nla_put_failure:
	nlmsg_trim(skb, nlh);
	return -1;
}

static void nf_tables_set_notify(const struct nft_ctx *ctx,
				 const struct nft_set *set, int event,
			         gfp_t gfp_flags)
{
	struct nftables_pernet *nft_net = nft_pernet(ctx->net);
	struct sk_buff *skb;
	u32 portid = ctx->portid;
	int err;

	if (!ctx->report &&
	    !nfnetlink_has_listeners(ctx->net, NFNLGRP_NFTABLES))
		return;

	skb = nlmsg_new(NLMSG_GOODSIZE, gfp_flags);
	if (skb == NULL)
		goto err;

	err = nf_tables_fill_set(skb, ctx, set, event, 0);
	if (err < 0) {
		kfree_skb(skb);
		goto err;
	}

	nft_notify_enqueue(skb, ctx->report, &nft_net->notify_list);
	return;
err:
	nfnetlink_set_err(ctx->net, portid, NFNLGRP_NFTABLES, -ENOBUFS);
}

static int nf_tables_dump_sets(struct sk_buff *skb, struct netlink_callback *cb)
{
	const struct nft_set *set;
	unsigned int idx, s_idx = cb->args[0];
	struct nft_table *table, *cur_table = (struct nft_table *)cb->args[2];
	struct net *net = sock_net(skb->sk);
	struct nft_ctx *ctx = cb->data, ctx_set;
	struct nftables_pernet *nft_net;

	if (cb->args[1])
		return skb->len;

	rcu_read_lock();
	nft_net = nft_pernet(net);
	cb->seq = nft_net->base_seq;

	list_for_each_entry_rcu(table, &nft_net->tables, list) {
		if (ctx->family != NFPROTO_UNSPEC &&
		    ctx->family != table->family)
			continue;

		if (ctx->table && ctx->table != table)
			continue;

		if (cur_table) {
			if (cur_table != table)
				continue;

			cur_table = NULL;
		}
		idx = 0;
		list_for_each_entry_rcu(set, &table->sets, list) {
			if (idx < s_idx)
				goto cont;
			if (!nft_is_active(net, set))
				goto cont;

			ctx_set = *ctx;
			ctx_set.table = table;
			ctx_set.family = table->family;

			if (nf_tables_fill_set(skb, &ctx_set, set,
					       NFT_MSG_NEWSET,
					       NLM_F_MULTI) < 0) {
				cb->args[0] = idx;
				cb->args[2] = (unsigned long) table;
				goto done;
			}
			nl_dump_check_consistent(cb, nlmsg_hdr(skb));
cont:
			idx++;
		}
		if (s_idx)
			s_idx = 0;
	}
	cb->args[1] = 1;
done:
	rcu_read_unlock();
	return skb->len;
}

static int nf_tables_dump_sets_start(struct netlink_callback *cb)
{
	struct nft_ctx *ctx_dump = NULL;

	ctx_dump = kmemdup(cb->data, sizeof(*ctx_dump), GFP_ATOMIC);
	if (ctx_dump == NULL)
		return -ENOMEM;

	cb->data = ctx_dump;
	return 0;
}

static int nf_tables_dump_sets_done(struct netlink_callback *cb)
{
	kfree(cb->data);
	return 0;
}

/* called with rcu_read_lock held */
static int nf_tables_getset(struct sk_buff *skb, const struct nfnl_info *info,
			    const struct nlattr * const nla[])
{
	const struct nfgenmsg *nfmsg = nlmsg_data(info->nlh);
	struct netlink_ext_ack *extack = info->extack;
	u8 genmask = nft_genmask_cur(info->net);
	struct net *net = info->net;
	const struct nft_set *set;
	struct sk_buff *skb2;
	struct nft_ctx ctx;
	int err;

	/* Verify existence before starting dump */
	err = nft_ctx_init_from_setattr(&ctx, net, skb, info->nlh, nla, extack,
					genmask, 0);
	if (err < 0)
		return err;

	if (info->nlh->nlmsg_flags & NLM_F_DUMP) {
		struct netlink_dump_control c = {
			.start = nf_tables_dump_sets_start,
			.dump = nf_tables_dump_sets,
			.done = nf_tables_dump_sets_done,
			.data = &ctx,
			.module = THIS_MODULE,
		};

		return nft_netlink_dump_start_rcu(info->sk, skb, info->nlh, &c);
	}

	/* Only accept unspec with dump */
	if (nfmsg->nfgen_family == NFPROTO_UNSPEC)
		return -EAFNOSUPPORT;
	if (!nla[NFTA_SET_TABLE])
		return -EINVAL;

	set = nft_set_lookup(ctx.table, nla[NFTA_SET_NAME], genmask);
	if (IS_ERR(set))
		return PTR_ERR(set);

	skb2 = alloc_skb(NLMSG_GOODSIZE, GFP_ATOMIC);
	if (skb2 == NULL)
		return -ENOMEM;

	err = nf_tables_fill_set(skb2, &ctx, set, NFT_MSG_NEWSET, 0);
	if (err < 0)
		goto err_fill_set_info;

	return nfnetlink_unicast(skb2, net, NETLINK_CB(skb).portid);

err_fill_set_info:
	kfree_skb(skb2);
	return err;
}

static const struct nla_policy nft_concat_policy[NFTA_SET_FIELD_MAX + 1] = {
	[NFTA_SET_FIELD_LEN]	= { .type = NLA_U32 },
};

static int nft_set_desc_concat_parse(const struct nlattr *attr,
				     struct nft_set_desc *desc)
{
	struct nlattr *tb[NFTA_SET_FIELD_MAX + 1];
	u32 len;
	int err;

	err = nla_parse_nested_deprecated(tb, NFTA_SET_FIELD_MAX, attr,
					  nft_concat_policy, NULL);
	if (err < 0)
		return err;

	if (!tb[NFTA_SET_FIELD_LEN])
		return -EINVAL;

	len = ntohl(nla_get_be32(tb[NFTA_SET_FIELD_LEN]));

	if (len * BITS_PER_BYTE / 32 > NFT_REG32_COUNT)
		return -E2BIG;

	desc->field_len[desc->field_count++] = len;

	return 0;
}

static int nft_set_desc_concat(struct nft_set_desc *desc,
			       const struct nlattr *nla)
{
	struct nlattr *attr;
	int rem, err;

	nla_for_each_nested(attr, nla, rem) {
		if (nla_type(attr) != NFTA_LIST_ELEM)
			return -EINVAL;

		err = nft_set_desc_concat_parse(attr, desc);
		if (err < 0)
			return err;
	}

	return 0;
}

static int nf_tables_set_desc_parse(struct nft_set_desc *desc,
				    const struct nlattr *nla)
{
	struct nlattr *da[NFTA_SET_DESC_MAX + 1];
	int err;

	err = nla_parse_nested_deprecated(da, NFTA_SET_DESC_MAX, nla,
					  nft_set_desc_policy, NULL);
	if (err < 0)
		return err;

	if (da[NFTA_SET_DESC_SIZE] != NULL)
		desc->size = ntohl(nla_get_be32(da[NFTA_SET_DESC_SIZE]));
	if (da[NFTA_SET_DESC_CONCAT])
		err = nft_set_desc_concat(desc, da[NFTA_SET_DESC_CONCAT]);

	return err;
}

static int nf_tables_newset(struct sk_buff *skb, const struct nfnl_info *info,
			    const struct nlattr * const nla[])
{
	const struct nfgenmsg *nfmsg = nlmsg_data(info->nlh);
	u32 ktype, dtype, flags, policy, gc_int, objtype;
	struct netlink_ext_ack *extack = info->extack;
	u8 genmask = nft_genmask_next(info->net);
	int family = nfmsg->nfgen_family;
	const struct nft_set_ops *ops;
	struct nft_expr *expr = NULL;
	struct net *net = info->net;
	struct nft_set_desc desc;
	struct nft_table *table;
	unsigned char *udata;
	struct nft_set *set;
	struct nft_ctx ctx;
	size_t alloc_size;
	u64 timeout;
	char *name;
	int err, i;
	u16 udlen;
	u64 size;

	if (nla[NFTA_SET_TABLE] == NULL ||
	    nla[NFTA_SET_NAME] == NULL ||
	    nla[NFTA_SET_KEY_LEN] == NULL ||
	    nla[NFTA_SET_ID] == NULL)
		return -EINVAL;

	memset(&desc, 0, sizeof(desc));

	ktype = NFT_DATA_VALUE;
	if (nla[NFTA_SET_KEY_TYPE] != NULL) {
		ktype = ntohl(nla_get_be32(nla[NFTA_SET_KEY_TYPE]));
		if ((ktype & NFT_DATA_RESERVED_MASK) == NFT_DATA_RESERVED_MASK)
			return -EINVAL;
	}

	desc.klen = ntohl(nla_get_be32(nla[NFTA_SET_KEY_LEN]));
	if (desc.klen == 0 || desc.klen > NFT_DATA_VALUE_MAXLEN)
		return -EINVAL;

	flags = 0;
	if (nla[NFTA_SET_FLAGS] != NULL) {
		flags = ntohl(nla_get_be32(nla[NFTA_SET_FLAGS]));
		if (flags & ~(NFT_SET_ANONYMOUS | NFT_SET_CONSTANT |
			      NFT_SET_INTERVAL | NFT_SET_TIMEOUT |
			      NFT_SET_MAP | NFT_SET_EVAL |
			      NFT_SET_OBJECT | NFT_SET_CONCAT | NFT_SET_EXPR))
			return -EOPNOTSUPP;
		/* Only one of these operations is supported */
		if ((flags & (NFT_SET_MAP | NFT_SET_OBJECT)) ==
			     (NFT_SET_MAP | NFT_SET_OBJECT))
			return -EOPNOTSUPP;
		if ((flags & (NFT_SET_EVAL | NFT_SET_OBJECT)) ==
			     (NFT_SET_EVAL | NFT_SET_OBJECT))
			return -EOPNOTSUPP;
	}

	dtype = 0;
	if (nla[NFTA_SET_DATA_TYPE] != NULL) {
		if (!(flags & NFT_SET_MAP))
			return -EINVAL;

		dtype = ntohl(nla_get_be32(nla[NFTA_SET_DATA_TYPE]));
		if ((dtype & NFT_DATA_RESERVED_MASK) == NFT_DATA_RESERVED_MASK &&
		    dtype != NFT_DATA_VERDICT)
			return -EINVAL;

		if (dtype != NFT_DATA_VERDICT) {
			if (nla[NFTA_SET_DATA_LEN] == NULL)
				return -EINVAL;
			desc.dlen = ntohl(nla_get_be32(nla[NFTA_SET_DATA_LEN]));
			if (desc.dlen == 0 || desc.dlen > NFT_DATA_VALUE_MAXLEN)
				return -EINVAL;
		} else
			desc.dlen = sizeof(struct nft_verdict);
	} else if (flags & NFT_SET_MAP)
		return -EINVAL;

	if (nla[NFTA_SET_OBJ_TYPE] != NULL) {
		if (!(flags & NFT_SET_OBJECT))
			return -EINVAL;

		objtype = ntohl(nla_get_be32(nla[NFTA_SET_OBJ_TYPE]));
		if (objtype == NFT_OBJECT_UNSPEC ||
		    objtype > NFT_OBJECT_MAX)
			return -EOPNOTSUPP;
	} else if (flags & NFT_SET_OBJECT)
		return -EINVAL;
	else
		objtype = NFT_OBJECT_UNSPEC;

	timeout = 0;
	if (nla[NFTA_SET_TIMEOUT] != NULL) {
		if (!(flags & NFT_SET_TIMEOUT))
			return -EINVAL;

		err = nf_msecs_to_jiffies64(nla[NFTA_SET_TIMEOUT], &timeout);
		if (err)
			return err;
	}
	gc_int = 0;
	if (nla[NFTA_SET_GC_INTERVAL] != NULL) {
		if (!(flags & NFT_SET_TIMEOUT))
			return -EINVAL;
		gc_int = ntohl(nla_get_be32(nla[NFTA_SET_GC_INTERVAL]));
	}

	policy = NFT_SET_POL_PERFORMANCE;
	if (nla[NFTA_SET_POLICY] != NULL)
		policy = ntohl(nla_get_be32(nla[NFTA_SET_POLICY]));

	if (nla[NFTA_SET_DESC] != NULL) {
		err = nf_tables_set_desc_parse(&desc, nla[NFTA_SET_DESC]);
		if (err < 0)
			return err;
	}

	if (nla[NFTA_SET_EXPR] || nla[NFTA_SET_EXPRESSIONS])
		desc.expr = true;

	table = nft_table_lookup(net, nla[NFTA_SET_TABLE], family, genmask,
				 NETLINK_CB(skb).portid);
	if (IS_ERR(table)) {
		NL_SET_BAD_ATTR(extack, nla[NFTA_SET_TABLE]);
		return PTR_ERR(table);
	}

	nft_ctx_init(&ctx, net, skb, info->nlh, family, table, NULL, nla);

	set = nft_set_lookup(table, nla[NFTA_SET_NAME], genmask);
	if (IS_ERR(set)) {
		if (PTR_ERR(set) != -ENOENT) {
			NL_SET_BAD_ATTR(extack, nla[NFTA_SET_NAME]);
			return PTR_ERR(set);
		}
	} else {
		if (info->nlh->nlmsg_flags & NLM_F_EXCL) {
			NL_SET_BAD_ATTR(extack, nla[NFTA_SET_NAME]);
			return -EEXIST;
		}
		if (info->nlh->nlmsg_flags & NLM_F_REPLACE)
			return -EOPNOTSUPP;

		return 0;
	}

	if (!(info->nlh->nlmsg_flags & NLM_F_CREATE))
		return -ENOENT;

	ops = nft_select_set_ops(&ctx, nla, &desc, policy);
	if (IS_ERR(ops))
		return PTR_ERR(ops);

	udlen = 0;
	if (nla[NFTA_SET_USERDATA])
		udlen = nla_len(nla[NFTA_SET_USERDATA]);

	size = 0;
	if (ops->privsize != NULL)
		size = ops->privsize(nla, &desc);
	alloc_size = sizeof(*set) + size + udlen;
	if (alloc_size < size)
		return -ENOMEM;
	set = kvzalloc(alloc_size, GFP_KERNEL);
	if (!set)
		return -ENOMEM;

	name = nla_strdup(nla[NFTA_SET_NAME], GFP_KERNEL);
	if (!name) {
		err = -ENOMEM;
		goto err_set_name;
	}

	err = nf_tables_set_alloc_name(&ctx, set, name);
	kfree(name);
	if (err < 0)
		goto err_set_name;

	udata = NULL;
	if (udlen) {
		udata = set->data + size;
		nla_memcpy(udata, nla[NFTA_SET_USERDATA], udlen);
	}

	INIT_LIST_HEAD(&set->bindings);
	INIT_LIST_HEAD(&set->catchall_list);
	set->table = table;
	write_pnet(&set->net, net);
	set->ops = ops;
	set->ktype = ktype;
	set->klen = desc.klen;
	set->dtype = dtype;
	set->objtype = objtype;
	set->dlen = desc.dlen;
	set->flags = flags;
	set->size = desc.size;
	set->policy = policy;
	set->udlen = udlen;
	set->udata = udata;
	set->timeout = timeout;
	set->gc_int = gc_int;

	set->field_count = desc.field_count;
	for (i = 0; i < desc.field_count; i++)
		set->field_len[i] = desc.field_len[i];

	err = ops->init(set, &desc, nla);
	if (err < 0)
		goto err_set_init;

	if (nla[NFTA_SET_EXPR]) {
		expr = nft_set_elem_expr_alloc(&ctx, set, nla[NFTA_SET_EXPR]);
		if (IS_ERR(expr)) {
			err = PTR_ERR(expr);
			goto err_set_expr_alloc;
		}
		set->exprs[0] = expr;
		set->num_exprs++;
	} else if (nla[NFTA_SET_EXPRESSIONS]) {
		struct nft_expr *expr;
		struct nlattr *tmp;
		int left;

		if (!(flags & NFT_SET_EXPR)) {
			err = -EINVAL;
			goto err_set_expr_alloc;
		}
		i = 0;
		nla_for_each_nested(tmp, nla[NFTA_SET_EXPRESSIONS], left) {
			if (i == NFT_SET_EXPR_MAX) {
				err = -E2BIG;
				goto err_set_expr_alloc;
			}
			if (nla_type(tmp) != NFTA_LIST_ELEM) {
				err = -EINVAL;
				goto err_set_expr_alloc;
			}
			expr = nft_set_elem_expr_alloc(&ctx, set, tmp);
			if (IS_ERR(expr)) {
				err = PTR_ERR(expr);
				goto err_set_expr_alloc;
			}
			set->exprs[i++] = expr;
			set->num_exprs++;
		}
	}

	set->handle = nf_tables_alloc_handle(table);

	err = nft_trans_set_add(&ctx, NFT_MSG_NEWSET, set);
	if (err < 0)
		goto err_set_expr_alloc;

	list_add_tail_rcu(&set->list, &table->sets);
	table->use++;
	return 0;

err_set_expr_alloc:
	for (i = 0; i < set->num_exprs; i++)
		nft_expr_destroy(&ctx, set->exprs[i]);

	ops->destroy(set);
err_set_init:
	kfree(set->name);
err_set_name:
	kvfree(set);
	return err;
}

struct nft_set_elem_catchall {
	struct list_head	list;
	struct rcu_head		rcu;
	void			*elem;
};

static void nft_set_catchall_destroy(const struct nft_ctx *ctx,
				     struct nft_set *set)
{
	struct nft_set_elem_catchall *catchall;

	list_for_each_entry_rcu(catchall, &set->catchall_list, list) {
		list_del_rcu(&catchall->list);
		nft_set_elem_destroy(set, catchall->elem, true);
		kfree_rcu(catchall);
	}
}

static void nft_set_destroy(const struct nft_ctx *ctx, struct nft_set *set)
{
	int i;

	if (WARN_ON(set->use > 0))
		return;

	for (i = 0; i < set->num_exprs; i++)
		nft_expr_destroy(ctx, set->exprs[i]);

	set->ops->destroy(set);
	nft_set_catchall_destroy(ctx, set);
	kfree(set->name);
	kvfree(set);
}

static int nf_tables_delset(struct sk_buff *skb, const struct nfnl_info *info,
			    const struct nlattr * const nla[])
{
	const struct nfgenmsg *nfmsg = nlmsg_data(info->nlh);
	struct netlink_ext_ack *extack = info->extack;
	u8 genmask = nft_genmask_next(info->net);
	struct net *net = info->net;
	const struct nlattr *attr;
	struct nft_set *set;
	struct nft_ctx ctx;
	int err;

	if (nfmsg->nfgen_family == NFPROTO_UNSPEC)
		return -EAFNOSUPPORT;
	if (nla[NFTA_SET_TABLE] == NULL)
		return -EINVAL;

	err = nft_ctx_init_from_setattr(&ctx, net, skb, info->nlh, nla, extack,
					genmask, NETLINK_CB(skb).portid);
	if (err < 0)
		return err;

	if (nla[NFTA_SET_HANDLE]) {
		attr = nla[NFTA_SET_HANDLE];
		set = nft_set_lookup_byhandle(ctx.table, attr, genmask);
	} else {
		attr = nla[NFTA_SET_NAME];
		set = nft_set_lookup(ctx.table, attr, genmask);
	}

	if (IS_ERR(set)) {
		NL_SET_BAD_ATTR(extack, attr);
		return PTR_ERR(set);
	}
	if (set->use ||
	    (info->nlh->nlmsg_flags & NLM_F_NONREC &&
	     atomic_read(&set->nelems) > 0)) {
		NL_SET_BAD_ATTR(extack, attr);
		return -EBUSY;
	}

	return nft_delset(&ctx, set);
}

static int nft_validate_register_store(const struct nft_ctx *ctx,
				       enum nft_registers reg,
				       const struct nft_data *data,
				       enum nft_data_types type,
				       unsigned int len);

static int nft_setelem_data_validate(const struct nft_ctx *ctx,
				     struct nft_set *set,
				     struct nft_set_elem *elem)
{
	const struct nft_set_ext *ext = nft_set_elem_ext(set, elem->priv);
	enum nft_registers dreg;

	dreg = nft_type_to_reg(set->dtype);
	return nft_validate_register_store(ctx, dreg, nft_set_ext_data(ext),
					   set->dtype == NFT_DATA_VERDICT ?
					   NFT_DATA_VERDICT : NFT_DATA_VALUE,
					   set->dlen);
}

static int nf_tables_bind_check_setelem(const struct nft_ctx *ctx,
					struct nft_set *set,
					const struct nft_set_iter *iter,
					struct nft_set_elem *elem)
{
	return nft_setelem_data_validate(ctx, set, elem);
}

static int nft_set_catchall_bind_check(const struct nft_ctx *ctx,
				       struct nft_set *set)
{
	u8 genmask = nft_genmask_next(ctx->net);
	struct nft_set_elem_catchall *catchall;
	struct nft_set_elem elem;
	struct nft_set_ext *ext;
	int ret = 0;

	list_for_each_entry_rcu(catchall, &set->catchall_list, list) {
		ext = nft_set_elem_ext(set, catchall->elem);
		if (!nft_set_elem_active(ext, genmask))
			continue;

		elem.priv = catchall->elem;
		ret = nft_setelem_data_validate(ctx, set, &elem);
		if (ret < 0)
			break;
	}

	return ret;
}

int nf_tables_bind_set(const struct nft_ctx *ctx, struct nft_set *set,
		       struct nft_set_binding *binding)
{
	struct nft_set_binding *i;
	struct nft_set_iter iter;

	if (set->use == UINT_MAX)
		return -EOVERFLOW;

	if (!list_empty(&set->bindings) && nft_set_is_anonymous(set))
		return -EBUSY;

	if (binding->flags & NFT_SET_MAP) {
		/* If the set is already bound to the same chain all
		 * jumps are already validated for that chain.
		 */
		list_for_each_entry(i, &set->bindings, list) {
			if (i->flags & NFT_SET_MAP &&
			    i->chain == binding->chain)
				goto bind;
		}

		iter.genmask	= nft_genmask_next(ctx->net);
		iter.skip 	= 0;
		iter.count	= 0;
		iter.err	= 0;
		iter.fn		= nf_tables_bind_check_setelem;

		set->ops->walk(ctx, set, &iter);
		if (!iter.err)
			iter.err = nft_set_catchall_bind_check(ctx, set);

		if (iter.err < 0)
			return iter.err;
	}
bind:
	binding->chain = ctx->chain;
	list_add_tail_rcu(&binding->list, &set->bindings);
	nft_set_trans_bind(ctx, set);
	set->use++;

	return 0;
}
EXPORT_SYMBOL_GPL(nf_tables_bind_set);

static void nf_tables_unbind_set(const struct nft_ctx *ctx, struct nft_set *set,
				 struct nft_set_binding *binding, bool event)
{
	list_del_rcu(&binding->list);

	if (list_empty(&set->bindings) && nft_set_is_anonymous(set)) {
		list_del_rcu(&set->list);
		if (event)
			nf_tables_set_notify(ctx, set, NFT_MSG_DELSET,
					     GFP_KERNEL);
	}
}

void nf_tables_deactivate_set(const struct nft_ctx *ctx, struct nft_set *set,
			      struct nft_set_binding *binding,
			      enum nft_trans_phase phase)
{
	switch (phase) {
	case NFT_TRANS_PREPARE:
		set->use--;
		return;
	case NFT_TRANS_ABORT:
	case NFT_TRANS_RELEASE:
		set->use--;
		fallthrough;
	default:
		nf_tables_unbind_set(ctx, set, binding,
				     phase == NFT_TRANS_COMMIT);
	}
}
EXPORT_SYMBOL_GPL(nf_tables_deactivate_set);

void nf_tables_destroy_set(const struct nft_ctx *ctx, struct nft_set *set)
{
	if (list_empty(&set->bindings) && nft_set_is_anonymous(set))
		nft_set_destroy(ctx, set);
}
EXPORT_SYMBOL_GPL(nf_tables_destroy_set);

const struct nft_set_ext_type nft_set_ext_types[] = {
	[NFT_SET_EXT_KEY]		= {
		.align	= __alignof__(u32),
	},
	[NFT_SET_EXT_DATA]		= {
		.align	= __alignof__(u32),
	},
	[NFT_SET_EXT_EXPRESSIONS]	= {
		.align	= __alignof__(struct nft_set_elem_expr),
	},
	[NFT_SET_EXT_OBJREF]		= {
		.len	= sizeof(struct nft_object *),
		.align	= __alignof__(struct nft_object *),
	},
	[NFT_SET_EXT_FLAGS]		= {
		.len	= sizeof(u8),
		.align	= __alignof__(u8),
	},
	[NFT_SET_EXT_TIMEOUT]		= {
		.len	= sizeof(u64),
		.align	= __alignof__(u64),
	},
	[NFT_SET_EXT_EXPIRATION]	= {
		.len	= sizeof(u64),
		.align	= __alignof__(u64),
	},
	[NFT_SET_EXT_USERDATA]		= {
		.len	= sizeof(struct nft_userdata),
		.align	= __alignof__(struct nft_userdata),
	},
	[NFT_SET_EXT_KEY_END]		= {
		.align	= __alignof__(u32),
	},
};

/*
 * Set elements
 */

static const struct nla_policy nft_set_elem_policy[NFTA_SET_ELEM_MAX + 1] = {
	[NFTA_SET_ELEM_KEY]		= { .type = NLA_NESTED },
	[NFTA_SET_ELEM_DATA]		= { .type = NLA_NESTED },
	[NFTA_SET_ELEM_FLAGS]		= { .type = NLA_U32 },
	[NFTA_SET_ELEM_TIMEOUT]		= { .type = NLA_U64 },
	[NFTA_SET_ELEM_EXPIRATION]	= { .type = NLA_U64 },
	[NFTA_SET_ELEM_USERDATA]	= { .type = NLA_BINARY,
					    .len = NFT_USERDATA_MAXLEN },
	[NFTA_SET_ELEM_EXPR]		= { .type = NLA_NESTED },
	[NFTA_SET_ELEM_OBJREF]		= { .type = NLA_STRING,
					    .len = NFT_OBJ_MAXNAMELEN - 1 },
	[NFTA_SET_ELEM_KEY_END]		= { .type = NLA_NESTED },
	[NFTA_SET_ELEM_EXPRESSIONS]	= { .type = NLA_NESTED },
};

static const struct nla_policy nft_set_elem_list_policy[NFTA_SET_ELEM_LIST_MAX + 1] = {
	[NFTA_SET_ELEM_LIST_TABLE]	= { .type = NLA_STRING,
					    .len = NFT_TABLE_MAXNAMELEN - 1 },
	[NFTA_SET_ELEM_LIST_SET]	= { .type = NLA_STRING,
					    .len = NFT_SET_MAXNAMELEN - 1 },
	[NFTA_SET_ELEM_LIST_ELEMENTS]	= { .type = NLA_NESTED },
	[NFTA_SET_ELEM_LIST_SET_ID]	= { .type = NLA_U32 },
};

static int nft_ctx_init_from_elemattr(struct nft_ctx *ctx, struct net *net,
				      const struct sk_buff *skb,
				      const struct nlmsghdr *nlh,
				      const struct nlattr * const nla[],
				      struct netlink_ext_ack *extack,
				      u8 genmask, u32 nlpid)
{
	const struct nfgenmsg *nfmsg = nlmsg_data(nlh);
	int family = nfmsg->nfgen_family;
	struct nft_table *table;

	table = nft_table_lookup(net, nla[NFTA_SET_ELEM_LIST_TABLE], family,
				 genmask, nlpid);
	if (IS_ERR(table)) {
		NL_SET_BAD_ATTR(extack, nla[NFTA_SET_ELEM_LIST_TABLE]);
		return PTR_ERR(table);
	}

	nft_ctx_init(ctx, net, skb, nlh, family, table, NULL, nla);
	return 0;
}

static int nft_set_elem_expr_dump(struct sk_buff *skb,
				  const struct nft_set *set,
				  const struct nft_set_ext *ext)
{
	struct nft_set_elem_expr *elem_expr;
	u32 size, num_exprs = 0;
	struct nft_expr *expr;
	struct nlattr *nest;

	elem_expr = nft_set_ext_expr(ext);
	nft_setelem_expr_foreach(expr, elem_expr, size)
		num_exprs++;

	if (num_exprs == 1) {
		expr = nft_setelem_expr_at(elem_expr, 0);
		if (nft_expr_dump(skb, NFTA_SET_ELEM_EXPR, expr) < 0)
			return -1;

		return 0;
	} else if (num_exprs > 1) {
		nest = nla_nest_start_noflag(skb, NFTA_SET_ELEM_EXPRESSIONS);
		if (nest == NULL)
			goto nla_put_failure;

		nft_setelem_expr_foreach(expr, elem_expr, size) {
			expr = nft_setelem_expr_at(elem_expr, size);
			if (nft_expr_dump(skb, NFTA_LIST_ELEM, expr) < 0)
				goto nla_put_failure;
		}
		nla_nest_end(skb, nest);
	}
	return 0;

nla_put_failure:
	return -1;
}

static int nf_tables_fill_setelem(struct sk_buff *skb,
				  const struct nft_set *set,
				  const struct nft_set_elem *elem)
{
	const struct nft_set_ext *ext = nft_set_elem_ext(set, elem->priv);
	unsigned char *b = skb_tail_pointer(skb);
	struct nlattr *nest;

	nest = nla_nest_start_noflag(skb, NFTA_LIST_ELEM);
	if (nest == NULL)
		goto nla_put_failure;

	if (nft_set_ext_exists(ext, NFT_SET_EXT_KEY) &&
	    nft_data_dump(skb, NFTA_SET_ELEM_KEY, nft_set_ext_key(ext),
			  NFT_DATA_VALUE, set->klen) < 0)
		goto nla_put_failure;

	if (nft_set_ext_exists(ext, NFT_SET_EXT_KEY_END) &&
	    nft_data_dump(skb, NFTA_SET_ELEM_KEY_END, nft_set_ext_key_end(ext),
			  NFT_DATA_VALUE, set->klen) < 0)
		goto nla_put_failure;

	if (nft_set_ext_exists(ext, NFT_SET_EXT_DATA) &&
	    nft_data_dump(skb, NFTA_SET_ELEM_DATA, nft_set_ext_data(ext),
			  set->dtype == NFT_DATA_VERDICT ? NFT_DATA_VERDICT : NFT_DATA_VALUE,
			  set->dlen) < 0)
		goto nla_put_failure;

	if (nft_set_ext_exists(ext, NFT_SET_EXT_EXPRESSIONS) &&
	    nft_set_elem_expr_dump(skb, set, ext))
		goto nla_put_failure;

	if (nft_set_ext_exists(ext, NFT_SET_EXT_OBJREF) &&
	    nla_put_string(skb, NFTA_SET_ELEM_OBJREF,
			   (*nft_set_ext_obj(ext))->key.name) < 0)
		goto nla_put_failure;

	if (nft_set_ext_exists(ext, NFT_SET_EXT_FLAGS) &&
	    nla_put_be32(skb, NFTA_SET_ELEM_FLAGS,
		         htonl(*nft_set_ext_flags(ext))))
		goto nla_put_failure;

	if (nft_set_ext_exists(ext, NFT_SET_EXT_TIMEOUT) &&
	    nla_put_be64(skb, NFTA_SET_ELEM_TIMEOUT,
			 nf_jiffies64_to_msecs(*nft_set_ext_timeout(ext)),
			 NFTA_SET_ELEM_PAD))
		goto nla_put_failure;

	if (nft_set_ext_exists(ext, NFT_SET_EXT_EXPIRATION)) {
		u64 expires, now = get_jiffies_64();

		expires = *nft_set_ext_expiration(ext);
		if (time_before64(now, expires))
			expires -= now;
		else
			expires = 0;

		if (nla_put_be64(skb, NFTA_SET_ELEM_EXPIRATION,
				 nf_jiffies64_to_msecs(expires),
				 NFTA_SET_ELEM_PAD))
			goto nla_put_failure;
	}

	if (nft_set_ext_exists(ext, NFT_SET_EXT_USERDATA)) {
		struct nft_userdata *udata;

		udata = nft_set_ext_userdata(ext);
		if (nla_put(skb, NFTA_SET_ELEM_USERDATA,
			    udata->len + 1, udata->data))
			goto nla_put_failure;
	}

	nla_nest_end(skb, nest);
	return 0;

nla_put_failure:
	nlmsg_trim(skb, b);
	return -EMSGSIZE;
}

struct nft_set_dump_args {
	const struct netlink_callback	*cb;
	struct nft_set_iter		iter;
	struct sk_buff			*skb;
};

static int nf_tables_dump_setelem(const struct nft_ctx *ctx,
				  struct nft_set *set,
				  const struct nft_set_iter *iter,
				  struct nft_set_elem *elem)
{
	struct nft_set_dump_args *args;

	args = container_of(iter, struct nft_set_dump_args, iter);
	return nf_tables_fill_setelem(args->skb, set, elem);
}

struct nft_set_dump_ctx {
	const struct nft_set	*set;
	struct nft_ctx		ctx;
};

static int nft_set_catchall_dump(struct net *net, struct sk_buff *skb,
				 const struct nft_set *set)
{
	struct nft_set_elem_catchall *catchall;
	u8 genmask = nft_genmask_cur(net);
	struct nft_set_elem elem;
	struct nft_set_ext *ext;
	int ret = 0;

	list_for_each_entry_rcu(catchall, &set->catchall_list, list) {
		ext = nft_set_elem_ext(set, catchall->elem);
		if (!nft_set_elem_active(ext, genmask) ||
		    nft_set_elem_expired(ext))
			continue;

		elem.priv = catchall->elem;
		ret = nf_tables_fill_setelem(skb, set, &elem);
		break;
	}

	return ret;
}

static int nf_tables_dump_set(struct sk_buff *skb, struct netlink_callback *cb)
{
	struct nft_set_dump_ctx *dump_ctx = cb->data;
	struct net *net = sock_net(skb->sk);
	struct nftables_pernet *nft_net;
	struct nft_table *table;
	struct nft_set *set;
	struct nft_set_dump_args args;
	bool set_found = false;
	struct nlmsghdr *nlh;
	struct nlattr *nest;
	u32 portid, seq;
	int event;

	rcu_read_lock();
	nft_net = nft_pernet(net);
	list_for_each_entry_rcu(table, &nft_net->tables, list) {
		if (dump_ctx->ctx.family != NFPROTO_UNSPEC &&
		    dump_ctx->ctx.family != table->family)
			continue;

		if (table != dump_ctx->ctx.table)
			continue;

		list_for_each_entry_rcu(set, &table->sets, list) {
			if (set == dump_ctx->set) {
				set_found = true;
				break;
			}
		}
		break;
	}

	if (!set_found) {
		rcu_read_unlock();
		return -ENOENT;
	}

	event  = nfnl_msg_type(NFNL_SUBSYS_NFTABLES, NFT_MSG_NEWSETELEM);
	portid = NETLINK_CB(cb->skb).portid;
	seq    = cb->nlh->nlmsg_seq;

	nlh = nfnl_msg_put(skb, portid, seq, event, NLM_F_MULTI,
			   table->family, NFNETLINK_V0, nft_base_seq(net));
	if (!nlh)
		goto nla_put_failure;

	if (nla_put_string(skb, NFTA_SET_ELEM_LIST_TABLE, table->name))
		goto nla_put_failure;
	if (nla_put_string(skb, NFTA_SET_ELEM_LIST_SET, set->name))
		goto nla_put_failure;

	nest = nla_nest_start_noflag(skb, NFTA_SET_ELEM_LIST_ELEMENTS);
	if (nest == NULL)
		goto nla_put_failure;

	args.cb			= cb;
	args.skb		= skb;
	args.iter.genmask	= nft_genmask_cur(net);
	args.iter.skip		= cb->args[0];
	args.iter.count		= 0;
	args.iter.err		= 0;
	args.iter.fn		= nf_tables_dump_setelem;
	set->ops->walk(&dump_ctx->ctx, set, &args.iter);

	if (!args.iter.err && args.iter.count == cb->args[0])
		args.iter.err = nft_set_catchall_dump(net, skb, set);
	rcu_read_unlock();

	nla_nest_end(skb, nest);
	nlmsg_end(skb, nlh);

	if (args.iter.err && args.iter.err != -EMSGSIZE)
		return args.iter.err;
	if (args.iter.count == cb->args[0])
		return 0;

	cb->args[0] = args.iter.count;
	return skb->len;

nla_put_failure:
	rcu_read_unlock();
	return -ENOSPC;
}

static int nf_tables_dump_set_start(struct netlink_callback *cb)
{
	struct nft_set_dump_ctx *dump_ctx = cb->data;

	cb->data = kmemdup(dump_ctx, sizeof(*dump_ctx), GFP_ATOMIC);

	return cb->data ? 0 : -ENOMEM;
}

static int nf_tables_dump_set_done(struct netlink_callback *cb)
{
	kfree(cb->data);
	return 0;
}

static int nf_tables_fill_setelem_info(struct sk_buff *skb,
				       const struct nft_ctx *ctx, u32 seq,
				       u32 portid, int event, u16 flags,
				       const struct nft_set *set,
				       const struct nft_set_elem *elem)
{
	struct nlmsghdr *nlh;
	struct nlattr *nest;
	int err;

	event = nfnl_msg_type(NFNL_SUBSYS_NFTABLES, event);
	nlh = nfnl_msg_put(skb, portid, seq, event, flags, ctx->family,
			   NFNETLINK_V0, nft_base_seq(ctx->net));
	if (!nlh)
		goto nla_put_failure;

	if (nla_put_string(skb, NFTA_SET_TABLE, ctx->table->name))
		goto nla_put_failure;
	if (nla_put_string(skb, NFTA_SET_NAME, set->name))
		goto nla_put_failure;

	nest = nla_nest_start_noflag(skb, NFTA_SET_ELEM_LIST_ELEMENTS);
	if (nest == NULL)
		goto nla_put_failure;

	err = nf_tables_fill_setelem(skb, set, elem);
	if (err < 0)
		goto nla_put_failure;

	nla_nest_end(skb, nest);

	nlmsg_end(skb, nlh);
	return 0;

nla_put_failure:
	nlmsg_trim(skb, nlh);
	return -1;
}

static int nft_setelem_parse_flags(const struct nft_set *set,
				   const struct nlattr *attr, u32 *flags)
{
	if (attr == NULL)
		return 0;

	*flags = ntohl(nla_get_be32(attr));
	if (*flags & ~(NFT_SET_ELEM_INTERVAL_END | NFT_SET_ELEM_CATCHALL))
		return -EOPNOTSUPP;
	if (!(set->flags & NFT_SET_INTERVAL) &&
	    *flags & NFT_SET_ELEM_INTERVAL_END)
		return -EINVAL;

	return 0;
}

static int nft_setelem_parse_key(struct nft_ctx *ctx, struct nft_set *set,
				 struct nft_data *key, struct nlattr *attr)
{
	struct nft_data_desc desc;
	int err;

	err = nft_data_init(ctx, key, NFT_DATA_VALUE_MAXLEN, &desc, attr);
	if (err < 0)
		return err;

	if (desc.type != NFT_DATA_VALUE || desc.len != set->klen) {
		nft_data_release(key, desc.type);
		return -EINVAL;
	}

	return 0;
}

static int nft_setelem_parse_data(struct nft_ctx *ctx, struct nft_set *set,
				  struct nft_data_desc *desc,
				  struct nft_data *data,
				  struct nlattr *attr)
{
	int err;

	err = nft_data_init(ctx, data, NFT_DATA_VALUE_MAXLEN, desc, attr);
	if (err < 0)
		return err;

	if (desc->type != NFT_DATA_VERDICT && desc->len != set->dlen) {
		nft_data_release(data, desc->type);
		return -EINVAL;
	}

	return 0;
}

static void *nft_setelem_catchall_get(const struct net *net,
				      const struct nft_set *set)
{
	struct nft_set_elem_catchall *catchall;
	u8 genmask = nft_genmask_cur(net);
	struct nft_set_ext *ext;
	void *priv = NULL;

	list_for_each_entry_rcu(catchall, &set->catchall_list, list) {
		ext = nft_set_elem_ext(set, catchall->elem);
		if (!nft_set_elem_active(ext, genmask) ||
		    nft_set_elem_expired(ext))
			continue;

		priv = catchall->elem;
		break;
	}

	return priv;
}

static int nft_setelem_get(struct nft_ctx *ctx, struct nft_set *set,
			   struct nft_set_elem *elem, u32 flags)
{
	void *priv;

	if (!(flags & NFT_SET_ELEM_CATCHALL)) {
		priv = set->ops->get(ctx->net, set, elem, flags);
		if (IS_ERR(priv))
			return PTR_ERR(priv);
	} else {
		priv = nft_setelem_catchall_get(ctx->net, set);
		if (!priv)
			return -ENOENT;
	}
	elem->priv = priv;

	return 0;
}

static int nft_get_set_elem(struct nft_ctx *ctx, struct nft_set *set,
			    const struct nlattr *attr)
{
	struct nlattr *nla[NFTA_SET_ELEM_MAX + 1];
	struct nft_set_elem elem;
	struct sk_buff *skb;
	uint32_t flags = 0;
	int err;

	err = nla_parse_nested_deprecated(nla, NFTA_SET_ELEM_MAX, attr,
					  nft_set_elem_policy, NULL);
	if (err < 0)
		return err;

	err = nft_setelem_parse_flags(set, nla[NFTA_SET_ELEM_FLAGS], &flags);
	if (err < 0)
		return err;

	if (!nla[NFTA_SET_ELEM_KEY] && !(flags & NFT_SET_ELEM_CATCHALL))
		return -EINVAL;

	if (nla[NFTA_SET_ELEM_KEY]) {
		err = nft_setelem_parse_key(ctx, set, &elem.key.val,
					    nla[NFTA_SET_ELEM_KEY]);
		if (err < 0)
			return err;
	}

	if (nla[NFTA_SET_ELEM_KEY_END]) {
		err = nft_setelem_parse_key(ctx, set, &elem.key_end.val,
					    nla[NFTA_SET_ELEM_KEY_END]);
		if (err < 0)
			return err;
	}

	err = nft_setelem_get(ctx, set, &elem, flags);
	if (err < 0)
		return err;

	err = -ENOMEM;
	skb = nlmsg_new(NLMSG_GOODSIZE, GFP_ATOMIC);
	if (skb == NULL)
		return err;

	err = nf_tables_fill_setelem_info(skb, ctx, ctx->seq, ctx->portid,
					  NFT_MSG_NEWSETELEM, 0, set, &elem);
	if (err < 0)
		goto err_fill_setelem;

	return nfnetlink_unicast(skb, ctx->net, ctx->portid);

err_fill_setelem:
	kfree_skb(skb);
	return err;
}

/* called with rcu_read_lock held */
static int nf_tables_getsetelem(struct sk_buff *skb,
				const struct nfnl_info *info,
				const struct nlattr * const nla[])
{
	struct netlink_ext_ack *extack = info->extack;
	u8 genmask = nft_genmask_cur(info->net);
	struct net *net = info->net;
	struct nft_set *set;
	struct nlattr *attr;
	struct nft_ctx ctx;
	int rem, err = 0;

	err = nft_ctx_init_from_elemattr(&ctx, net, skb, info->nlh, nla, extack,
					 genmask, NETLINK_CB(skb).portid);
	if (err < 0)
		return err;

	set = nft_set_lookup(ctx.table, nla[NFTA_SET_ELEM_LIST_SET], genmask);
	if (IS_ERR(set))
		return PTR_ERR(set);

	if (info->nlh->nlmsg_flags & NLM_F_DUMP) {
		struct netlink_dump_control c = {
			.start = nf_tables_dump_set_start,
			.dump = nf_tables_dump_set,
			.done = nf_tables_dump_set_done,
			.module = THIS_MODULE,
		};
		struct nft_set_dump_ctx dump_ctx = {
			.set = set,
			.ctx = ctx,
		};

		c.data = &dump_ctx;
		return nft_netlink_dump_start_rcu(info->sk, skb, info->nlh, &c);
	}

	if (!nla[NFTA_SET_ELEM_LIST_ELEMENTS])
		return -EINVAL;

	nla_for_each_nested(attr, nla[NFTA_SET_ELEM_LIST_ELEMENTS], rem) {
		err = nft_get_set_elem(&ctx, set, attr);
		if (err < 0)
			break;
	}

	return err;
}

static void nf_tables_setelem_notify(const struct nft_ctx *ctx,
				     const struct nft_set *set,
				     const struct nft_set_elem *elem,
				     int event, u16 flags)
{
	struct nftables_pernet *nft_net;
	struct net *net = ctx->net;
	u32 portid = ctx->portid;
	struct sk_buff *skb;
	int err;

	if (!ctx->report && !nfnetlink_has_listeners(net, NFNLGRP_NFTABLES))
		return;

	skb = nlmsg_new(NLMSG_GOODSIZE, GFP_KERNEL);
	if (skb == NULL)
		goto err;

	err = nf_tables_fill_setelem_info(skb, ctx, 0, portid, event, flags,
					  set, elem);
	if (err < 0) {
		kfree_skb(skb);
		goto err;
	}

	nft_net = nft_pernet(net);
	nft_notify_enqueue(skb, ctx->report, &nft_net->notify_list);
	return;
err:
	nfnetlink_set_err(net, portid, NFNLGRP_NFTABLES, -ENOBUFS);
}

static struct nft_trans *nft_trans_elem_alloc(struct nft_ctx *ctx,
					      int msg_type,
					      struct nft_set *set)
{
	struct nft_trans *trans;

	trans = nft_trans_alloc(ctx, msg_type, sizeof(struct nft_trans_elem));
	if (trans == NULL)
		return NULL;

	nft_trans_elem_set(trans) = set;
	return trans;
}

struct nft_expr *nft_set_elem_expr_alloc(const struct nft_ctx *ctx,
					 const struct nft_set *set,
					 const struct nlattr *attr)
{
	struct nft_expr *expr;
	int err;

	expr = nft_expr_init(ctx, attr);
	if (IS_ERR(expr))
		return expr;

	err = -EOPNOTSUPP;
	if (!(expr->ops->type->flags & NFT_EXPR_STATEFUL))
		goto err_set_elem_expr;

	if (expr->ops->type->flags & NFT_EXPR_GC) {
		if (set->flags & NFT_SET_TIMEOUT)
			goto err_set_elem_expr;
		if (!set->ops->gc_init)
			goto err_set_elem_expr;
		set->ops->gc_init(set);
	}

	return expr;

err_set_elem_expr:
	nft_expr_destroy(ctx, expr);
	return ERR_PTR(err);
}

void *nft_set_elem_init(const struct nft_set *set,
			const struct nft_set_ext_tmpl *tmpl,
			const u32 *key, const u32 *key_end,
			const u32 *data, u64 timeout, u64 expiration, gfp_t gfp)
{
	struct nft_set_ext *ext;
	void *elem;

	elem = kzalloc(set->ops->elemsize + tmpl->len, gfp);
	if (elem == NULL)
		return NULL;

	ext = nft_set_elem_ext(set, elem);
	nft_set_ext_init(ext, tmpl);

	if (nft_set_ext_exists(ext, NFT_SET_EXT_KEY))
		memcpy(nft_set_ext_key(ext), key, set->klen);
	if (nft_set_ext_exists(ext, NFT_SET_EXT_KEY_END))
		memcpy(nft_set_ext_key_end(ext), key_end, set->klen);
	if (nft_set_ext_exists(ext, NFT_SET_EXT_DATA))
		memcpy(nft_set_ext_data(ext), data, set->dlen);
	if (nft_set_ext_exists(ext, NFT_SET_EXT_EXPIRATION)) {
		*nft_set_ext_expiration(ext) = get_jiffies_64() + expiration;
		if (expiration == 0)
			*nft_set_ext_expiration(ext) += timeout;
	}
	if (nft_set_ext_exists(ext, NFT_SET_EXT_TIMEOUT))
		*nft_set_ext_timeout(ext) = timeout;

	return elem;
}

static void __nft_set_elem_expr_destroy(const struct nft_ctx *ctx,
					struct nft_expr *expr)
{
	if (expr->ops->destroy_clone) {
		expr->ops->destroy_clone(ctx, expr);
		module_put(expr->ops->type->owner);
	} else {
		nf_tables_expr_destroy(ctx, expr);
	}
}

static void nft_set_elem_expr_destroy(const struct nft_ctx *ctx,
				      struct nft_set_elem_expr *elem_expr)
{
	struct nft_expr *expr;
	u32 size;

	nft_setelem_expr_foreach(expr, elem_expr, size)
		__nft_set_elem_expr_destroy(ctx, expr);
}

void nft_set_elem_destroy(const struct nft_set *set, void *elem,
			  bool destroy_expr)
{
	struct nft_set_ext *ext = nft_set_elem_ext(set, elem);
	struct nft_ctx ctx = {
		.net	= read_pnet(&set->net),
		.family	= set->table->family,
	};

	nft_data_release(nft_set_ext_key(ext), NFT_DATA_VALUE);
	if (nft_set_ext_exists(ext, NFT_SET_EXT_DATA))
		nft_data_release(nft_set_ext_data(ext), set->dtype);
	if (destroy_expr && nft_set_ext_exists(ext, NFT_SET_EXT_EXPRESSIONS))
		nft_set_elem_expr_destroy(&ctx, nft_set_ext_expr(ext));

	if (nft_set_ext_exists(ext, NFT_SET_EXT_OBJREF))
		(*nft_set_ext_obj(ext))->use--;
	kfree(elem);
}
EXPORT_SYMBOL_GPL(nft_set_elem_destroy);

/* Only called from commit path, nft_setelem_data_deactivate() already deals
 * with the refcounting from the preparation phase.
 */
static void nf_tables_set_elem_destroy(const struct nft_ctx *ctx,
				       const struct nft_set *set, void *elem)
{
	struct nft_set_ext *ext = nft_set_elem_ext(set, elem);

	if (nft_set_ext_exists(ext, NFT_SET_EXT_EXPRESSIONS))
		nft_set_elem_expr_destroy(ctx, nft_set_ext_expr(ext));

	kfree(elem);
}

int nft_set_elem_expr_clone(const struct nft_ctx *ctx, struct nft_set *set,
			    struct nft_expr *expr_array[])
{
	struct nft_expr *expr;
	int err, i, k;

	for (i = 0; i < set->num_exprs; i++) {
		expr = kzalloc(set->exprs[i]->ops->size, GFP_KERNEL);
		if (!expr)
			goto err_expr;

		err = nft_expr_clone(expr, set->exprs[i]);
		if (err < 0) {
			nft_expr_destroy(ctx, expr);
			goto err_expr;
		}
		expr_array[i] = expr;
	}

	return 0;

err_expr:
	for (k = i - 1; k >= 0; k--)
		nft_expr_destroy(ctx, expr_array[k]);

	return -ENOMEM;
}

static int nft_set_elem_expr_setup(struct nft_ctx *ctx,
				   const struct nft_set_ext *ext,
				   struct nft_expr *expr_array[],
				   u32 num_exprs)
{
	struct nft_set_elem_expr *elem_expr = nft_set_ext_expr(ext);
	struct nft_expr *expr;
	int i, err;

	for (i = 0; i < num_exprs; i++) {
		expr = nft_setelem_expr_at(elem_expr, elem_expr->size);
		err = nft_expr_clone(expr, expr_array[i]);
		if (err < 0)
			goto err_elem_expr_setup;

		elem_expr->size += expr_array[i]->ops->size;
		nft_expr_destroy(ctx, expr_array[i]);
		expr_array[i] = NULL;
	}

	return 0;
<<<<<<< HEAD

err_elem_expr_setup:
	for (; i < num_exprs; i++) {
		nft_expr_destroy(ctx, expr_array[i]);
		expr_array[i] = NULL;
	}

	return -ENOMEM;
=======

err_elem_expr_setup:
	for (; i < num_exprs; i++) {
		nft_expr_destroy(ctx, expr_array[i]);
		expr_array[i] = NULL;
	}

	return -ENOMEM;
}

struct nft_set_ext *nft_set_catchall_lookup(const struct net *net,
					    const struct nft_set *set)
{
	struct nft_set_elem_catchall *catchall;
	u8 genmask = nft_genmask_cur(net);
	struct nft_set_ext *ext;

	list_for_each_entry_rcu(catchall, &set->catchall_list, list) {
		ext = nft_set_elem_ext(set, catchall->elem);
		if (nft_set_elem_active(ext, genmask) &&
		    !nft_set_elem_expired(ext))
			return ext;
	}

	return NULL;
}
EXPORT_SYMBOL_GPL(nft_set_catchall_lookup);

void *nft_set_catchall_gc(const struct nft_set *set)
{
	struct nft_set_elem_catchall *catchall, *next;
	struct nft_set_ext *ext;
	void *elem = NULL;

	list_for_each_entry_safe(catchall, next, &set->catchall_list, list) {
		ext = nft_set_elem_ext(set, catchall->elem);

		if (!nft_set_elem_expired(ext) ||
		    nft_set_elem_mark_busy(ext))
			continue;

		elem = catchall->elem;
		list_del_rcu(&catchall->list);
		kfree_rcu(catchall, rcu);
		break;
	}

	return elem;
}
EXPORT_SYMBOL_GPL(nft_set_catchall_gc);

static int nft_setelem_catchall_insert(const struct net *net,
				       struct nft_set *set,
				       const struct nft_set_elem *elem,
				       struct nft_set_ext **pext)
{
	struct nft_set_elem_catchall *catchall;
	u8 genmask = nft_genmask_next(net);
	struct nft_set_ext *ext;

	list_for_each_entry(catchall, &set->catchall_list, list) {
		ext = nft_set_elem_ext(set, catchall->elem);
		if (nft_set_elem_active(ext, genmask)) {
			*pext = ext;
			return -EEXIST;
		}
	}

	catchall = kmalloc(sizeof(*catchall), GFP_KERNEL);
	if (!catchall)
		return -ENOMEM;

	catchall->elem = elem->priv;
	list_add_tail_rcu(&catchall->list, &set->catchall_list);

	return 0;
}

static int nft_setelem_insert(const struct net *net,
			      struct nft_set *set,
			      const struct nft_set_elem *elem,
			      struct nft_set_ext **ext, unsigned int flags)
{
	int ret;

	if (flags & NFT_SET_ELEM_CATCHALL)
		ret = nft_setelem_catchall_insert(net, set, elem, ext);
	else
		ret = set->ops->insert(net, set, elem, ext);

	return ret;
}

static bool nft_setelem_is_catchall(const struct nft_set *set,
				    const struct nft_set_elem *elem)
{
	struct nft_set_ext *ext = nft_set_elem_ext(set, elem->priv);

	if (nft_set_ext_exists(ext, NFT_SET_EXT_FLAGS) &&
	    *nft_set_ext_flags(ext) & NFT_SET_ELEM_CATCHALL)
		return true;

	return false;
}

static void nft_setelem_activate(struct net *net, struct nft_set *set,
				 struct nft_set_elem *elem)
{
	struct nft_set_ext *ext = nft_set_elem_ext(set, elem->priv);

	if (nft_setelem_is_catchall(set, elem)) {
		nft_set_elem_change_active(net, set, ext);
		nft_set_elem_clear_busy(ext);
	} else {
		set->ops->activate(net, set, elem);
	}
}

static int nft_setelem_catchall_deactivate(const struct net *net,
					   struct nft_set *set,
					   struct nft_set_elem *elem)
{
	struct nft_set_elem_catchall *catchall;
	struct nft_set_ext *ext;

	list_for_each_entry(catchall, &set->catchall_list, list) {
		ext = nft_set_elem_ext(set, catchall->elem);
		if (!nft_is_active(net, ext) ||
		    nft_set_elem_mark_busy(ext))
			continue;

		kfree(elem->priv);
		elem->priv = catchall->elem;
		nft_set_elem_change_active(net, set, ext);
		return 0;
	}

	return -ENOENT;
}

static int __nft_setelem_deactivate(const struct net *net,
				    struct nft_set *set,
				    struct nft_set_elem *elem)
{
	void *priv;

	priv = set->ops->deactivate(net, set, elem);
	if (!priv)
		return -ENOENT;

	kfree(elem->priv);
	elem->priv = priv;
	set->ndeact++;

	return 0;
}

static int nft_setelem_deactivate(const struct net *net,
				  struct nft_set *set,
				  struct nft_set_elem *elem, u32 flags)
{
	int ret;

	if (flags & NFT_SET_ELEM_CATCHALL)
		ret = nft_setelem_catchall_deactivate(net, set, elem);
	else
		ret = __nft_setelem_deactivate(net, set, elem);

	return ret;
}

static void nft_setelem_catchall_remove(const struct net *net,
					const struct nft_set *set,
					const struct nft_set_elem *elem)
{
	struct nft_set_elem_catchall *catchall, *next;

	list_for_each_entry_safe(catchall, next, &set->catchall_list, list) {
		if (catchall->elem == elem->priv) {
			list_del_rcu(&catchall->list);
			kfree_rcu(catchall);
			break;
		}
	}
}

static void nft_setelem_remove(const struct net *net,
			       const struct nft_set *set,
			       const struct nft_set_elem *elem)
{
	if (nft_setelem_is_catchall(set, elem))
		nft_setelem_catchall_remove(net, set, elem);
	else
		set->ops->remove(net, set, elem);
>>>>>>> 11e4b63a
}

static int nft_add_set_elem(struct nft_ctx *ctx, struct nft_set *set,
			    const struct nlattr *attr, u32 nlmsg_flags)
{
	struct nft_expr *expr_array[NFT_SET_EXPR_MAX] = {};
	struct nlattr *nla[NFTA_SET_ELEM_MAX + 1];
	u8 genmask = nft_genmask_next(ctx->net);
	u32 flags = 0, size = 0, num_exprs = 0;
	struct nft_set_ext_tmpl tmpl;
	struct nft_set_ext *ext, *ext2;
	struct nft_set_elem elem;
	struct nft_set_binding *binding;
	struct nft_object *obj = NULL;
	struct nft_userdata *udata;
	struct nft_data_desc desc;
	enum nft_registers dreg;
	struct nft_trans *trans;
	u64 timeout;
	u64 expiration;
	int err, i;
	u8 ulen;

	err = nla_parse_nested_deprecated(nla, NFTA_SET_ELEM_MAX, attr,
					  nft_set_elem_policy, NULL);
	if (err < 0)
		return err;

	nft_set_ext_prepare(&tmpl);

	err = nft_setelem_parse_flags(set, nla[NFTA_SET_ELEM_FLAGS], &flags);
	if (err < 0)
		return err;

	if (!nla[NFTA_SET_ELEM_KEY] && !(flags & NFT_SET_ELEM_CATCHALL))
		return -EINVAL;

	if (flags != 0)
		nft_set_ext_add(&tmpl, NFT_SET_EXT_FLAGS);

	if (set->flags & NFT_SET_MAP) {
		if (nla[NFTA_SET_ELEM_DATA] == NULL &&
		    !(flags & NFT_SET_ELEM_INTERVAL_END))
			return -EINVAL;
	} else {
		if (nla[NFTA_SET_ELEM_DATA] != NULL)
			return -EINVAL;
	}

	if ((flags & NFT_SET_ELEM_INTERVAL_END) &&
	     (nla[NFTA_SET_ELEM_DATA] ||
	      nla[NFTA_SET_ELEM_OBJREF] ||
	      nla[NFTA_SET_ELEM_TIMEOUT] ||
	      nla[NFTA_SET_ELEM_EXPIRATION] ||
	      nla[NFTA_SET_ELEM_USERDATA] ||
	      nla[NFTA_SET_ELEM_EXPR] ||
	      nla[NFTA_SET_ELEM_EXPRESSIONS]))
		return -EINVAL;

	timeout = 0;
	if (nla[NFTA_SET_ELEM_TIMEOUT] != NULL) {
		if (!(set->flags & NFT_SET_TIMEOUT))
			return -EINVAL;
		err = nf_msecs_to_jiffies64(nla[NFTA_SET_ELEM_TIMEOUT],
					    &timeout);
		if (err)
			return err;
	} else if (set->flags & NFT_SET_TIMEOUT) {
		timeout = set->timeout;
	}

	expiration = 0;
	if (nla[NFTA_SET_ELEM_EXPIRATION] != NULL) {
		if (!(set->flags & NFT_SET_TIMEOUT))
			return -EINVAL;
		err = nf_msecs_to_jiffies64(nla[NFTA_SET_ELEM_EXPIRATION],
					    &expiration);
		if (err)
			return err;
	}

	if (nla[NFTA_SET_ELEM_EXPR]) {
		struct nft_expr *expr;

		if (set->num_exprs && set->num_exprs != 1)
			return -EOPNOTSUPP;

		expr = nft_set_elem_expr_alloc(ctx, set,
					       nla[NFTA_SET_ELEM_EXPR]);
		if (IS_ERR(expr))
			return PTR_ERR(expr);

		expr_array[0] = expr;
		num_exprs = 1;

		if (set->num_exprs && set->exprs[0]->ops != expr->ops) {
			err = -EOPNOTSUPP;
			goto err_set_elem_expr;
		}
	} else if (nla[NFTA_SET_ELEM_EXPRESSIONS]) {
		struct nft_expr *expr;
		struct nlattr *tmp;
		int left;

		i = 0;
		nla_for_each_nested(tmp, nla[NFTA_SET_ELEM_EXPRESSIONS], left) {
			if (i == NFT_SET_EXPR_MAX ||
			    (set->num_exprs && set->num_exprs == i)) {
				err = -E2BIG;
				goto err_set_elem_expr;
			}
			if (nla_type(tmp) != NFTA_LIST_ELEM) {
				err = -EINVAL;
				goto err_set_elem_expr;
			}
			expr = nft_set_elem_expr_alloc(ctx, set, tmp);
			if (IS_ERR(expr)) {
				err = PTR_ERR(expr);
				goto err_set_elem_expr;
			}
			expr_array[i] = expr;
			num_exprs++;

			if (set->num_exprs && expr->ops != set->exprs[i]->ops) {
				err = -EOPNOTSUPP;
				goto err_set_elem_expr;
			}
			i++;
		}
		if (set->num_exprs && set->num_exprs != i) {
			err = -EOPNOTSUPP;
			goto err_set_elem_expr;
		}
	} else if (set->num_exprs > 0) {
		err = nft_set_elem_expr_clone(ctx, set, expr_array);
		if (err < 0)
			goto err_set_elem_expr_clone;

		num_exprs = set->num_exprs;
	}

	if (nla[NFTA_SET_ELEM_KEY]) {
		err = nft_setelem_parse_key(ctx, set, &elem.key.val,
					    nla[NFTA_SET_ELEM_KEY]);
		if (err < 0)
			goto err_set_elem_expr;

		nft_set_ext_add_length(&tmpl, NFT_SET_EXT_KEY, set->klen);
	}

	if (nla[NFTA_SET_ELEM_KEY_END]) {
		err = nft_setelem_parse_key(ctx, set, &elem.key_end.val,
					    nla[NFTA_SET_ELEM_KEY_END]);
		if (err < 0)
			goto err_parse_key;

		nft_set_ext_add_length(&tmpl, NFT_SET_EXT_KEY_END, set->klen);
	}

	if (timeout > 0) {
		nft_set_ext_add(&tmpl, NFT_SET_EXT_EXPIRATION);
		if (timeout != set->timeout)
			nft_set_ext_add(&tmpl, NFT_SET_EXT_TIMEOUT);
	}

	if (num_exprs) {
		for (i = 0; i < num_exprs; i++)
			size += expr_array[i]->ops->size;

		nft_set_ext_add_length(&tmpl, NFT_SET_EXT_EXPRESSIONS,
				       sizeof(struct nft_set_elem_expr) +
				       size);
	}

	if (nla[NFTA_SET_ELEM_OBJREF] != NULL) {
		if (!(set->flags & NFT_SET_OBJECT)) {
			err = -EINVAL;
			goto err_parse_key_end;
		}
		obj = nft_obj_lookup(ctx->net, ctx->table,
				     nla[NFTA_SET_ELEM_OBJREF],
				     set->objtype, genmask);
		if (IS_ERR(obj)) {
			err = PTR_ERR(obj);
			goto err_parse_key_end;
		}
		nft_set_ext_add(&tmpl, NFT_SET_EXT_OBJREF);
	}

	if (nla[NFTA_SET_ELEM_DATA] != NULL) {
		err = nft_setelem_parse_data(ctx, set, &desc, &elem.data.val,
					     nla[NFTA_SET_ELEM_DATA]);
		if (err < 0)
			goto err_parse_key_end;

		dreg = nft_type_to_reg(set->dtype);
		list_for_each_entry(binding, &set->bindings, list) {
			struct nft_ctx bind_ctx = {
				.net	= ctx->net,
				.family	= ctx->family,
				.table	= ctx->table,
				.chain	= (struct nft_chain *)binding->chain,
			};

			if (!(binding->flags & NFT_SET_MAP))
				continue;

			err = nft_validate_register_store(&bind_ctx, dreg,
							  &elem.data.val,
							  desc.type, desc.len);
			if (err < 0)
				goto err_parse_data;

			if (desc.type == NFT_DATA_VERDICT &&
			    (elem.data.val.verdict.code == NFT_GOTO ||
			     elem.data.val.verdict.code == NFT_JUMP))
				nft_validate_state_update(ctx->net,
							  NFT_VALIDATE_NEED);
		}

		nft_set_ext_add_length(&tmpl, NFT_SET_EXT_DATA, desc.len);
	}

	/* The full maximum length of userdata can exceed the maximum
	 * offset value (U8_MAX) for following extensions, therefor it
	 * must be the last extension added.
	 */
	ulen = 0;
	if (nla[NFTA_SET_ELEM_USERDATA] != NULL) {
		ulen = nla_len(nla[NFTA_SET_ELEM_USERDATA]);
		if (ulen > 0)
			nft_set_ext_add_length(&tmpl, NFT_SET_EXT_USERDATA,
					       ulen);
	}

	err = -ENOMEM;
	elem.priv = nft_set_elem_init(set, &tmpl, elem.key.val.data,
				      elem.key_end.val.data, elem.data.val.data,
				      timeout, expiration, GFP_KERNEL);
	if (elem.priv == NULL)
		goto err_parse_data;

	ext = nft_set_elem_ext(set, elem.priv);
	if (flags)
		*nft_set_ext_flags(ext) = flags;
	if (ulen > 0) {
		udata = nft_set_ext_userdata(ext);
		udata->len = ulen - 1;
		nla_memcpy(&udata->data, nla[NFTA_SET_ELEM_USERDATA], ulen);
	}
	if (obj) {
		*nft_set_ext_obj(ext) = obj;
		obj->use++;
	}
	err = nft_set_elem_expr_setup(ctx, ext, expr_array, num_exprs);
	if (err < 0)
		goto err_elem_expr;

	trans = nft_trans_elem_alloc(ctx, NFT_MSG_NEWSETELEM, set);
	if (trans == NULL) {
		err = -ENOMEM;
		goto err_elem_expr;
	}

	ext->genmask = nft_genmask_cur(ctx->net) | NFT_SET_ELEM_BUSY_MASK;

	err = nft_setelem_insert(ctx->net, set, &elem, &ext2, flags);
	if (err) {
		if (err == -EEXIST) {
			if (nft_set_ext_exists(ext, NFT_SET_EXT_DATA) ^
			    nft_set_ext_exists(ext2, NFT_SET_EXT_DATA) ||
			    nft_set_ext_exists(ext, NFT_SET_EXT_OBJREF) ^
			    nft_set_ext_exists(ext2, NFT_SET_EXT_OBJREF))
				goto err_element_clash;
			if ((nft_set_ext_exists(ext, NFT_SET_EXT_DATA) &&
			     nft_set_ext_exists(ext2, NFT_SET_EXT_DATA) &&
			     memcmp(nft_set_ext_data(ext),
				    nft_set_ext_data(ext2), set->dlen) != 0) ||
			    (nft_set_ext_exists(ext, NFT_SET_EXT_OBJREF) &&
			     nft_set_ext_exists(ext2, NFT_SET_EXT_OBJREF) &&
			     *nft_set_ext_obj(ext) != *nft_set_ext_obj(ext2)))
				goto err_element_clash;
			else if (!(nlmsg_flags & NLM_F_EXCL))
				err = 0;
		} else if (err == -ENOTEMPTY) {
			/* ENOTEMPTY reports overlapping between this element
			 * and an existing one.
			 */
			err = -EEXIST;
		}
		goto err_element_clash;
	}

	if (!(flags & NFT_SET_ELEM_CATCHALL) && set->size &&
	    !atomic_add_unless(&set->nelems, 1, set->size + set->ndeact)) {
		err = -ENFILE;
		goto err_set_full;
	}

	nft_trans_elem(trans) = elem;
	nft_trans_commit_list_add_tail(ctx->net, trans);
	return 0;

err_set_full:
	nft_setelem_remove(ctx->net, set, &elem);
err_element_clash:
	kfree(trans);
err_elem_expr:
	if (obj)
		obj->use--;

	nf_tables_set_elem_destroy(ctx, set, elem.priv);
err_parse_data:
	if (nla[NFTA_SET_ELEM_DATA] != NULL)
		nft_data_release(&elem.data.val, desc.type);
err_parse_key_end:
	nft_data_release(&elem.key_end.val, NFT_DATA_VALUE);
err_parse_key:
	nft_data_release(&elem.key.val, NFT_DATA_VALUE);
err_set_elem_expr:
	for (i = 0; i < num_exprs && expr_array[i]; i++)
		nft_expr_destroy(ctx, expr_array[i]);
err_set_elem_expr_clone:
	return err;
}

static int nf_tables_newsetelem(struct sk_buff *skb,
				const struct nfnl_info *info,
				const struct nlattr * const nla[])
{
	struct nftables_pernet *nft_net = nft_pernet(info->net);
	struct netlink_ext_ack *extack = info->extack;
	u8 genmask = nft_genmask_next(info->net);
	struct net *net = info->net;
	const struct nlattr *attr;
	struct nft_set *set;
	struct nft_ctx ctx;
	int rem, err;

	if (nla[NFTA_SET_ELEM_LIST_ELEMENTS] == NULL)
		return -EINVAL;

	err = nft_ctx_init_from_elemattr(&ctx, net, skb, info->nlh, nla, extack,
					 genmask, NETLINK_CB(skb).portid);
	if (err < 0)
		return err;

	set = nft_set_lookup_global(net, ctx.table, nla[NFTA_SET_ELEM_LIST_SET],
				    nla[NFTA_SET_ELEM_LIST_SET_ID], genmask);
	if (IS_ERR(set))
		return PTR_ERR(set);

	if (!list_empty(&set->bindings) && set->flags & NFT_SET_CONSTANT)
		return -EBUSY;

	nla_for_each_nested(attr, nla[NFTA_SET_ELEM_LIST_ELEMENTS], rem) {
		err = nft_add_set_elem(&ctx, set, attr, info->nlh->nlmsg_flags);
		if (err < 0)
			return err;
	}

	if (nft_net->validate_state == NFT_VALIDATE_DO)
		return nft_table_validate(net, ctx.table);

	return 0;
}

/**
 *	nft_data_hold - hold a nft_data item
 *
 *	@data: struct nft_data to release
 *	@type: type of data
 *
 *	Hold a nft_data item. NFT_DATA_VALUE types can be silently discarded,
 *	NFT_DATA_VERDICT bumps the reference to chains in case of NFT_JUMP and
 *	NFT_GOTO verdicts. This function must be called on active data objects
 *	from the second phase of the commit protocol.
 */
void nft_data_hold(const struct nft_data *data, enum nft_data_types type)
{
	struct nft_chain *chain;
	struct nft_rule *rule;

	if (type == NFT_DATA_VERDICT) {
		switch (data->verdict.code) {
		case NFT_JUMP:
		case NFT_GOTO:
			chain = data->verdict.chain;
			chain->use++;

			if (!nft_chain_is_bound(chain))
				break;

			chain->table->use++;
			list_for_each_entry(rule, &chain->rules, list)
				chain->use++;

			nft_chain_add(chain->table, chain);
			break;
		}
	}
}

static void nft_setelem_data_activate(const struct net *net,
				      const struct nft_set *set,
				      struct nft_set_elem *elem)
{
	const struct nft_set_ext *ext = nft_set_elem_ext(set, elem->priv);

	if (nft_set_ext_exists(ext, NFT_SET_EXT_DATA))
		nft_data_hold(nft_set_ext_data(ext), set->dtype);
	if (nft_set_ext_exists(ext, NFT_SET_EXT_OBJREF))
		(*nft_set_ext_obj(ext))->use++;
}

static void nft_setelem_data_deactivate(const struct net *net,
					const struct nft_set *set,
					struct nft_set_elem *elem)
{
	const struct nft_set_ext *ext = nft_set_elem_ext(set, elem->priv);

	if (nft_set_ext_exists(ext, NFT_SET_EXT_DATA))
		nft_data_release(nft_set_ext_data(ext), set->dtype);
	if (nft_set_ext_exists(ext, NFT_SET_EXT_OBJREF))
		(*nft_set_ext_obj(ext))->use--;
}

static int nft_del_setelem(struct nft_ctx *ctx, struct nft_set *set,
			   const struct nlattr *attr)
{
	struct nlattr *nla[NFTA_SET_ELEM_MAX + 1];
	struct nft_set_ext_tmpl tmpl;
	struct nft_set_elem elem;
	struct nft_set_ext *ext;
	struct nft_trans *trans;
	u32 flags = 0;
	int err;

	err = nla_parse_nested_deprecated(nla, NFTA_SET_ELEM_MAX, attr,
					  nft_set_elem_policy, NULL);
	if (err < 0)
		return err;

	err = nft_setelem_parse_flags(set, nla[NFTA_SET_ELEM_FLAGS], &flags);
	if (err < 0)
		return err;

	if (!nla[NFTA_SET_ELEM_KEY] && !(flags & NFT_SET_ELEM_CATCHALL))
		return -EINVAL;

	nft_set_ext_prepare(&tmpl);

	if (flags != 0)
		nft_set_ext_add(&tmpl, NFT_SET_EXT_FLAGS);

	if (nla[NFTA_SET_ELEM_KEY]) {
		err = nft_setelem_parse_key(ctx, set, &elem.key.val,
					    nla[NFTA_SET_ELEM_KEY]);
		if (err < 0)
			return err;

		nft_set_ext_add_length(&tmpl, NFT_SET_EXT_KEY, set->klen);
	}

	if (nla[NFTA_SET_ELEM_KEY_END]) {
		err = nft_setelem_parse_key(ctx, set, &elem.key_end.val,
					    nla[NFTA_SET_ELEM_KEY_END]);
		if (err < 0)
			return err;

		nft_set_ext_add_length(&tmpl, NFT_SET_EXT_KEY_END, set->klen);
	}

	err = -ENOMEM;
	elem.priv = nft_set_elem_init(set, &tmpl, elem.key.val.data,
				      elem.key_end.val.data, NULL, 0, 0,
				      GFP_KERNEL);
	if (elem.priv == NULL)
		goto fail_elem;

	ext = nft_set_elem_ext(set, elem.priv);
	if (flags)
		*nft_set_ext_flags(ext) = flags;

	trans = nft_trans_elem_alloc(ctx, NFT_MSG_DELSETELEM, set);
	if (trans == NULL)
		goto fail_trans;

	err = nft_setelem_deactivate(ctx->net, set, &elem, flags);
	if (err < 0)
		goto fail_ops;

	nft_setelem_data_deactivate(ctx->net, set, &elem);

	nft_trans_elem(trans) = elem;
	nft_trans_commit_list_add_tail(ctx->net, trans);
	return 0;

fail_ops:
	kfree(trans);
fail_trans:
	kfree(elem.priv);
fail_elem:
	nft_data_release(&elem.key.val, NFT_DATA_VALUE);
	return err;
}

static int nft_setelem_flush(const struct nft_ctx *ctx,
			     struct nft_set *set,
			     const struct nft_set_iter *iter,
			     struct nft_set_elem *elem)
{
	struct nft_trans *trans;
	int err;

	trans = nft_trans_alloc_gfp(ctx, NFT_MSG_DELSETELEM,
				    sizeof(struct nft_trans_elem), GFP_ATOMIC);
	if (!trans)
		return -ENOMEM;

	if (!set->ops->flush(ctx->net, set, elem->priv)) {
		err = -ENOENT;
		goto err1;
	}
	set->ndeact++;

	nft_setelem_data_deactivate(ctx->net, set, elem);
	nft_trans_elem_set(trans) = set;
	nft_trans_elem(trans) = *elem;
	nft_trans_commit_list_add_tail(ctx->net, trans);

	return 0;
err1:
	kfree(trans);
	return err;
}

static int __nft_set_catchall_flush(const struct nft_ctx *ctx,
				    struct nft_set *set,
				    struct nft_set_elem *elem)
{
	struct nft_trans *trans;

	trans = nft_trans_alloc_gfp(ctx, NFT_MSG_DELSETELEM,
				    sizeof(struct nft_trans_elem), GFP_KERNEL);
	if (!trans)
		return -ENOMEM;

	nft_setelem_data_deactivate(ctx->net, set, elem);
	nft_trans_elem_set(trans) = set;
	nft_trans_elem(trans) = *elem;
	nft_trans_commit_list_add_tail(ctx->net, trans);

	return 0;
}

static int nft_set_catchall_flush(const struct nft_ctx *ctx,
				  struct nft_set *set)
{
	u8 genmask = nft_genmask_next(ctx->net);
	struct nft_set_elem_catchall *catchall;
	struct nft_set_elem elem;
	struct nft_set_ext *ext;
	int ret = 0;

	list_for_each_entry_rcu(catchall, &set->catchall_list, list) {
		ext = nft_set_elem_ext(set, catchall->elem);
		if (!nft_set_elem_active(ext, genmask) ||
		    nft_set_elem_mark_busy(ext))
			continue;

		elem.priv = catchall->elem;
		ret = __nft_set_catchall_flush(ctx, set, &elem);
		if (ret < 0)
			break;
	}

	return ret;
}

static int nft_set_flush(struct nft_ctx *ctx, struct nft_set *set, u8 genmask)
{
	struct nft_set_iter iter = {
		.genmask	= genmask,
		.fn		= nft_setelem_flush,
	};

	set->ops->walk(ctx, set, &iter);
	if (!iter.err)
		iter.err = nft_set_catchall_flush(ctx, set);

	return iter.err;
}

static int nf_tables_delsetelem(struct sk_buff *skb,
				const struct nfnl_info *info,
				const struct nlattr * const nla[])
{
	struct netlink_ext_ack *extack = info->extack;
	u8 genmask = nft_genmask_next(info->net);
	struct net *net = info->net;
	const struct nlattr *attr;
	struct nft_set *set;
	struct nft_ctx ctx;
	int rem, err = 0;

	err = nft_ctx_init_from_elemattr(&ctx, net, skb, info->nlh, nla, extack,
					 genmask, NETLINK_CB(skb).portid);
	if (err < 0)
		return err;

	set = nft_set_lookup(ctx.table, nla[NFTA_SET_ELEM_LIST_SET], genmask);
	if (IS_ERR(set))
		return PTR_ERR(set);
	if (!list_empty(&set->bindings) && set->flags & NFT_SET_CONSTANT)
		return -EBUSY;

	if (!nla[NFTA_SET_ELEM_LIST_ELEMENTS])
		return nft_set_flush(&ctx, set, genmask);

	nla_for_each_nested(attr, nla[NFTA_SET_ELEM_LIST_ELEMENTS], rem) {
		err = nft_del_setelem(&ctx, set, attr);
		if (err < 0)
			break;
	}
	return err;
}

void nft_set_gc_batch_release(struct rcu_head *rcu)
{
	struct nft_set_gc_batch *gcb;
	unsigned int i;

	gcb = container_of(rcu, struct nft_set_gc_batch, head.rcu);
	for (i = 0; i < gcb->head.cnt; i++)
		nft_set_elem_destroy(gcb->head.set, gcb->elems[i], true);
	kfree(gcb);
}

struct nft_set_gc_batch *nft_set_gc_batch_alloc(const struct nft_set *set,
						gfp_t gfp)
{
	struct nft_set_gc_batch *gcb;

	gcb = kzalloc(sizeof(*gcb), gfp);
	if (gcb == NULL)
		return gcb;
	gcb->head.set = set;
	return gcb;
}

/*
 * Stateful objects
 */

/**
 *	nft_register_obj- register nf_tables stateful object type
 *	@obj_type: object type
 *
 *	Registers the object type for use with nf_tables. Returns zero on
 *	success or a negative errno code otherwise.
 */
int nft_register_obj(struct nft_object_type *obj_type)
{
	if (obj_type->type == NFT_OBJECT_UNSPEC)
		return -EINVAL;

	nfnl_lock(NFNL_SUBSYS_NFTABLES);
	list_add_rcu(&obj_type->list, &nf_tables_objects);
	nfnl_unlock(NFNL_SUBSYS_NFTABLES);
	return 0;
}
EXPORT_SYMBOL_GPL(nft_register_obj);

/**
 *	nft_unregister_obj - unregister nf_tables object type
 *	@obj_type: object type
 *
 * 	Unregisters the object type for use with nf_tables.
 */
void nft_unregister_obj(struct nft_object_type *obj_type)
{
	nfnl_lock(NFNL_SUBSYS_NFTABLES);
	list_del_rcu(&obj_type->list);
	nfnl_unlock(NFNL_SUBSYS_NFTABLES);
}
EXPORT_SYMBOL_GPL(nft_unregister_obj);

struct nft_object *nft_obj_lookup(const struct net *net,
				  const struct nft_table *table,
				  const struct nlattr *nla, u32 objtype,
				  u8 genmask)
{
	struct nft_object_hash_key k = { .table = table };
	char search[NFT_OBJ_MAXNAMELEN];
	struct rhlist_head *tmp, *list;
	struct nft_object *obj;

	nla_strscpy(search, nla, sizeof(search));
	k.name = search;

	WARN_ON_ONCE(!rcu_read_lock_held() &&
		     !lockdep_commit_lock_is_held(net));

	rcu_read_lock();
	list = rhltable_lookup(&nft_objname_ht, &k, nft_objname_ht_params);
	if (!list)
		goto out;

	rhl_for_each_entry_rcu(obj, tmp, list, rhlhead) {
		if (objtype == obj->ops->type->type &&
		    nft_active_genmask(obj, genmask)) {
			rcu_read_unlock();
			return obj;
		}
	}
out:
	rcu_read_unlock();
	return ERR_PTR(-ENOENT);
}
EXPORT_SYMBOL_GPL(nft_obj_lookup);

static struct nft_object *nft_obj_lookup_byhandle(const struct nft_table *table,
						  const struct nlattr *nla,
						  u32 objtype, u8 genmask)
{
	struct nft_object *obj;

	list_for_each_entry(obj, &table->objects, list) {
		if (be64_to_cpu(nla_get_be64(nla)) == obj->handle &&
		    objtype == obj->ops->type->type &&
		    nft_active_genmask(obj, genmask))
			return obj;
	}
	return ERR_PTR(-ENOENT);
}

static const struct nla_policy nft_obj_policy[NFTA_OBJ_MAX + 1] = {
	[NFTA_OBJ_TABLE]	= { .type = NLA_STRING,
				    .len = NFT_TABLE_MAXNAMELEN - 1 },
	[NFTA_OBJ_NAME]		= { .type = NLA_STRING,
				    .len = NFT_OBJ_MAXNAMELEN - 1 },
	[NFTA_OBJ_TYPE]		= { .type = NLA_U32 },
	[NFTA_OBJ_DATA]		= { .type = NLA_NESTED },
	[NFTA_OBJ_HANDLE]	= { .type = NLA_U64},
	[NFTA_OBJ_USERDATA]	= { .type = NLA_BINARY,
				    .len = NFT_USERDATA_MAXLEN },
};

static struct nft_object *nft_obj_init(const struct nft_ctx *ctx,
				       const struct nft_object_type *type,
				       const struct nlattr *attr)
{
	struct nlattr **tb;
	const struct nft_object_ops *ops;
	struct nft_object *obj;
	int err = -ENOMEM;

	tb = kmalloc_array(type->maxattr + 1, sizeof(*tb), GFP_KERNEL);
	if (!tb)
		goto err1;

	if (attr) {
		err = nla_parse_nested_deprecated(tb, type->maxattr, attr,
						  type->policy, NULL);
		if (err < 0)
			goto err2;
	} else {
		memset(tb, 0, sizeof(tb[0]) * (type->maxattr + 1));
	}

	if (type->select_ops) {
		ops = type->select_ops(ctx, (const struct nlattr * const *)tb);
		if (IS_ERR(ops)) {
			err = PTR_ERR(ops);
			goto err2;
		}
	} else {
		ops = type->ops;
	}

	err = -ENOMEM;
	obj = kzalloc(sizeof(*obj) + ops->size, GFP_KERNEL);
	if (!obj)
		goto err2;

	err = ops->init(ctx, (const struct nlattr * const *)tb, obj);
	if (err < 0)
		goto err3;

	obj->ops = ops;

	kfree(tb);
	return obj;
err3:
	kfree(obj);
err2:
	kfree(tb);
err1:
	return ERR_PTR(err);
}

static int nft_object_dump(struct sk_buff *skb, unsigned int attr,
			   struct nft_object *obj, bool reset)
{
	struct nlattr *nest;

	nest = nla_nest_start_noflag(skb, attr);
	if (!nest)
		goto nla_put_failure;
	if (obj->ops->dump(skb, obj, reset) < 0)
		goto nla_put_failure;
	nla_nest_end(skb, nest);
	return 0;

nla_put_failure:
	return -1;
}

static const struct nft_object_type *__nft_obj_type_get(u32 objtype)
{
	const struct nft_object_type *type;

	list_for_each_entry(type, &nf_tables_objects, list) {
		if (objtype == type->type)
			return type;
	}
	return NULL;
}

static const struct nft_object_type *
nft_obj_type_get(struct net *net, u32 objtype)
{
	const struct nft_object_type *type;

	type = __nft_obj_type_get(objtype);
	if (type != NULL && try_module_get(type->owner))
		return type;

	lockdep_nfnl_nft_mutex_not_held();
#ifdef CONFIG_MODULES
	if (type == NULL) {
		if (nft_request_module(net, "nft-obj-%u", objtype) == -EAGAIN)
			return ERR_PTR(-EAGAIN);
	}
#endif
	return ERR_PTR(-ENOENT);
}

static int nf_tables_updobj(const struct nft_ctx *ctx,
			    const struct nft_object_type *type,
			    const struct nlattr *attr,
			    struct nft_object *obj)
{
	struct nft_object *newobj;
	struct nft_trans *trans;
	int err;

	trans = nft_trans_alloc(ctx, NFT_MSG_NEWOBJ,
				sizeof(struct nft_trans_obj));
	if (!trans)
		return -ENOMEM;

	newobj = nft_obj_init(ctx, type, attr);
	if (IS_ERR(newobj)) {
		err = PTR_ERR(newobj);
		goto err_free_trans;
	}

	nft_trans_obj(trans) = obj;
	nft_trans_obj_update(trans) = true;
	nft_trans_obj_newobj(trans) = newobj;
	nft_trans_commit_list_add_tail(ctx->net, trans);

	return 0;

err_free_trans:
	kfree(trans);
	return err;
}

static int nf_tables_newobj(struct sk_buff *skb, const struct nfnl_info *info,
			    const struct nlattr * const nla[])
{
	const struct nfgenmsg *nfmsg = nlmsg_data(info->nlh);
	struct netlink_ext_ack *extack = info->extack;
	u8 genmask = nft_genmask_next(info->net);
	const struct nft_object_type *type;
	int family = nfmsg->nfgen_family;
	struct net *net = info->net;
	struct nft_table *table;
	struct nft_object *obj;
	struct nft_ctx ctx;
	u32 objtype;
	int err;

	if (!nla[NFTA_OBJ_TYPE] ||
	    !nla[NFTA_OBJ_NAME] ||
	    !nla[NFTA_OBJ_DATA])
		return -EINVAL;

	table = nft_table_lookup(net, nla[NFTA_OBJ_TABLE], family, genmask,
				 NETLINK_CB(skb).portid);
	if (IS_ERR(table)) {
		NL_SET_BAD_ATTR(extack, nla[NFTA_OBJ_TABLE]);
		return PTR_ERR(table);
	}

	objtype = ntohl(nla_get_be32(nla[NFTA_OBJ_TYPE]));
	obj = nft_obj_lookup(net, table, nla[NFTA_OBJ_NAME], objtype, genmask);
	if (IS_ERR(obj)) {
		err = PTR_ERR(obj);
		if (err != -ENOENT) {
			NL_SET_BAD_ATTR(extack, nla[NFTA_OBJ_NAME]);
			return err;
		}
	} else {
		if (info->nlh->nlmsg_flags & NLM_F_EXCL) {
			NL_SET_BAD_ATTR(extack, nla[NFTA_OBJ_NAME]);
			return -EEXIST;
		}
		if (info->nlh->nlmsg_flags & NLM_F_REPLACE)
			return -EOPNOTSUPP;

		type = __nft_obj_type_get(objtype);
		nft_ctx_init(&ctx, net, skb, info->nlh, family, table, NULL, nla);

		return nf_tables_updobj(&ctx, type, nla[NFTA_OBJ_DATA], obj);
	}

	nft_ctx_init(&ctx, net, skb, info->nlh, family, table, NULL, nla);

	type = nft_obj_type_get(net, objtype);
	if (IS_ERR(type))
		return PTR_ERR(type);

	obj = nft_obj_init(&ctx, type, nla[NFTA_OBJ_DATA]);
	if (IS_ERR(obj)) {
		err = PTR_ERR(obj);
		goto err_init;
	}
	obj->key.table = table;
	obj->handle = nf_tables_alloc_handle(table);

	obj->key.name = nla_strdup(nla[NFTA_OBJ_NAME], GFP_KERNEL);
	if (!obj->key.name) {
		err = -ENOMEM;
		goto err_strdup;
	}

	if (nla[NFTA_OBJ_USERDATA]) {
		obj->udata = nla_memdup(nla[NFTA_OBJ_USERDATA], GFP_KERNEL);
		if (obj->udata == NULL)
			goto err_userdata;

		obj->udlen = nla_len(nla[NFTA_OBJ_USERDATA]);
	}

	err = nft_trans_obj_add(&ctx, NFT_MSG_NEWOBJ, obj);
	if (err < 0)
		goto err_trans;

	err = rhltable_insert(&nft_objname_ht, &obj->rhlhead,
			      nft_objname_ht_params);
	if (err < 0)
		goto err_obj_ht;

	list_add_tail_rcu(&obj->list, &table->objects);
	table->use++;
	return 0;
err_obj_ht:
	/* queued in transaction log */
	INIT_LIST_HEAD(&obj->list);
	return err;
err_trans:
	kfree(obj->udata);
err_userdata:
	kfree(obj->key.name);
err_strdup:
	if (obj->ops->destroy)
		obj->ops->destroy(&ctx, obj);
	kfree(obj);
err_init:
	module_put(type->owner);
	return err;
}

static int nf_tables_fill_obj_info(struct sk_buff *skb, struct net *net,
				   u32 portid, u32 seq, int event, u32 flags,
				   int family, const struct nft_table *table,
				   struct nft_object *obj, bool reset)
{
	struct nlmsghdr *nlh;

	event = nfnl_msg_type(NFNL_SUBSYS_NFTABLES, event);
	nlh = nfnl_msg_put(skb, portid, seq, event, flags, family,
			   NFNETLINK_V0, nft_base_seq(net));
	if (!nlh)
		goto nla_put_failure;

	if (nla_put_string(skb, NFTA_OBJ_TABLE, table->name) ||
	    nla_put_string(skb, NFTA_OBJ_NAME, obj->key.name) ||
	    nla_put_be32(skb, NFTA_OBJ_TYPE, htonl(obj->ops->type->type)) ||
	    nla_put_be32(skb, NFTA_OBJ_USE, htonl(obj->use)) ||
	    nft_object_dump(skb, NFTA_OBJ_DATA, obj, reset) ||
	    nla_put_be64(skb, NFTA_OBJ_HANDLE, cpu_to_be64(obj->handle),
			 NFTA_OBJ_PAD))
		goto nla_put_failure;

	if (obj->udata &&
	    nla_put(skb, NFTA_OBJ_USERDATA, obj->udlen, obj->udata))
		goto nla_put_failure;

	nlmsg_end(skb, nlh);
	return 0;

nla_put_failure:
	nlmsg_trim(skb, nlh);
	return -1;
}

struct nft_obj_filter {
	char		*table;
	u32		type;
};

static int nf_tables_dump_obj(struct sk_buff *skb, struct netlink_callback *cb)
{
	const struct nfgenmsg *nfmsg = nlmsg_data(cb->nlh);
	const struct nft_table *table;
	unsigned int idx = 0, s_idx = cb->args[0];
	struct nft_obj_filter *filter = cb->data;
	struct net *net = sock_net(skb->sk);
	int family = nfmsg->nfgen_family;
	struct nftables_pernet *nft_net;
	struct nft_object *obj;
	bool reset = false;

	if (NFNL_MSG_TYPE(cb->nlh->nlmsg_type) == NFT_MSG_GETOBJ_RESET)
		reset = true;

	rcu_read_lock();
	nft_net = nft_pernet(net);
	cb->seq = nft_net->base_seq;

	list_for_each_entry_rcu(table, &nft_net->tables, list) {
		if (family != NFPROTO_UNSPEC && family != table->family)
			continue;

		list_for_each_entry_rcu(obj, &table->objects, list) {
			if (!nft_is_active(net, obj))
				goto cont;
			if (idx < s_idx)
				goto cont;
			if (idx > s_idx)
				memset(&cb->args[1], 0,
				       sizeof(cb->args) - sizeof(cb->args[0]));
			if (filter && filter->table &&
			    strcmp(filter->table, table->name))
				goto cont;
			if (filter &&
			    filter->type != NFT_OBJECT_UNSPEC &&
			    obj->ops->type->type != filter->type)
				goto cont;
			if (reset) {
				char *buf = kasprintf(GFP_ATOMIC,
						      "%s:%u",
						      table->name,
						      nft_net->base_seq);

				audit_log_nfcfg(buf,
						family,
						obj->handle,
						AUDIT_NFT_OP_OBJ_RESET,
						GFP_ATOMIC);
				kfree(buf);
			}

			if (nf_tables_fill_obj_info(skb, net, NETLINK_CB(cb->skb).portid,
						    cb->nlh->nlmsg_seq,
						    NFT_MSG_NEWOBJ,
						    NLM_F_MULTI | NLM_F_APPEND,
						    table->family, table,
						    obj, reset) < 0)
				goto done;

			nl_dump_check_consistent(cb, nlmsg_hdr(skb));
cont:
			idx++;
		}
	}
done:
	rcu_read_unlock();

	cb->args[0] = idx;
	return skb->len;
}

static int nf_tables_dump_obj_start(struct netlink_callback *cb)
{
	const struct nlattr * const *nla = cb->data;
	struct nft_obj_filter *filter = NULL;

	if (nla[NFTA_OBJ_TABLE] || nla[NFTA_OBJ_TYPE]) {
		filter = kzalloc(sizeof(*filter), GFP_ATOMIC);
		if (!filter)
			return -ENOMEM;

		if (nla[NFTA_OBJ_TABLE]) {
			filter->table = nla_strdup(nla[NFTA_OBJ_TABLE], GFP_ATOMIC);
			if (!filter->table) {
				kfree(filter);
				return -ENOMEM;
			}
		}

		if (nla[NFTA_OBJ_TYPE])
			filter->type = ntohl(nla_get_be32(nla[NFTA_OBJ_TYPE]));
	}

	cb->data = filter;
	return 0;
}

static int nf_tables_dump_obj_done(struct netlink_callback *cb)
{
	struct nft_obj_filter *filter = cb->data;

	if (filter) {
		kfree(filter->table);
		kfree(filter);
	}

	return 0;
}

/* called with rcu_read_lock held */
static int nf_tables_getobj(struct sk_buff *skb, const struct nfnl_info *info,
			    const struct nlattr * const nla[])
{
	const struct nfgenmsg *nfmsg = nlmsg_data(info->nlh);
	struct netlink_ext_ack *extack = info->extack;
	u8 genmask = nft_genmask_cur(info->net);
	int family = nfmsg->nfgen_family;
	const struct nft_table *table;
	struct net *net = info->net;
	struct nft_object *obj;
	struct sk_buff *skb2;
	bool reset = false;
	u32 objtype;
	int err;

	if (info->nlh->nlmsg_flags & NLM_F_DUMP) {
		struct netlink_dump_control c = {
			.start = nf_tables_dump_obj_start,
			.dump = nf_tables_dump_obj,
			.done = nf_tables_dump_obj_done,
			.module = THIS_MODULE,
			.data = (void *)nla,
		};

		return nft_netlink_dump_start_rcu(info->sk, skb, info->nlh, &c);
	}

	if (!nla[NFTA_OBJ_NAME] ||
	    !nla[NFTA_OBJ_TYPE])
		return -EINVAL;

	table = nft_table_lookup(net, nla[NFTA_OBJ_TABLE], family, genmask, 0);
	if (IS_ERR(table)) {
		NL_SET_BAD_ATTR(extack, nla[NFTA_OBJ_TABLE]);
		return PTR_ERR(table);
	}

	objtype = ntohl(nla_get_be32(nla[NFTA_OBJ_TYPE]));
	obj = nft_obj_lookup(net, table, nla[NFTA_OBJ_NAME], objtype, genmask);
	if (IS_ERR(obj)) {
		NL_SET_BAD_ATTR(extack, nla[NFTA_OBJ_NAME]);
		return PTR_ERR(obj);
	}

	skb2 = alloc_skb(NLMSG_GOODSIZE, GFP_ATOMIC);
	if (!skb2)
		return -ENOMEM;

	if (NFNL_MSG_TYPE(info->nlh->nlmsg_type) == NFT_MSG_GETOBJ_RESET)
		reset = true;

	if (reset) {
		const struct nftables_pernet *nft_net;
		char *buf;

		nft_net = nft_pernet(net);
		buf = kasprintf(GFP_ATOMIC, "%s:%u", table->name, nft_net->base_seq);

		audit_log_nfcfg(buf,
				family,
				obj->handle,
				AUDIT_NFT_OP_OBJ_RESET,
				GFP_ATOMIC);
		kfree(buf);
	}

	err = nf_tables_fill_obj_info(skb2, net, NETLINK_CB(skb).portid,
				      info->nlh->nlmsg_seq, NFT_MSG_NEWOBJ, 0,
				      family, table, obj, reset);
	if (err < 0)
		goto err_fill_obj_info;

	return nfnetlink_unicast(skb2, net, NETLINK_CB(skb).portid);

err_fill_obj_info:
	kfree_skb(skb2);
	return err;
}

static void nft_obj_destroy(const struct nft_ctx *ctx, struct nft_object *obj)
{
	if (obj->ops->destroy)
		obj->ops->destroy(ctx, obj);

	module_put(obj->ops->type->owner);
	kfree(obj->key.name);
	kfree(obj->udata);
	kfree(obj);
}

static int nf_tables_delobj(struct sk_buff *skb, const struct nfnl_info *info,
			    const struct nlattr * const nla[])
{
	const struct nfgenmsg *nfmsg = nlmsg_data(info->nlh);
	struct netlink_ext_ack *extack = info->extack;
	u8 genmask = nft_genmask_next(info->net);
	int family = nfmsg->nfgen_family;
	struct net *net = info->net;
	const struct nlattr *attr;
	struct nft_table *table;
	struct nft_object *obj;
	struct nft_ctx ctx;
	u32 objtype;

	if (!nla[NFTA_OBJ_TYPE] ||
	    (!nla[NFTA_OBJ_NAME] && !nla[NFTA_OBJ_HANDLE]))
		return -EINVAL;

	table = nft_table_lookup(net, nla[NFTA_OBJ_TABLE], family, genmask,
				 NETLINK_CB(skb).portid);
	if (IS_ERR(table)) {
		NL_SET_BAD_ATTR(extack, nla[NFTA_OBJ_TABLE]);
		return PTR_ERR(table);
	}

	objtype = ntohl(nla_get_be32(nla[NFTA_OBJ_TYPE]));
	if (nla[NFTA_OBJ_HANDLE]) {
		attr = nla[NFTA_OBJ_HANDLE];
		obj = nft_obj_lookup_byhandle(table, attr, objtype, genmask);
	} else {
		attr = nla[NFTA_OBJ_NAME];
		obj = nft_obj_lookup(net, table, attr, objtype, genmask);
	}

	if (IS_ERR(obj)) {
		NL_SET_BAD_ATTR(extack, attr);
		return PTR_ERR(obj);
	}
	if (obj->use > 0) {
		NL_SET_BAD_ATTR(extack, attr);
		return -EBUSY;
	}

	nft_ctx_init(&ctx, net, skb, info->nlh, family, table, NULL, nla);

	return nft_delobj(&ctx, obj);
}

void nft_obj_notify(struct net *net, const struct nft_table *table,
		    struct nft_object *obj, u32 portid, u32 seq, int event,
		    int family, int report, gfp_t gfp)
{
	struct nftables_pernet *nft_net = nft_pernet(net);
	struct sk_buff *skb;
	int err;
	char *buf = kasprintf(gfp, "%s:%u",
			      table->name, nft_net->base_seq);

	audit_log_nfcfg(buf,
			family,
			obj->handle,
			event == NFT_MSG_NEWOBJ ?
				 AUDIT_NFT_OP_OBJ_REGISTER :
				 AUDIT_NFT_OP_OBJ_UNREGISTER,
			gfp);
	kfree(buf);

	if (!report &&
	    !nfnetlink_has_listeners(net, NFNLGRP_NFTABLES))
		return;

	skb = nlmsg_new(NLMSG_GOODSIZE, gfp);
	if (skb == NULL)
		goto err;

	err = nf_tables_fill_obj_info(skb, net, portid, seq, event, 0, family,
				      table, obj, false);
	if (err < 0) {
		kfree_skb(skb);
		goto err;
	}

	nft_notify_enqueue(skb, report, &nft_net->notify_list);
	return;
err:
	nfnetlink_set_err(net, portid, NFNLGRP_NFTABLES, -ENOBUFS);
}
EXPORT_SYMBOL_GPL(nft_obj_notify);

static void nf_tables_obj_notify(const struct nft_ctx *ctx,
				 struct nft_object *obj, int event)
{
	nft_obj_notify(ctx->net, ctx->table, obj, ctx->portid, ctx->seq, event,
		       ctx->family, ctx->report, GFP_KERNEL);
}

/*
 * Flow tables
 */
void nft_register_flowtable_type(struct nf_flowtable_type *type)
{
	nfnl_lock(NFNL_SUBSYS_NFTABLES);
	list_add_tail_rcu(&type->list, &nf_tables_flowtables);
	nfnl_unlock(NFNL_SUBSYS_NFTABLES);
}
EXPORT_SYMBOL_GPL(nft_register_flowtable_type);

void nft_unregister_flowtable_type(struct nf_flowtable_type *type)
{
	nfnl_lock(NFNL_SUBSYS_NFTABLES);
	list_del_rcu(&type->list);
	nfnl_unlock(NFNL_SUBSYS_NFTABLES);
}
EXPORT_SYMBOL_GPL(nft_unregister_flowtable_type);

static const struct nla_policy nft_flowtable_policy[NFTA_FLOWTABLE_MAX + 1] = {
	[NFTA_FLOWTABLE_TABLE]		= { .type = NLA_STRING,
					    .len = NFT_NAME_MAXLEN - 1 },
	[NFTA_FLOWTABLE_NAME]		= { .type = NLA_STRING,
					    .len = NFT_NAME_MAXLEN - 1 },
	[NFTA_FLOWTABLE_HOOK]		= { .type = NLA_NESTED },
	[NFTA_FLOWTABLE_HANDLE]		= { .type = NLA_U64 },
	[NFTA_FLOWTABLE_FLAGS]		= { .type = NLA_U32 },
};

struct nft_flowtable *nft_flowtable_lookup(const struct nft_table *table,
					   const struct nlattr *nla, u8 genmask)
{
	struct nft_flowtable *flowtable;

	list_for_each_entry_rcu(flowtable, &table->flowtables, list) {
		if (!nla_strcmp(nla, flowtable->name) &&
		    nft_active_genmask(flowtable, genmask))
			return flowtable;
	}
	return ERR_PTR(-ENOENT);
}
EXPORT_SYMBOL_GPL(nft_flowtable_lookup);

void nf_tables_deactivate_flowtable(const struct nft_ctx *ctx,
				    struct nft_flowtable *flowtable,
				    enum nft_trans_phase phase)
{
	switch (phase) {
	case NFT_TRANS_PREPARE:
	case NFT_TRANS_ABORT:
	case NFT_TRANS_RELEASE:
		flowtable->use--;
		fallthrough;
	default:
		return;
	}
}
EXPORT_SYMBOL_GPL(nf_tables_deactivate_flowtable);

static struct nft_flowtable *
nft_flowtable_lookup_byhandle(const struct nft_table *table,
			      const struct nlattr *nla, u8 genmask)
{
       struct nft_flowtable *flowtable;

       list_for_each_entry(flowtable, &table->flowtables, list) {
               if (be64_to_cpu(nla_get_be64(nla)) == flowtable->handle &&
                   nft_active_genmask(flowtable, genmask))
                       return flowtable;
       }
       return ERR_PTR(-ENOENT);
}

struct nft_flowtable_hook {
	u32			num;
	int			priority;
	struct list_head	list;
};

static const struct nla_policy nft_flowtable_hook_policy[NFTA_FLOWTABLE_HOOK_MAX + 1] = {
	[NFTA_FLOWTABLE_HOOK_NUM]	= { .type = NLA_U32 },
	[NFTA_FLOWTABLE_HOOK_PRIORITY]	= { .type = NLA_U32 },
	[NFTA_FLOWTABLE_HOOK_DEVS]	= { .type = NLA_NESTED },
};

static int nft_flowtable_parse_hook(const struct nft_ctx *ctx,
				    const struct nlattr *attr,
				    struct nft_flowtable_hook *flowtable_hook,
				    struct nft_flowtable *flowtable, bool add)
{
	struct nlattr *tb[NFTA_FLOWTABLE_HOOK_MAX + 1];
	struct nft_hook *hook;
	int hooknum, priority;
	int err;

	INIT_LIST_HEAD(&flowtable_hook->list);

	err = nla_parse_nested_deprecated(tb, NFTA_FLOWTABLE_HOOK_MAX, attr,
					  nft_flowtable_hook_policy, NULL);
	if (err < 0)
		return err;

	if (add) {
		if (!tb[NFTA_FLOWTABLE_HOOK_NUM] ||
		    !tb[NFTA_FLOWTABLE_HOOK_PRIORITY])
			return -EINVAL;

		hooknum = ntohl(nla_get_be32(tb[NFTA_FLOWTABLE_HOOK_NUM]));
		if (hooknum != NF_NETDEV_INGRESS)
			return -EOPNOTSUPP;

		priority = ntohl(nla_get_be32(tb[NFTA_FLOWTABLE_HOOK_PRIORITY]));

		flowtable_hook->priority	= priority;
		flowtable_hook->num		= hooknum;
	} else {
		if (tb[NFTA_FLOWTABLE_HOOK_NUM]) {
			hooknum = ntohl(nla_get_be32(tb[NFTA_FLOWTABLE_HOOK_NUM]));
			if (hooknum != flowtable->hooknum)
				return -EOPNOTSUPP;
		}

		if (tb[NFTA_FLOWTABLE_HOOK_PRIORITY]) {
			priority = ntohl(nla_get_be32(tb[NFTA_FLOWTABLE_HOOK_PRIORITY]));
			if (priority != flowtable->data.priority)
				return -EOPNOTSUPP;
		}

		flowtable_hook->priority	= flowtable->data.priority;
		flowtable_hook->num		= flowtable->hooknum;
	}

	if (tb[NFTA_FLOWTABLE_HOOK_DEVS]) {
		err = nf_tables_parse_netdev_hooks(ctx->net,
						   tb[NFTA_FLOWTABLE_HOOK_DEVS],
						   &flowtable_hook->list);
		if (err < 0)
			return err;
	}

	list_for_each_entry(hook, &flowtable_hook->list, list) {
		hook->ops.pf		= NFPROTO_NETDEV;
		hook->ops.hooknum	= flowtable_hook->num;
		hook->ops.priority	= flowtable_hook->priority;
		hook->ops.priv		= &flowtable->data;
		hook->ops.hook		= flowtable->data.type->hook;
	}

	return err;
}

static const struct nf_flowtable_type *__nft_flowtable_type_get(u8 family)
{
	const struct nf_flowtable_type *type;

	list_for_each_entry(type, &nf_tables_flowtables, list) {
		if (family == type->family)
			return type;
	}
	return NULL;
}

static const struct nf_flowtable_type *
nft_flowtable_type_get(struct net *net, u8 family)
{
	const struct nf_flowtable_type *type;

	type = __nft_flowtable_type_get(family);
	if (type != NULL && try_module_get(type->owner))
		return type;

	lockdep_nfnl_nft_mutex_not_held();
#ifdef CONFIG_MODULES
	if (type == NULL) {
		if (nft_request_module(net, "nf-flowtable-%u", family) == -EAGAIN)
			return ERR_PTR(-EAGAIN);
	}
#endif
	return ERR_PTR(-ENOENT);
}

/* Only called from error and netdev event paths. */
static void nft_unregister_flowtable_hook(struct net *net,
					  struct nft_flowtable *flowtable,
					  struct nft_hook *hook)
{
	nf_unregister_net_hook(net, &hook->ops);
	flowtable->data.type->setup(&flowtable->data, hook->ops.dev,
				    FLOW_BLOCK_UNBIND);
}

static void nft_unregister_flowtable_net_hooks(struct net *net,
					       struct list_head *hook_list)
{
	struct nft_hook *hook;

	list_for_each_entry(hook, hook_list, list)
		nf_unregister_net_hook(net, &hook->ops);
}

static int nft_register_flowtable_net_hooks(struct net *net,
					    struct nft_table *table,
					    struct list_head *hook_list,
					    struct nft_flowtable *flowtable)
{
	struct nft_hook *hook, *hook2, *next;
	struct nft_flowtable *ft;
	int err, i = 0;

	list_for_each_entry(hook, hook_list, list) {
		list_for_each_entry(ft, &table->flowtables, list) {
			if (!nft_is_active_next(net, ft))
				continue;

			list_for_each_entry(hook2, &ft->hook_list, list) {
				if (hook->ops.dev == hook2->ops.dev &&
				    hook->ops.pf == hook2->ops.pf) {
					err = -EEXIST;
					goto err_unregister_net_hooks;
				}
			}
		}

		err = flowtable->data.type->setup(&flowtable->data,
						  hook->ops.dev,
						  FLOW_BLOCK_BIND);
		if (err < 0)
			goto err_unregister_net_hooks;

		err = nf_register_net_hook(net, &hook->ops);
		if (err < 0) {
			flowtable->data.type->setup(&flowtable->data,
						    hook->ops.dev,
						    FLOW_BLOCK_UNBIND);
			goto err_unregister_net_hooks;
		}

		i++;
	}

	return 0;

err_unregister_net_hooks:
	list_for_each_entry_safe(hook, next, hook_list, list) {
		if (i-- <= 0)
			break;

		nft_unregister_flowtable_hook(net, flowtable, hook);
		list_del_rcu(&hook->list);
		kfree_rcu(hook, rcu);
	}

	return err;
}

static void nft_flowtable_hooks_destroy(struct list_head *hook_list)
{
	struct nft_hook *hook, *next;

	list_for_each_entry_safe(hook, next, hook_list, list) {
		list_del_rcu(&hook->list);
		kfree_rcu(hook, rcu);
	}
}

static int nft_flowtable_update(struct nft_ctx *ctx, const struct nlmsghdr *nlh,
				struct nft_flowtable *flowtable)
{
	const struct nlattr * const *nla = ctx->nla;
	struct nft_flowtable_hook flowtable_hook;
	struct nft_hook *hook, *next;
	struct nft_trans *trans;
	bool unregister = false;
	u32 flags;
	int err;

	err = nft_flowtable_parse_hook(ctx, nla[NFTA_FLOWTABLE_HOOK],
				       &flowtable_hook, flowtable, false);
	if (err < 0)
		return err;

	list_for_each_entry_safe(hook, next, &flowtable_hook.list, list) {
		if (nft_hook_list_find(&flowtable->hook_list, hook)) {
			list_del(&hook->list);
			kfree(hook);
		}
	}

	if (nla[NFTA_FLOWTABLE_FLAGS]) {
		flags = ntohl(nla_get_be32(nla[NFTA_FLOWTABLE_FLAGS]));
		if (flags & ~NFT_FLOWTABLE_MASK)
			return -EOPNOTSUPP;
		if ((flowtable->data.flags & NFT_FLOWTABLE_HW_OFFLOAD) ^
		    (flags & NFT_FLOWTABLE_HW_OFFLOAD))
			return -EOPNOTSUPP;
	} else {
		flags = flowtable->data.flags;
	}

	err = nft_register_flowtable_net_hooks(ctx->net, ctx->table,
					       &flowtable_hook.list, flowtable);
	if (err < 0)
		goto err_flowtable_update_hook;

	trans = nft_trans_alloc(ctx, NFT_MSG_NEWFLOWTABLE,
				sizeof(struct nft_trans_flowtable));
	if (!trans) {
		unregister = true;
		err = -ENOMEM;
		goto err_flowtable_update_hook;
	}

	nft_trans_flowtable_flags(trans) = flags;
	nft_trans_flowtable(trans) = flowtable;
	nft_trans_flowtable_update(trans) = true;
	INIT_LIST_HEAD(&nft_trans_flowtable_hooks(trans));
	list_splice(&flowtable_hook.list, &nft_trans_flowtable_hooks(trans));

	nft_trans_commit_list_add_tail(ctx->net, trans);

	return 0;

err_flowtable_update_hook:
	list_for_each_entry_safe(hook, next, &flowtable_hook.list, list) {
		if (unregister)
			nft_unregister_flowtable_hook(ctx->net, flowtable, hook);
		list_del_rcu(&hook->list);
		kfree_rcu(hook, rcu);
	}

	return err;

}

static int nf_tables_newflowtable(struct sk_buff *skb,
				  const struct nfnl_info *info,
				  const struct nlattr * const nla[])
{
	const struct nfgenmsg *nfmsg = nlmsg_data(info->nlh);
	struct netlink_ext_ack *extack = info->extack;
	struct nft_flowtable_hook flowtable_hook;
	u8 genmask = nft_genmask_next(info->net);
	const struct nf_flowtable_type *type;
	int family = nfmsg->nfgen_family;
	struct nft_flowtable *flowtable;
	struct nft_hook *hook, *next;
	struct net *net = info->net;
	struct nft_table *table;
	struct nft_ctx ctx;
	int err;

	if (!nla[NFTA_FLOWTABLE_TABLE] ||
	    !nla[NFTA_FLOWTABLE_NAME] ||
	    !nla[NFTA_FLOWTABLE_HOOK])
		return -EINVAL;

	table = nft_table_lookup(net, nla[NFTA_FLOWTABLE_TABLE], family,
				 genmask, NETLINK_CB(skb).portid);
	if (IS_ERR(table)) {
		NL_SET_BAD_ATTR(extack, nla[NFTA_FLOWTABLE_TABLE]);
		return PTR_ERR(table);
	}

	flowtable = nft_flowtable_lookup(table, nla[NFTA_FLOWTABLE_NAME],
					 genmask);
	if (IS_ERR(flowtable)) {
		err = PTR_ERR(flowtable);
		if (err != -ENOENT) {
			NL_SET_BAD_ATTR(extack, nla[NFTA_FLOWTABLE_NAME]);
			return err;
		}
	} else {
		if (info->nlh->nlmsg_flags & NLM_F_EXCL) {
			NL_SET_BAD_ATTR(extack, nla[NFTA_FLOWTABLE_NAME]);
			return -EEXIST;
		}

		nft_ctx_init(&ctx, net, skb, info->nlh, family, table, NULL, nla);

		return nft_flowtable_update(&ctx, info->nlh, flowtable);
	}

	nft_ctx_init(&ctx, net, skb, info->nlh, family, table, NULL, nla);

	flowtable = kzalloc(sizeof(*flowtable), GFP_KERNEL);
	if (!flowtable)
		return -ENOMEM;

	flowtable->table = table;
	flowtable->handle = nf_tables_alloc_handle(table);
	INIT_LIST_HEAD(&flowtable->hook_list);

	flowtable->name = nla_strdup(nla[NFTA_FLOWTABLE_NAME], GFP_KERNEL);
	if (!flowtable->name) {
		err = -ENOMEM;
		goto err1;
	}

	type = nft_flowtable_type_get(net, family);
	if (IS_ERR(type)) {
		err = PTR_ERR(type);
		goto err2;
	}

	if (nla[NFTA_FLOWTABLE_FLAGS]) {
		flowtable->data.flags =
			ntohl(nla_get_be32(nla[NFTA_FLOWTABLE_FLAGS]));
		if (flowtable->data.flags & ~NFT_FLOWTABLE_MASK) {
			err = -EOPNOTSUPP;
			goto err3;
		}
	}

	write_pnet(&flowtable->data.net, net);
	flowtable->data.type = type;
	err = type->init(&flowtable->data);
	if (err < 0)
		goto err3;

	err = nft_flowtable_parse_hook(&ctx, nla[NFTA_FLOWTABLE_HOOK],
				       &flowtable_hook, flowtable, true);
	if (err < 0)
		goto err4;

	list_splice(&flowtable_hook.list, &flowtable->hook_list);
	flowtable->data.priority = flowtable_hook.priority;
	flowtable->hooknum = flowtable_hook.num;

	err = nft_register_flowtable_net_hooks(ctx.net, table,
					       &flowtable->hook_list,
					       flowtable);
	if (err < 0) {
		nft_flowtable_hooks_destroy(&flowtable->hook_list);
		goto err4;
	}

	err = nft_trans_flowtable_add(&ctx, NFT_MSG_NEWFLOWTABLE, flowtable);
	if (err < 0)
		goto err5;

	list_add_tail_rcu(&flowtable->list, &table->flowtables);
	table->use++;

	return 0;
err5:
	list_for_each_entry_safe(hook, next, &flowtable->hook_list, list) {
		nft_unregister_flowtable_hook(net, flowtable, hook);
		list_del_rcu(&hook->list);
		kfree_rcu(hook, rcu);
	}
err4:
	flowtable->data.type->free(&flowtable->data);
err3:
	module_put(type->owner);
err2:
	kfree(flowtable->name);
err1:
	kfree(flowtable);
	return err;
}

static void nft_flowtable_hook_release(struct nft_flowtable_hook *flowtable_hook)
{
	struct nft_hook *this, *next;

	list_for_each_entry_safe(this, next, &flowtable_hook->list, list) {
		list_del(&this->list);
		kfree(this);
	}
}

static int nft_delflowtable_hook(struct nft_ctx *ctx,
				 struct nft_flowtable *flowtable)
{
	const struct nlattr * const *nla = ctx->nla;
	struct nft_flowtable_hook flowtable_hook;
	struct nft_hook *this, *hook;
	struct nft_trans *trans;
	int err;

	err = nft_flowtable_parse_hook(ctx, nla[NFTA_FLOWTABLE_HOOK],
				       &flowtable_hook, flowtable, false);
	if (err < 0)
		return err;

	list_for_each_entry(this, &flowtable_hook.list, list) {
		hook = nft_hook_list_find(&flowtable->hook_list, this);
		if (!hook) {
			err = -ENOENT;
			goto err_flowtable_del_hook;
		}
		hook->inactive = true;
	}

	trans = nft_trans_alloc(ctx, NFT_MSG_DELFLOWTABLE,
				sizeof(struct nft_trans_flowtable));
	if (!trans) {
		err = -ENOMEM;
		goto err_flowtable_del_hook;
	}

	nft_trans_flowtable(trans) = flowtable;
	nft_trans_flowtable_update(trans) = true;
	INIT_LIST_HEAD(&nft_trans_flowtable_hooks(trans));
	nft_flowtable_hook_release(&flowtable_hook);

	nft_trans_commit_list_add_tail(ctx->net, trans);

	return 0;

err_flowtable_del_hook:
	list_for_each_entry(this, &flowtable_hook.list, list) {
		hook = nft_hook_list_find(&flowtable->hook_list, this);
		if (!hook)
			break;

		hook->inactive = false;
	}
	nft_flowtable_hook_release(&flowtable_hook);

	return err;
}

static int nf_tables_delflowtable(struct sk_buff *skb,
				  const struct nfnl_info *info,
				  const struct nlattr * const nla[])
{
	const struct nfgenmsg *nfmsg = nlmsg_data(info->nlh);
	struct netlink_ext_ack *extack = info->extack;
	u8 genmask = nft_genmask_next(info->net);
	int family = nfmsg->nfgen_family;
	struct nft_flowtable *flowtable;
	struct net *net = info->net;
	const struct nlattr *attr;
	struct nft_table *table;
	struct nft_ctx ctx;

	if (!nla[NFTA_FLOWTABLE_TABLE] ||
	    (!nla[NFTA_FLOWTABLE_NAME] &&
	     !nla[NFTA_FLOWTABLE_HANDLE]))
		return -EINVAL;

	table = nft_table_lookup(net, nla[NFTA_FLOWTABLE_TABLE], family,
				 genmask, NETLINK_CB(skb).portid);
	if (IS_ERR(table)) {
		NL_SET_BAD_ATTR(extack, nla[NFTA_FLOWTABLE_TABLE]);
		return PTR_ERR(table);
	}

	if (nla[NFTA_FLOWTABLE_HANDLE]) {
		attr = nla[NFTA_FLOWTABLE_HANDLE];
		flowtable = nft_flowtable_lookup_byhandle(table, attr, genmask);
	} else {
		attr = nla[NFTA_FLOWTABLE_NAME];
		flowtable = nft_flowtable_lookup(table, attr, genmask);
	}

	if (IS_ERR(flowtable)) {
		NL_SET_BAD_ATTR(extack, attr);
		return PTR_ERR(flowtable);
	}

	nft_ctx_init(&ctx, net, skb, info->nlh, family, table, NULL, nla);

	if (nla[NFTA_FLOWTABLE_HOOK])
		return nft_delflowtable_hook(&ctx, flowtable);

	if (flowtable->use > 0) {
		NL_SET_BAD_ATTR(extack, attr);
		return -EBUSY;
	}

	return nft_delflowtable(&ctx, flowtable);
}

static int nf_tables_fill_flowtable_info(struct sk_buff *skb, struct net *net,
					 u32 portid, u32 seq, int event,
					 u32 flags, int family,
					 struct nft_flowtable *flowtable,
					 struct list_head *hook_list)
{
	struct nlattr *nest, *nest_devs;
	struct nft_hook *hook;
	struct nlmsghdr *nlh;

	event = nfnl_msg_type(NFNL_SUBSYS_NFTABLES, event);
	nlh = nfnl_msg_put(skb, portid, seq, event, flags, family,
			   NFNETLINK_V0, nft_base_seq(net));
	if (!nlh)
		goto nla_put_failure;

	if (nla_put_string(skb, NFTA_FLOWTABLE_TABLE, flowtable->table->name) ||
	    nla_put_string(skb, NFTA_FLOWTABLE_NAME, flowtable->name) ||
	    nla_put_be32(skb, NFTA_FLOWTABLE_USE, htonl(flowtable->use)) ||
	    nla_put_be64(skb, NFTA_FLOWTABLE_HANDLE, cpu_to_be64(flowtable->handle),
			 NFTA_FLOWTABLE_PAD) ||
	    nla_put_be32(skb, NFTA_FLOWTABLE_FLAGS, htonl(flowtable->data.flags)))
		goto nla_put_failure;

	nest = nla_nest_start_noflag(skb, NFTA_FLOWTABLE_HOOK);
	if (!nest)
		goto nla_put_failure;
	if (nla_put_be32(skb, NFTA_FLOWTABLE_HOOK_NUM, htonl(flowtable->hooknum)) ||
	    nla_put_be32(skb, NFTA_FLOWTABLE_HOOK_PRIORITY, htonl(flowtable->data.priority)))
		goto nla_put_failure;

	nest_devs = nla_nest_start_noflag(skb, NFTA_FLOWTABLE_HOOK_DEVS);
	if (!nest_devs)
		goto nla_put_failure;

	list_for_each_entry_rcu(hook, hook_list, list) {
		if (nla_put_string(skb, NFTA_DEVICE_NAME, hook->ops.dev->name))
			goto nla_put_failure;
	}
	nla_nest_end(skb, nest_devs);
	nla_nest_end(skb, nest);

	nlmsg_end(skb, nlh);
	return 0;

nla_put_failure:
	nlmsg_trim(skb, nlh);
	return -1;
}

struct nft_flowtable_filter {
	char		*table;
};

static int nf_tables_dump_flowtable(struct sk_buff *skb,
				    struct netlink_callback *cb)
{
	const struct nfgenmsg *nfmsg = nlmsg_data(cb->nlh);
	struct nft_flowtable_filter *filter = cb->data;
	unsigned int idx = 0, s_idx = cb->args[0];
	struct net *net = sock_net(skb->sk);
	int family = nfmsg->nfgen_family;
	struct nft_flowtable *flowtable;
	struct nftables_pernet *nft_net;
	const struct nft_table *table;

	rcu_read_lock();
	nft_net = nft_pernet(net);
	cb->seq = nft_net->base_seq;

	list_for_each_entry_rcu(table, &nft_net->tables, list) {
		if (family != NFPROTO_UNSPEC && family != table->family)
			continue;

		list_for_each_entry_rcu(flowtable, &table->flowtables, list) {
			if (!nft_is_active(net, flowtable))
				goto cont;
			if (idx < s_idx)
				goto cont;
			if (idx > s_idx)
				memset(&cb->args[1], 0,
				       sizeof(cb->args) - sizeof(cb->args[0]));
			if (filter && filter->table &&
			    strcmp(filter->table, table->name))
				goto cont;

			if (nf_tables_fill_flowtable_info(skb, net, NETLINK_CB(cb->skb).portid,
							  cb->nlh->nlmsg_seq,
							  NFT_MSG_NEWFLOWTABLE,
							  NLM_F_MULTI | NLM_F_APPEND,
							  table->family,
							  flowtable,
							  &flowtable->hook_list) < 0)
				goto done;

			nl_dump_check_consistent(cb, nlmsg_hdr(skb));
cont:
			idx++;
		}
	}
done:
	rcu_read_unlock();

	cb->args[0] = idx;
	return skb->len;
}

static int nf_tables_dump_flowtable_start(struct netlink_callback *cb)
{
	const struct nlattr * const *nla = cb->data;
	struct nft_flowtable_filter *filter = NULL;

	if (nla[NFTA_FLOWTABLE_TABLE]) {
		filter = kzalloc(sizeof(*filter), GFP_ATOMIC);
		if (!filter)
			return -ENOMEM;

		filter->table = nla_strdup(nla[NFTA_FLOWTABLE_TABLE],
					   GFP_ATOMIC);
		if (!filter->table) {
			kfree(filter);
			return -ENOMEM;
		}
	}

	cb->data = filter;
	return 0;
}

static int nf_tables_dump_flowtable_done(struct netlink_callback *cb)
{
	struct nft_flowtable_filter *filter = cb->data;

	if (!filter)
		return 0;

	kfree(filter->table);
	kfree(filter);

	return 0;
}

/* called with rcu_read_lock held */
static int nf_tables_getflowtable(struct sk_buff *skb,
				  const struct nfnl_info *info,
				  const struct nlattr * const nla[])
{
	const struct nfgenmsg *nfmsg = nlmsg_data(info->nlh);
	u8 genmask = nft_genmask_cur(info->net);
	int family = nfmsg->nfgen_family;
	struct nft_flowtable *flowtable;
	const struct nft_table *table;
	struct net *net = info->net;
	struct sk_buff *skb2;
	int err;

	if (info->nlh->nlmsg_flags & NLM_F_DUMP) {
		struct netlink_dump_control c = {
			.start = nf_tables_dump_flowtable_start,
			.dump = nf_tables_dump_flowtable,
			.done = nf_tables_dump_flowtable_done,
			.module = THIS_MODULE,
			.data = (void *)nla,
		};

		return nft_netlink_dump_start_rcu(info->sk, skb, info->nlh, &c);
	}

	if (!nla[NFTA_FLOWTABLE_NAME])
		return -EINVAL;

	table = nft_table_lookup(net, nla[NFTA_FLOWTABLE_TABLE], family,
				 genmask, 0);
	if (IS_ERR(table))
		return PTR_ERR(table);

	flowtable = nft_flowtable_lookup(table, nla[NFTA_FLOWTABLE_NAME],
					 genmask);
	if (IS_ERR(flowtable))
		return PTR_ERR(flowtable);

	skb2 = alloc_skb(NLMSG_GOODSIZE, GFP_ATOMIC);
	if (!skb2)
		return -ENOMEM;

	err = nf_tables_fill_flowtable_info(skb2, net, NETLINK_CB(skb).portid,
					    info->nlh->nlmsg_seq,
					    NFT_MSG_NEWFLOWTABLE, 0, family,
					    flowtable, &flowtable->hook_list);
	if (err < 0)
		goto err_fill_flowtable_info;

	return nfnetlink_unicast(skb2, net, NETLINK_CB(skb).portid);

err_fill_flowtable_info:
	kfree_skb(skb2);
	return err;
}

static void nf_tables_flowtable_notify(struct nft_ctx *ctx,
				       struct nft_flowtable *flowtable,
				       struct list_head *hook_list,
				       int event)
{
	struct nftables_pernet *nft_net = nft_pernet(ctx->net);
	struct sk_buff *skb;
	int err;

	if (!ctx->report &&
	    !nfnetlink_has_listeners(ctx->net, NFNLGRP_NFTABLES))
		return;

	skb = nlmsg_new(NLMSG_GOODSIZE, GFP_KERNEL);
	if (skb == NULL)
		goto err;

	err = nf_tables_fill_flowtable_info(skb, ctx->net, ctx->portid,
					    ctx->seq, event, 0,
					    ctx->family, flowtable, hook_list);
	if (err < 0) {
		kfree_skb(skb);
		goto err;
	}

	nft_notify_enqueue(skb, ctx->report, &nft_net->notify_list);
	return;
err:
	nfnetlink_set_err(ctx->net, ctx->portid, NFNLGRP_NFTABLES, -ENOBUFS);
}

static void nf_tables_flowtable_destroy(struct nft_flowtable *flowtable)
{
	struct nft_hook *hook, *next;

	flowtable->data.type->free(&flowtable->data);
	list_for_each_entry_safe(hook, next, &flowtable->hook_list, list) {
		flowtable->data.type->setup(&flowtable->data, hook->ops.dev,
					    FLOW_BLOCK_UNBIND);
		list_del_rcu(&hook->list);
		kfree(hook);
	}
	kfree(flowtable->name);
	module_put(flowtable->data.type->owner);
	kfree(flowtable);
}

static int nf_tables_fill_gen_info(struct sk_buff *skb, struct net *net,
				   u32 portid, u32 seq)
{
	struct nftables_pernet *nft_net = nft_pernet(net);
	struct nlmsghdr *nlh;
	char buf[TASK_COMM_LEN];
	int event = nfnl_msg_type(NFNL_SUBSYS_NFTABLES, NFT_MSG_NEWGEN);

	nlh = nfnl_msg_put(skb, portid, seq, event, 0, AF_UNSPEC,
			   NFNETLINK_V0, nft_base_seq(net));
	if (!nlh)
		goto nla_put_failure;

	if (nla_put_be32(skb, NFTA_GEN_ID, htonl(nft_net->base_seq)) ||
	    nla_put_be32(skb, NFTA_GEN_PROC_PID, htonl(task_pid_nr(current))) ||
	    nla_put_string(skb, NFTA_GEN_PROC_NAME, get_task_comm(buf, current)))
		goto nla_put_failure;

	nlmsg_end(skb, nlh);
	return 0;

nla_put_failure:
	nlmsg_trim(skb, nlh);
	return -EMSGSIZE;
}

static void nft_flowtable_event(unsigned long event, struct net_device *dev,
				struct nft_flowtable *flowtable)
{
	struct nft_hook *hook;

	list_for_each_entry(hook, &flowtable->hook_list, list) {
		if (hook->ops.dev != dev)
			continue;

		/* flow_offload_netdev_event() cleans up entries for us. */
		nft_unregister_flowtable_hook(dev_net(dev), flowtable, hook);
		list_del_rcu(&hook->list);
		kfree_rcu(hook, rcu);
		break;
	}
}

static int nf_tables_flowtable_event(struct notifier_block *this,
				     unsigned long event, void *ptr)
{
	struct net_device *dev = netdev_notifier_info_to_dev(ptr);
	struct nft_flowtable *flowtable;
	struct nftables_pernet *nft_net;
	struct nft_table *table;
	struct net *net;

	if (event != NETDEV_UNREGISTER)
		return 0;

	net = dev_net(dev);
	nft_net = nft_pernet(net);
	mutex_lock(&nft_net->commit_mutex);
	list_for_each_entry(table, &nft_net->tables, list) {
		list_for_each_entry(flowtable, &table->flowtables, list) {
			nft_flowtable_event(event, dev, flowtable);
		}
	}
	mutex_unlock(&nft_net->commit_mutex);

	return NOTIFY_DONE;
}

static struct notifier_block nf_tables_flowtable_notifier = {
	.notifier_call	= nf_tables_flowtable_event,
};

static void nf_tables_gen_notify(struct net *net, struct sk_buff *skb,
				 int event)
{
	struct nlmsghdr *nlh = nlmsg_hdr(skb);
	struct sk_buff *skb2;
	int err;

	if (!nlmsg_report(nlh) &&
	    !nfnetlink_has_listeners(net, NFNLGRP_NFTABLES))
		return;

	skb2 = nlmsg_new(NLMSG_GOODSIZE, GFP_KERNEL);
	if (skb2 == NULL)
		goto err;

	err = nf_tables_fill_gen_info(skb2, net, NETLINK_CB(skb).portid,
				      nlh->nlmsg_seq);
	if (err < 0) {
		kfree_skb(skb2);
		goto err;
	}

	nfnetlink_send(skb2, net, NETLINK_CB(skb).portid, NFNLGRP_NFTABLES,
		       nlmsg_report(nlh), GFP_KERNEL);
	return;
err:
	nfnetlink_set_err(net, NETLINK_CB(skb).portid, NFNLGRP_NFTABLES,
			  -ENOBUFS);
}

static int nf_tables_getgen(struct sk_buff *skb, const struct nfnl_info *info,
			    const struct nlattr * const nla[])
{
	struct sk_buff *skb2;
	int err;

	skb2 = alloc_skb(NLMSG_GOODSIZE, GFP_ATOMIC);
	if (skb2 == NULL)
		return -ENOMEM;

	err = nf_tables_fill_gen_info(skb2, info->net, NETLINK_CB(skb).portid,
				      info->nlh->nlmsg_seq);
	if (err < 0)
		goto err_fill_gen_info;

	return nfnetlink_unicast(skb2, info->net, NETLINK_CB(skb).portid);

err_fill_gen_info:
	kfree_skb(skb2);
	return err;
}

static const struct nfnl_callback nf_tables_cb[NFT_MSG_MAX] = {
	[NFT_MSG_NEWTABLE] = {
		.call		= nf_tables_newtable,
		.type		= NFNL_CB_BATCH,
		.attr_count	= NFTA_TABLE_MAX,
		.policy		= nft_table_policy,
	},
	[NFT_MSG_GETTABLE] = {
		.call		= nf_tables_gettable,
		.type		= NFNL_CB_RCU,
		.attr_count	= NFTA_TABLE_MAX,
		.policy		= nft_table_policy,
	},
	[NFT_MSG_DELTABLE] = {
		.call		= nf_tables_deltable,
		.type		= NFNL_CB_BATCH,
		.attr_count	= NFTA_TABLE_MAX,
		.policy		= nft_table_policy,
	},
	[NFT_MSG_NEWCHAIN] = {
		.call		= nf_tables_newchain,
		.type		= NFNL_CB_BATCH,
		.attr_count	= NFTA_CHAIN_MAX,
		.policy		= nft_chain_policy,
	},
	[NFT_MSG_GETCHAIN] = {
		.call		= nf_tables_getchain,
		.type		= NFNL_CB_RCU,
		.attr_count	= NFTA_CHAIN_MAX,
		.policy		= nft_chain_policy,
	},
	[NFT_MSG_DELCHAIN] = {
		.call		= nf_tables_delchain,
		.type		= NFNL_CB_BATCH,
		.attr_count	= NFTA_CHAIN_MAX,
		.policy		= nft_chain_policy,
	},
	[NFT_MSG_NEWRULE] = {
		.call		= nf_tables_newrule,
		.type		= NFNL_CB_BATCH,
		.attr_count	= NFTA_RULE_MAX,
		.policy		= nft_rule_policy,
	},
	[NFT_MSG_GETRULE] = {
		.call		= nf_tables_getrule,
		.type		= NFNL_CB_RCU,
		.attr_count	= NFTA_RULE_MAX,
		.policy		= nft_rule_policy,
	},
	[NFT_MSG_DELRULE] = {
		.call		= nf_tables_delrule,
		.type		= NFNL_CB_BATCH,
		.attr_count	= NFTA_RULE_MAX,
		.policy		= nft_rule_policy,
	},
	[NFT_MSG_NEWSET] = {
		.call		= nf_tables_newset,
		.type		= NFNL_CB_BATCH,
		.attr_count	= NFTA_SET_MAX,
		.policy		= nft_set_policy,
	},
	[NFT_MSG_GETSET] = {
		.call		= nf_tables_getset,
		.type		= NFNL_CB_RCU,
		.attr_count	= NFTA_SET_MAX,
		.policy		= nft_set_policy,
	},
	[NFT_MSG_DELSET] = {
		.call		= nf_tables_delset,
		.type		= NFNL_CB_BATCH,
		.attr_count	= NFTA_SET_MAX,
		.policy		= nft_set_policy,
	},
	[NFT_MSG_NEWSETELEM] = {
		.call		= nf_tables_newsetelem,
		.type		= NFNL_CB_BATCH,
		.attr_count	= NFTA_SET_ELEM_LIST_MAX,
		.policy		= nft_set_elem_list_policy,
	},
	[NFT_MSG_GETSETELEM] = {
		.call		= nf_tables_getsetelem,
		.type		= NFNL_CB_RCU,
		.attr_count	= NFTA_SET_ELEM_LIST_MAX,
		.policy		= nft_set_elem_list_policy,
	},
	[NFT_MSG_DELSETELEM] = {
		.call		= nf_tables_delsetelem,
		.type		= NFNL_CB_BATCH,
		.attr_count	= NFTA_SET_ELEM_LIST_MAX,
		.policy		= nft_set_elem_list_policy,
	},
	[NFT_MSG_GETGEN] = {
		.call		= nf_tables_getgen,
		.type		= NFNL_CB_RCU,
	},
	[NFT_MSG_NEWOBJ] = {
		.call		= nf_tables_newobj,
		.type		= NFNL_CB_BATCH,
		.attr_count	= NFTA_OBJ_MAX,
		.policy		= nft_obj_policy,
	},
	[NFT_MSG_GETOBJ] = {
		.call		= nf_tables_getobj,
		.type		= NFNL_CB_RCU,
		.attr_count	= NFTA_OBJ_MAX,
		.policy		= nft_obj_policy,
	},
	[NFT_MSG_DELOBJ] = {
		.call		= nf_tables_delobj,
		.type		= NFNL_CB_BATCH,
		.attr_count	= NFTA_OBJ_MAX,
		.policy		= nft_obj_policy,
	},
	[NFT_MSG_GETOBJ_RESET] = {
		.call		= nf_tables_getobj,
		.type		= NFNL_CB_RCU,
		.attr_count	= NFTA_OBJ_MAX,
		.policy		= nft_obj_policy,
	},
	[NFT_MSG_NEWFLOWTABLE] = {
		.call		= nf_tables_newflowtable,
		.type		= NFNL_CB_BATCH,
		.attr_count	= NFTA_FLOWTABLE_MAX,
		.policy		= nft_flowtable_policy,
	},
	[NFT_MSG_GETFLOWTABLE] = {
		.call		= nf_tables_getflowtable,
		.type		= NFNL_CB_RCU,
		.attr_count	= NFTA_FLOWTABLE_MAX,
		.policy		= nft_flowtable_policy,
	},
	[NFT_MSG_DELFLOWTABLE] = {
		.call		= nf_tables_delflowtable,
		.type		= NFNL_CB_BATCH,
		.attr_count	= NFTA_FLOWTABLE_MAX,
		.policy		= nft_flowtable_policy,
	},
};

static int nf_tables_validate(struct net *net)
{
	struct nftables_pernet *nft_net = nft_pernet(net);
	struct nft_table *table;

	switch (nft_net->validate_state) {
	case NFT_VALIDATE_SKIP:
		break;
	case NFT_VALIDATE_NEED:
		nft_validate_state_update(net, NFT_VALIDATE_DO);
		fallthrough;
	case NFT_VALIDATE_DO:
		list_for_each_entry(table, &nft_net->tables, list) {
			if (nft_table_validate(net, table) < 0)
				return -EAGAIN;
		}
		break;
	}

	return 0;
}

/* a drop policy has to be deferred until all rules have been activated,
 * otherwise a large ruleset that contains a drop-policy base chain will
 * cause all packets to get dropped until the full transaction has been
 * processed.
 *
 * We defer the drop policy until the transaction has been finalized.
 */
static void nft_chain_commit_drop_policy(struct nft_trans *trans)
{
	struct nft_base_chain *basechain;

	if (nft_trans_chain_policy(trans) != NF_DROP)
		return;

	if (!nft_is_base_chain(trans->ctx.chain))
		return;

	basechain = nft_base_chain(trans->ctx.chain);
	basechain->policy = NF_DROP;
}

static void nft_chain_commit_update(struct nft_trans *trans)
{
	struct nft_base_chain *basechain;

	if (nft_trans_chain_name(trans)) {
		rhltable_remove(&trans->ctx.table->chains_ht,
				&trans->ctx.chain->rhlhead,
				nft_chain_ht_params);
		swap(trans->ctx.chain->name, nft_trans_chain_name(trans));
		rhltable_insert_key(&trans->ctx.table->chains_ht,
				    trans->ctx.chain->name,
				    &trans->ctx.chain->rhlhead,
				    nft_chain_ht_params);
	}

	if (!nft_is_base_chain(trans->ctx.chain))
		return;

	nft_chain_stats_replace(trans);

	basechain = nft_base_chain(trans->ctx.chain);

	switch (nft_trans_chain_policy(trans)) {
	case NF_DROP:
	case NF_ACCEPT:
		basechain->policy = nft_trans_chain_policy(trans);
		break;
	}
}

static void nft_obj_commit_update(struct nft_trans *trans)
{
	struct nft_object *newobj;
	struct nft_object *obj;

	obj = nft_trans_obj(trans);
	newobj = nft_trans_obj_newobj(trans);

	if (obj->ops->update)
		obj->ops->update(obj, newobj);

	kfree(newobj);
}

static void nft_commit_release(struct nft_trans *trans)
{
	switch (trans->msg_type) {
	case NFT_MSG_DELTABLE:
		nf_tables_table_destroy(&trans->ctx);
		break;
	case NFT_MSG_NEWCHAIN:
		free_percpu(nft_trans_chain_stats(trans));
		kfree(nft_trans_chain_name(trans));
		break;
	case NFT_MSG_DELCHAIN:
		nf_tables_chain_destroy(&trans->ctx);
		break;
	case NFT_MSG_DELRULE:
		nf_tables_rule_destroy(&trans->ctx, nft_trans_rule(trans));
		break;
	case NFT_MSG_DELSET:
		nft_set_destroy(&trans->ctx, nft_trans_set(trans));
		break;
	case NFT_MSG_DELSETELEM:
		nf_tables_set_elem_destroy(&trans->ctx,
					   nft_trans_elem_set(trans),
					   nft_trans_elem(trans).priv);
		break;
	case NFT_MSG_DELOBJ:
		nft_obj_destroy(&trans->ctx, nft_trans_obj(trans));
		break;
	case NFT_MSG_DELFLOWTABLE:
		if (nft_trans_flowtable_update(trans))
			nft_flowtable_hooks_destroy(&nft_trans_flowtable_hooks(trans));
		else
			nf_tables_flowtable_destroy(nft_trans_flowtable(trans));
		break;
	}

	if (trans->put_net)
		put_net(trans->ctx.net);

	kfree(trans);
}

static void nf_tables_trans_destroy_work(struct work_struct *w)
{
	struct nft_trans *trans, *next;
	LIST_HEAD(head);

	spin_lock(&nf_tables_destroy_list_lock);
	list_splice_init(&nf_tables_destroy_list, &head);
	spin_unlock(&nf_tables_destroy_list_lock);

	if (list_empty(&head))
		return;

	synchronize_rcu();

	list_for_each_entry_safe(trans, next, &head, list) {
		list_del(&trans->list);
		nft_commit_release(trans);
	}
}

void nf_tables_trans_destroy_flush_work(void)
{
	flush_work(&trans_destroy_work);
}
EXPORT_SYMBOL_GPL(nf_tables_trans_destroy_flush_work);

static int nf_tables_commit_chain_prepare(struct net *net, struct nft_chain *chain)
{
	struct nft_rule *rule;
	unsigned int alloc = 0;
	int i;

	/* already handled or inactive chain? */
	if (chain->rules_next || !nft_is_active_next(net, chain))
		return 0;

	rule = list_entry(&chain->rules, struct nft_rule, list);
	i = 0;

	list_for_each_entry_continue(rule, &chain->rules, list) {
		if (nft_is_active_next(net, rule))
			alloc++;
	}

	chain->rules_next = nf_tables_chain_alloc_rules(chain, alloc);
	if (!chain->rules_next)
		return -ENOMEM;

	list_for_each_entry_continue(rule, &chain->rules, list) {
		if (nft_is_active_next(net, rule))
			chain->rules_next[i++] = rule;
	}

	chain->rules_next[i] = NULL;
	return 0;
}

static void nf_tables_commit_chain_prepare_cancel(struct net *net)
{
	struct nftables_pernet *nft_net = nft_pernet(net);
	struct nft_trans *trans, *next;

	list_for_each_entry_safe(trans, next, &nft_net->commit_list, list) {
		struct nft_chain *chain = trans->ctx.chain;

		if (trans->msg_type == NFT_MSG_NEWRULE ||
		    trans->msg_type == NFT_MSG_DELRULE) {
			kvfree(chain->rules_next);
			chain->rules_next = NULL;
		}
	}
}

static void __nf_tables_commit_chain_free_rules_old(struct rcu_head *h)
{
	struct nft_rules_old *o = container_of(h, struct nft_rules_old, h);

	kvfree(o->start);
}

static void nf_tables_commit_chain_free_rules_old(struct nft_rule **rules)
{
	struct nft_rule **r = rules;
	struct nft_rules_old *old;

	while (*r)
		r++;

	r++;	/* rcu_head is after end marker */
	old = (void *) r;
	old->start = rules;

	call_rcu(&old->h, __nf_tables_commit_chain_free_rules_old);
}

static void nf_tables_commit_chain(struct net *net, struct nft_chain *chain)
{
	struct nft_rule **g0, **g1;
	bool next_genbit;

	next_genbit = nft_gencursor_next(net);

	g0 = rcu_dereference_protected(chain->rules_gen_0,
				       lockdep_commit_lock_is_held(net));
	g1 = rcu_dereference_protected(chain->rules_gen_1,
				       lockdep_commit_lock_is_held(net));

	/* No changes to this chain? */
	if (chain->rules_next == NULL) {
		/* chain had no change in last or next generation */
		if (g0 == g1)
			return;
		/*
		 * chain had no change in this generation; make sure next
		 * one uses same rules as current generation.
		 */
		if (next_genbit) {
			rcu_assign_pointer(chain->rules_gen_1, g0);
			nf_tables_commit_chain_free_rules_old(g1);
		} else {
			rcu_assign_pointer(chain->rules_gen_0, g1);
			nf_tables_commit_chain_free_rules_old(g0);
		}

		return;
	}

	if (next_genbit)
		rcu_assign_pointer(chain->rules_gen_1, chain->rules_next);
	else
		rcu_assign_pointer(chain->rules_gen_0, chain->rules_next);

	chain->rules_next = NULL;

	if (g0 == g1)
		return;

	if (next_genbit)
		nf_tables_commit_chain_free_rules_old(g1);
	else
		nf_tables_commit_chain_free_rules_old(g0);
}

static void nft_obj_del(struct nft_object *obj)
{
	rhltable_remove(&nft_objname_ht, &obj->rhlhead, nft_objname_ht_params);
	list_del_rcu(&obj->list);
}

void nft_chain_del(struct nft_chain *chain)
{
	struct nft_table *table = chain->table;

	WARN_ON_ONCE(rhltable_remove(&table->chains_ht, &chain->rhlhead,
				     nft_chain_ht_params));
	list_del_rcu(&chain->list);
}

static void nft_flowtable_hooks_del(struct nft_flowtable *flowtable,
				    struct list_head *hook_list)
{
	struct nft_hook *hook, *next;

	list_for_each_entry_safe(hook, next, &flowtable->hook_list, list) {
		if (hook->inactive)
			list_move(&hook->list, hook_list);
	}
}

static void nf_tables_module_autoload_cleanup(struct net *net)
{
	struct nftables_pernet *nft_net = nft_pernet(net);
	struct nft_module_request *req, *next;

	WARN_ON_ONCE(!list_empty(&nft_net->commit_list));
	list_for_each_entry_safe(req, next, &nft_net->module_list, list) {
		WARN_ON_ONCE(!req->done);
		list_del(&req->list);
		kfree(req);
	}
}

static void nf_tables_commit_release(struct net *net)
{
	struct nftables_pernet *nft_net = nft_pernet(net);
	struct nft_trans *trans;

	/* all side effects have to be made visible.
	 * For example, if a chain named 'foo' has been deleted, a
	 * new transaction must not find it anymore.
	 *
	 * Memory reclaim happens asynchronously from work queue
	 * to prevent expensive synchronize_rcu() in commit phase.
	 */
	if (list_empty(&nft_net->commit_list)) {
		nf_tables_module_autoload_cleanup(net);
		mutex_unlock(&nft_net->commit_mutex);
		return;
	}

	trans = list_last_entry(&nft_net->commit_list,
				struct nft_trans, list);
	get_net(trans->ctx.net);
	WARN_ON_ONCE(trans->put_net);

	trans->put_net = true;
	spin_lock(&nf_tables_destroy_list_lock);
	list_splice_tail_init(&nft_net->commit_list, &nf_tables_destroy_list);
	spin_unlock(&nf_tables_destroy_list_lock);

	nf_tables_module_autoload_cleanup(net);
	schedule_work(&trans_destroy_work);

	mutex_unlock(&nft_net->commit_mutex);
}

static void nft_commit_notify(struct net *net, u32 portid)
{
	struct nftables_pernet *nft_net = nft_pernet(net);
	struct sk_buff *batch_skb = NULL, *nskb, *skb;
	unsigned char *data;
	int len;

	list_for_each_entry_safe(skb, nskb, &nft_net->notify_list, list) {
		if (!batch_skb) {
new_batch:
			batch_skb = skb;
			len = NLMSG_GOODSIZE - skb->len;
			list_del(&skb->list);
			continue;
		}
		len -= skb->len;
		if (len > 0 && NFT_CB(skb).report == NFT_CB(batch_skb).report) {
			data = skb_put(batch_skb, skb->len);
			memcpy(data, skb->data, skb->len);
			list_del(&skb->list);
			kfree_skb(skb);
			continue;
		}
		nfnetlink_send(batch_skb, net, portid, NFNLGRP_NFTABLES,
			       NFT_CB(batch_skb).report, GFP_KERNEL);
		goto new_batch;
	}

	if (batch_skb) {
		nfnetlink_send(batch_skb, net, portid, NFNLGRP_NFTABLES,
			       NFT_CB(batch_skb).report, GFP_KERNEL);
	}

	WARN_ON_ONCE(!list_empty(&nft_net->notify_list));
}

static int nf_tables_commit_audit_alloc(struct list_head *adl,
					struct nft_table *table)
{
	struct nft_audit_data *adp;

	list_for_each_entry(adp, adl, list) {
		if (adp->table == table)
			return 0;
	}
	adp = kzalloc(sizeof(*adp), GFP_KERNEL);
	if (!adp)
		return -ENOMEM;
	adp->table = table;
	list_add(&adp->list, adl);
	return 0;
}

static void nf_tables_commit_audit_collect(struct list_head *adl,
					   struct nft_table *table, u32 op)
{
	struct nft_audit_data *adp;

	list_for_each_entry(adp, adl, list) {
		if (adp->table == table)
			goto found;
	}
	WARN_ONCE(1, "table=%s not expected in commit list", table->name);
	return;
found:
	adp->entries++;
	if (!adp->op || adp->op > op)
		adp->op = op;
}

#define AUNFTABLENAMELEN (NFT_TABLE_MAXNAMELEN + 22)

static void nf_tables_commit_audit_log(struct list_head *adl, u32 generation)
{
	struct nft_audit_data *adp, *adn;
	char aubuf[AUNFTABLENAMELEN];

	list_for_each_entry_safe(adp, adn, adl, list) {
		snprintf(aubuf, AUNFTABLENAMELEN, "%s:%u", adp->table->name,
			 generation);
		audit_log_nfcfg(aubuf, adp->table->family, adp->entries,
				nft2audit_op[adp->op], GFP_KERNEL);
		list_del(&adp->list);
		kfree(adp);
	}
}

static int nf_tables_commit(struct net *net, struct sk_buff *skb)
{
	struct nftables_pernet *nft_net = nft_pernet(net);
	struct nft_trans *trans, *next;
	struct nft_trans_elem *te;
	struct nft_chain *chain;
	struct nft_table *table;
	LIST_HEAD(adl);
	int err;

	if (list_empty(&nft_net->commit_list)) {
		mutex_unlock(&nft_net->commit_mutex);
		return 0;
	}

	/* 0. Validate ruleset, otherwise roll back for error reporting. */
	if (nf_tables_validate(net) < 0)
		return -EAGAIN;

	err = nft_flow_rule_offload_commit(net);
	if (err < 0)
		return err;

	/* 1.  Allocate space for next generation rules_gen_X[] */
	list_for_each_entry_safe(trans, next, &nft_net->commit_list, list) {
		int ret;

		ret = nf_tables_commit_audit_alloc(&adl, trans->ctx.table);
		if (ret) {
			nf_tables_commit_chain_prepare_cancel(net);
			return ret;
		}
		if (trans->msg_type == NFT_MSG_NEWRULE ||
		    trans->msg_type == NFT_MSG_DELRULE) {
			chain = trans->ctx.chain;

			ret = nf_tables_commit_chain_prepare(net, chain);
			if (ret < 0) {
				nf_tables_commit_chain_prepare_cancel(net);
				return ret;
			}
		}
	}

	/* step 2.  Make rules_gen_X visible to packet path */
	list_for_each_entry(table, &nft_net->tables, list) {
		list_for_each_entry(chain, &table->chains, list)
			nf_tables_commit_chain(net, chain);
	}

	/*
	 * Bump generation counter, invalidate any dump in progress.
	 * Cannot fail after this point.
	 */
	while (++nft_net->base_seq == 0)
		;

	/* step 3. Start new generation, rules_gen_X now in use. */
	net->nft.gencursor = nft_gencursor_next(net);

	list_for_each_entry_safe(trans, next, &nft_net->commit_list, list) {
		nf_tables_commit_audit_collect(&adl, trans->ctx.table,
					       trans->msg_type);
		switch (trans->msg_type) {
		case NFT_MSG_NEWTABLE:
			if (nft_trans_table_update(trans)) {
				if (!(trans->ctx.table->flags & __NFT_TABLE_F_UPDATE)) {
					nft_trans_destroy(trans);
					break;
				}
				if (trans->ctx.table->flags & NFT_TABLE_F_DORMANT)
					nf_tables_table_disable(net, trans->ctx.table);

				trans->ctx.table->flags &= ~__NFT_TABLE_F_UPDATE;
			} else {
				nft_clear(net, trans->ctx.table);
			}
			nf_tables_table_notify(&trans->ctx, NFT_MSG_NEWTABLE);
			nft_trans_destroy(trans);
			break;
		case NFT_MSG_DELTABLE:
			list_del_rcu(&trans->ctx.table->list);
			nf_tables_table_notify(&trans->ctx, NFT_MSG_DELTABLE);
			break;
		case NFT_MSG_NEWCHAIN:
			if (nft_trans_chain_update(trans)) {
				nft_chain_commit_update(trans);
				nf_tables_chain_notify(&trans->ctx, NFT_MSG_NEWCHAIN);
				/* trans destroyed after rcu grace period */
			} else {
				nft_chain_commit_drop_policy(trans);
				nft_clear(net, trans->ctx.chain);
				nf_tables_chain_notify(&trans->ctx, NFT_MSG_NEWCHAIN);
				nft_trans_destroy(trans);
			}
			break;
		case NFT_MSG_DELCHAIN:
			nft_chain_del(trans->ctx.chain);
			nf_tables_chain_notify(&trans->ctx, NFT_MSG_DELCHAIN);
			nf_tables_unregister_hook(trans->ctx.net,
						  trans->ctx.table,
						  trans->ctx.chain);
			break;
		case NFT_MSG_NEWRULE:
			nft_clear(trans->ctx.net, nft_trans_rule(trans));
			nf_tables_rule_notify(&trans->ctx,
					      nft_trans_rule(trans),
					      NFT_MSG_NEWRULE);
			nft_trans_destroy(trans);
			break;
		case NFT_MSG_DELRULE:
			list_del_rcu(&nft_trans_rule(trans)->list);
			nf_tables_rule_notify(&trans->ctx,
					      nft_trans_rule(trans),
					      NFT_MSG_DELRULE);
			nft_rule_expr_deactivate(&trans->ctx,
						 nft_trans_rule(trans),
						 NFT_TRANS_COMMIT);
			break;
		case NFT_MSG_NEWSET:
			nft_clear(net, nft_trans_set(trans));
			/* This avoids hitting -EBUSY when deleting the table
			 * from the transaction.
			 */
			if (nft_set_is_anonymous(nft_trans_set(trans)) &&
			    !list_empty(&nft_trans_set(trans)->bindings))
				trans->ctx.table->use--;

			nf_tables_set_notify(&trans->ctx, nft_trans_set(trans),
					     NFT_MSG_NEWSET, GFP_KERNEL);
			nft_trans_destroy(trans);
			break;
		case NFT_MSG_DELSET:
			list_del_rcu(&nft_trans_set(trans)->list);
			nf_tables_set_notify(&trans->ctx, nft_trans_set(trans),
					     NFT_MSG_DELSET, GFP_KERNEL);
			break;
		case NFT_MSG_NEWSETELEM:
			te = (struct nft_trans_elem *)trans->data;

			nft_setelem_activate(net, te->set, &te->elem);
			nf_tables_setelem_notify(&trans->ctx, te->set,
						 &te->elem,
						 NFT_MSG_NEWSETELEM, 0);
			nft_trans_destroy(trans);
			break;
		case NFT_MSG_DELSETELEM:
			te = (struct nft_trans_elem *)trans->data;

			nf_tables_setelem_notify(&trans->ctx, te->set,
						 &te->elem,
						 NFT_MSG_DELSETELEM, 0);
			nft_setelem_remove(net, te->set, &te->elem);
			if (!nft_setelem_is_catchall(te->set, &te->elem)) {
				atomic_dec(&te->set->nelems);
				te->set->ndeact--;
			}
			break;
		case NFT_MSG_NEWOBJ:
			if (nft_trans_obj_update(trans)) {
				nft_obj_commit_update(trans);
				nf_tables_obj_notify(&trans->ctx,
						     nft_trans_obj(trans),
						     NFT_MSG_NEWOBJ);
			} else {
				nft_clear(net, nft_trans_obj(trans));
				nf_tables_obj_notify(&trans->ctx,
						     nft_trans_obj(trans),
						     NFT_MSG_NEWOBJ);
				nft_trans_destroy(trans);
			}
			break;
		case NFT_MSG_DELOBJ:
			nft_obj_del(nft_trans_obj(trans));
			nf_tables_obj_notify(&trans->ctx, nft_trans_obj(trans),
					     NFT_MSG_DELOBJ);
			break;
		case NFT_MSG_NEWFLOWTABLE:
			if (nft_trans_flowtable_update(trans)) {
				nft_trans_flowtable(trans)->data.flags =
					nft_trans_flowtable_flags(trans);
				nf_tables_flowtable_notify(&trans->ctx,
							   nft_trans_flowtable(trans),
							   &nft_trans_flowtable_hooks(trans),
							   NFT_MSG_NEWFLOWTABLE);
				list_splice(&nft_trans_flowtable_hooks(trans),
					    &nft_trans_flowtable(trans)->hook_list);
			} else {
				nft_clear(net, nft_trans_flowtable(trans));
				nf_tables_flowtable_notify(&trans->ctx,
							   nft_trans_flowtable(trans),
							   &nft_trans_flowtable(trans)->hook_list,
							   NFT_MSG_NEWFLOWTABLE);
			}
			nft_trans_destroy(trans);
			break;
		case NFT_MSG_DELFLOWTABLE:
			if (nft_trans_flowtable_update(trans)) {
				nft_flowtable_hooks_del(nft_trans_flowtable(trans),
							&nft_trans_flowtable_hooks(trans));
				nf_tables_flowtable_notify(&trans->ctx,
							   nft_trans_flowtable(trans),
							   &nft_trans_flowtable_hooks(trans),
							   NFT_MSG_DELFLOWTABLE);
				nft_unregister_flowtable_net_hooks(net,
								   &nft_trans_flowtable_hooks(trans));
			} else {
				list_del_rcu(&nft_trans_flowtable(trans)->list);
				nf_tables_flowtable_notify(&trans->ctx,
							   nft_trans_flowtable(trans),
							   &nft_trans_flowtable(trans)->hook_list,
							   NFT_MSG_DELFLOWTABLE);
				nft_unregister_flowtable_net_hooks(net,
						&nft_trans_flowtable(trans)->hook_list);
			}
			break;
		}
	}

	nft_commit_notify(net, NETLINK_CB(skb).portid);
	nf_tables_gen_notify(net, skb, NFT_MSG_NEWGEN);
	nf_tables_commit_audit_log(&adl, nft_net->base_seq);
	nf_tables_commit_release(net);

	return 0;
}

static void nf_tables_module_autoload(struct net *net)
{
	struct nftables_pernet *nft_net = nft_pernet(net);
	struct nft_module_request *req, *next;
	LIST_HEAD(module_list);

	list_splice_init(&nft_net->module_list, &module_list);
	mutex_unlock(&nft_net->commit_mutex);
	list_for_each_entry_safe(req, next, &module_list, list) {
		request_module("%s", req->module);
		req->done = true;
	}
	mutex_lock(&nft_net->commit_mutex);
	list_splice(&module_list, &nft_net->module_list);
}

static void nf_tables_abort_release(struct nft_trans *trans)
{
	switch (trans->msg_type) {
	case NFT_MSG_NEWTABLE:
		nf_tables_table_destroy(&trans->ctx);
		break;
	case NFT_MSG_NEWCHAIN:
		nf_tables_chain_destroy(&trans->ctx);
		break;
	case NFT_MSG_NEWRULE:
		nf_tables_rule_destroy(&trans->ctx, nft_trans_rule(trans));
		break;
	case NFT_MSG_NEWSET:
		nft_set_destroy(&trans->ctx, nft_trans_set(trans));
		break;
	case NFT_MSG_NEWSETELEM:
		nft_set_elem_destroy(nft_trans_elem_set(trans),
				     nft_trans_elem(trans).priv, true);
		break;
	case NFT_MSG_NEWOBJ:
		nft_obj_destroy(&trans->ctx, nft_trans_obj(trans));
		break;
	case NFT_MSG_NEWFLOWTABLE:
		if (nft_trans_flowtable_update(trans))
			nft_flowtable_hooks_destroy(&nft_trans_flowtable_hooks(trans));
		else
			nf_tables_flowtable_destroy(nft_trans_flowtable(trans));
		break;
	}
	kfree(trans);
}

static int __nf_tables_abort(struct net *net, enum nfnl_abort_action action)
{
	struct nftables_pernet *nft_net = nft_pernet(net);
	struct nft_trans *trans, *next;
	struct nft_trans_elem *te;
	struct nft_hook *hook;

	if (action == NFNL_ABORT_VALIDATE &&
	    nf_tables_validate(net) < 0)
		return -EAGAIN;

	list_for_each_entry_safe_reverse(trans, next, &nft_net->commit_list,
					 list) {
		switch (trans->msg_type) {
		case NFT_MSG_NEWTABLE:
			if (nft_trans_table_update(trans)) {
				if (!(trans->ctx.table->flags & __NFT_TABLE_F_UPDATE)) {
					nft_trans_destroy(trans);
					break;
				}
				if (trans->ctx.table->flags & __NFT_TABLE_F_WAS_DORMANT) {
					nf_tables_table_disable(net, trans->ctx.table);
					trans->ctx.table->flags |= NFT_TABLE_F_DORMANT;
				} else if (trans->ctx.table->flags & __NFT_TABLE_F_WAS_AWAKEN) {
					trans->ctx.table->flags &= ~NFT_TABLE_F_DORMANT;
				}
				trans->ctx.table->flags &= ~__NFT_TABLE_F_UPDATE;
				nft_trans_destroy(trans);
			} else {
				list_del_rcu(&trans->ctx.table->list);
			}
			break;
		case NFT_MSG_DELTABLE:
			nft_clear(trans->ctx.net, trans->ctx.table);
			nft_trans_destroy(trans);
			break;
		case NFT_MSG_NEWCHAIN:
			if (nft_trans_chain_update(trans)) {
				free_percpu(nft_trans_chain_stats(trans));
				kfree(nft_trans_chain_name(trans));
				nft_trans_destroy(trans);
			} else {
				if (nft_chain_is_bound(trans->ctx.chain)) {
					nft_trans_destroy(trans);
					break;
				}
				trans->ctx.table->use--;
				nft_chain_del(trans->ctx.chain);
				nf_tables_unregister_hook(trans->ctx.net,
							  trans->ctx.table,
							  trans->ctx.chain);
			}
			break;
		case NFT_MSG_DELCHAIN:
			trans->ctx.table->use++;
			nft_clear(trans->ctx.net, trans->ctx.chain);
			nft_trans_destroy(trans);
			break;
		case NFT_MSG_NEWRULE:
			trans->ctx.chain->use--;
			list_del_rcu(&nft_trans_rule(trans)->list);
			nft_rule_expr_deactivate(&trans->ctx,
						 nft_trans_rule(trans),
						 NFT_TRANS_ABORT);
			break;
		case NFT_MSG_DELRULE:
			trans->ctx.chain->use++;
			nft_clear(trans->ctx.net, nft_trans_rule(trans));
			nft_rule_expr_activate(&trans->ctx, nft_trans_rule(trans));
			nft_trans_destroy(trans);
			break;
		case NFT_MSG_NEWSET:
			trans->ctx.table->use--;
			if (nft_trans_set_bound(trans)) {
				nft_trans_destroy(trans);
				break;
			}
			list_del_rcu(&nft_trans_set(trans)->list);
			break;
		case NFT_MSG_DELSET:
			trans->ctx.table->use++;
			nft_clear(trans->ctx.net, nft_trans_set(trans));
			nft_trans_destroy(trans);
			break;
		case NFT_MSG_NEWSETELEM:
			if (nft_trans_elem_set_bound(trans)) {
				nft_trans_destroy(trans);
				break;
			}
			te = (struct nft_trans_elem *)trans->data;
			nft_setelem_remove(net, te->set, &te->elem);
			if (!nft_setelem_is_catchall(te->set, &te->elem))
				atomic_dec(&te->set->nelems);
			break;
		case NFT_MSG_DELSETELEM:
			te = (struct nft_trans_elem *)trans->data;

			nft_setelem_data_activate(net, te->set, &te->elem);
			nft_setelem_activate(net, te->set, &te->elem);
			if (!nft_setelem_is_catchall(te->set, &te->elem))
				te->set->ndeact--;

			nft_trans_destroy(trans);
			break;
		case NFT_MSG_NEWOBJ:
			if (nft_trans_obj_update(trans)) {
				kfree(nft_trans_obj_newobj(trans));
				nft_trans_destroy(trans);
			} else {
				trans->ctx.table->use--;
				nft_obj_del(nft_trans_obj(trans));
			}
			break;
		case NFT_MSG_DELOBJ:
			trans->ctx.table->use++;
			nft_clear(trans->ctx.net, nft_trans_obj(trans));
			nft_trans_destroy(trans);
			break;
		case NFT_MSG_NEWFLOWTABLE:
			if (nft_trans_flowtable_update(trans)) {
				nft_unregister_flowtable_net_hooks(net,
						&nft_trans_flowtable_hooks(trans));
			} else {
				trans->ctx.table->use--;
				list_del_rcu(&nft_trans_flowtable(trans)->list);
				nft_unregister_flowtable_net_hooks(net,
						&nft_trans_flowtable(trans)->hook_list);
			}
			break;
		case NFT_MSG_DELFLOWTABLE:
			if (nft_trans_flowtable_update(trans)) {
				list_for_each_entry(hook, &nft_trans_flowtable(trans)->hook_list, list)
					hook->inactive = false;
			} else {
				trans->ctx.table->use++;
				nft_clear(trans->ctx.net, nft_trans_flowtable(trans));
			}
			nft_trans_destroy(trans);
			break;
		}
	}

	synchronize_rcu();

	list_for_each_entry_safe_reverse(trans, next,
					 &nft_net->commit_list, list) {
		list_del(&trans->list);
		nf_tables_abort_release(trans);
	}

	if (action == NFNL_ABORT_AUTOLOAD)
		nf_tables_module_autoload(net);
	else
		nf_tables_module_autoload_cleanup(net);

	return 0;
}

static void nf_tables_cleanup(struct net *net)
{
	nft_validate_state_update(net, NFT_VALIDATE_SKIP);
}

static int nf_tables_abort(struct net *net, struct sk_buff *skb,
			   enum nfnl_abort_action action)
{
	struct nftables_pernet *nft_net = nft_pernet(net);
	int ret = __nf_tables_abort(net, action);

	mutex_unlock(&nft_net->commit_mutex);

	return ret;
}

static bool nf_tables_valid_genid(struct net *net, u32 genid)
{
	struct nftables_pernet *nft_net = nft_pernet(net);
	bool genid_ok;

	mutex_lock(&nft_net->commit_mutex);

	genid_ok = genid == 0 || nft_net->base_seq == genid;
	if (!genid_ok)
		mutex_unlock(&nft_net->commit_mutex);

	/* else, commit mutex has to be released by commit or abort function */
	return genid_ok;
}

static const struct nfnetlink_subsystem nf_tables_subsys = {
	.name		= "nf_tables",
	.subsys_id	= NFNL_SUBSYS_NFTABLES,
	.cb_count	= NFT_MSG_MAX,
	.cb		= nf_tables_cb,
	.commit		= nf_tables_commit,
	.abort		= nf_tables_abort,
	.cleanup	= nf_tables_cleanup,
	.valid_genid	= nf_tables_valid_genid,
	.owner		= THIS_MODULE,
};

int nft_chain_validate_dependency(const struct nft_chain *chain,
				  enum nft_chain_types type)
{
	const struct nft_base_chain *basechain;

	if (nft_is_base_chain(chain)) {
		basechain = nft_base_chain(chain);
		if (basechain->type->type != type)
			return -EOPNOTSUPP;
	}
	return 0;
}
EXPORT_SYMBOL_GPL(nft_chain_validate_dependency);

int nft_chain_validate_hooks(const struct nft_chain *chain,
			     unsigned int hook_flags)
{
	struct nft_base_chain *basechain;

	if (nft_is_base_chain(chain)) {
		basechain = nft_base_chain(chain);

		if ((1 << basechain->ops.hooknum) & hook_flags)
			return 0;

		return -EOPNOTSUPP;
	}

	return 0;
}
EXPORT_SYMBOL_GPL(nft_chain_validate_hooks);

/*
 * Loop detection - walk through the ruleset beginning at the destination chain
 * of a new jump until either the source chain is reached (loop) or all
 * reachable chains have been traversed.
 *
 * The loop check is performed whenever a new jump verdict is added to an
 * expression or verdict map or a verdict map is bound to a new chain.
 */

static int nf_tables_check_loops(const struct nft_ctx *ctx,
				 const struct nft_chain *chain);

static int nft_check_loops(const struct nft_ctx *ctx,
			   const struct nft_set_ext *ext)
{
	const struct nft_data *data;
	int ret;

	data = nft_set_ext_data(ext);
	switch (data->verdict.code) {
	case NFT_JUMP:
	case NFT_GOTO:
		ret = nf_tables_check_loops(ctx, data->verdict.chain);
		break;
	default:
		ret = 0;
		break;
	}

	return ret;
}

static int nf_tables_loop_check_setelem(const struct nft_ctx *ctx,
					struct nft_set *set,
					const struct nft_set_iter *iter,
					struct nft_set_elem *elem)
{
	const struct nft_set_ext *ext = nft_set_elem_ext(set, elem->priv);

	if (nft_set_ext_exists(ext, NFT_SET_EXT_FLAGS) &&
	    *nft_set_ext_flags(ext) & NFT_SET_ELEM_INTERVAL_END)
		return 0;

	return nft_check_loops(ctx, ext);
}

static int nft_set_catchall_loops(const struct nft_ctx *ctx,
				  struct nft_set *set)
{
	u8 genmask = nft_genmask_next(ctx->net);
	struct nft_set_elem_catchall *catchall;
	struct nft_set_ext *ext;
	int ret = 0;

	list_for_each_entry_rcu(catchall, &set->catchall_list, list) {
		ext = nft_set_elem_ext(set, catchall->elem);
		if (!nft_set_elem_active(ext, genmask))
			continue;

		ret = nft_check_loops(ctx, ext);
		if (ret < 0)
			return ret;
	}

	return ret;
}

static int nf_tables_check_loops(const struct nft_ctx *ctx,
				 const struct nft_chain *chain)
{
	const struct nft_rule *rule;
	const struct nft_expr *expr, *last;
	struct nft_set *set;
	struct nft_set_binding *binding;
	struct nft_set_iter iter;

	if (ctx->chain == chain)
		return -ELOOP;

	list_for_each_entry(rule, &chain->rules, list) {
		nft_rule_for_each_expr(expr, last, rule) {
			struct nft_immediate_expr *priv;
			const struct nft_data *data;
			int err;

			if (strcmp(expr->ops->type->name, "immediate"))
				continue;

			priv = nft_expr_priv(expr);
			if (priv->dreg != NFT_REG_VERDICT)
				continue;

			data = &priv->data;
			switch (data->verdict.code) {
			case NFT_JUMP:
			case NFT_GOTO:
				err = nf_tables_check_loops(ctx,
							data->verdict.chain);
				if (err < 0)
					return err;
				break;
			default:
				break;
			}
		}
	}

	list_for_each_entry(set, &ctx->table->sets, list) {
		if (!nft_is_active_next(ctx->net, set))
			continue;
		if (!(set->flags & NFT_SET_MAP) ||
		    set->dtype != NFT_DATA_VERDICT)
			continue;

		list_for_each_entry(binding, &set->bindings, list) {
			if (!(binding->flags & NFT_SET_MAP) ||
			    binding->chain != chain)
				continue;

			iter.genmask	= nft_genmask_next(ctx->net);
			iter.skip 	= 0;
			iter.count	= 0;
			iter.err	= 0;
			iter.fn		= nf_tables_loop_check_setelem;

			set->ops->walk(ctx, set, &iter);
			if (!iter.err)
				iter.err = nft_set_catchall_loops(ctx, set);

			if (iter.err < 0)
				return iter.err;
		}
	}

	return 0;
}

/**
 *	nft_parse_u32_check - fetch u32 attribute and check for maximum value
 *
 *	@attr: netlink attribute to fetch value from
 *	@max: maximum value to be stored in dest
 *	@dest: pointer to the variable
 *
 *	Parse, check and store a given u32 netlink attribute into variable.
 *	This function returns -ERANGE if the value goes over maximum value.
 *	Otherwise a 0 is returned and the attribute value is stored in the
 *	destination variable.
 */
int nft_parse_u32_check(const struct nlattr *attr, int max, u32 *dest)
{
	u32 val;

	val = ntohl(nla_get_be32(attr));
	if (val > max)
		return -ERANGE;

	*dest = val;
	return 0;
}
EXPORT_SYMBOL_GPL(nft_parse_u32_check);

static unsigned int nft_parse_register(const struct nlattr *attr)
{
	unsigned int reg;

	reg = ntohl(nla_get_be32(attr));
	switch (reg) {
	case NFT_REG_VERDICT...NFT_REG_4:
		return reg * NFT_REG_SIZE / NFT_REG32_SIZE;
	default:
		return reg + NFT_REG_SIZE / NFT_REG32_SIZE - NFT_REG32_00;
	}
}

/**
 *	nft_dump_register - dump a register value to a netlink attribute
 *
 *	@skb: socket buffer
 *	@attr: attribute number
 *	@reg: register number
 *
 *	Construct a netlink attribute containing the register number. For
 *	compatibility reasons, register numbers being a multiple of 4 are
 *	translated to the corresponding 128 bit register numbers.
 */
int nft_dump_register(struct sk_buff *skb, unsigned int attr, unsigned int reg)
{
	if (reg % (NFT_REG_SIZE / NFT_REG32_SIZE) == 0)
		reg = reg / (NFT_REG_SIZE / NFT_REG32_SIZE);
	else
		reg = reg - NFT_REG_SIZE / NFT_REG32_SIZE + NFT_REG32_00;

	return nla_put_be32(skb, attr, htonl(reg));
}
EXPORT_SYMBOL_GPL(nft_dump_register);

static int nft_validate_register_load(enum nft_registers reg, unsigned int len)
{
	if (reg < NFT_REG_1 * NFT_REG_SIZE / NFT_REG32_SIZE)
		return -EINVAL;
	if (len == 0)
		return -EINVAL;
	if (reg * NFT_REG32_SIZE + len > sizeof_field(struct nft_regs, data))
		return -ERANGE;

	return 0;
}

int nft_parse_register_load(const struct nlattr *attr, u8 *sreg, u32 len)
{
	u32 reg;
	int err;

	reg = nft_parse_register(attr);
	err = nft_validate_register_load(reg, len);
	if (err < 0)
		return err;

	*sreg = reg;
	return 0;
}
EXPORT_SYMBOL_GPL(nft_parse_register_load);

static int nft_validate_register_store(const struct nft_ctx *ctx,
				       enum nft_registers reg,
				       const struct nft_data *data,
				       enum nft_data_types type,
				       unsigned int len)
{
	int err;

	switch (reg) {
	case NFT_REG_VERDICT:
		if (type != NFT_DATA_VERDICT)
			return -EINVAL;

		if (data != NULL &&
		    (data->verdict.code == NFT_GOTO ||
		     data->verdict.code == NFT_JUMP)) {
			err = nf_tables_check_loops(ctx, data->verdict.chain);
			if (err < 0)
				return err;
		}

		return 0;
	default:
		if (reg < NFT_REG_1 * NFT_REG_SIZE / NFT_REG32_SIZE)
			return -EINVAL;
		if (len == 0)
			return -EINVAL;
		if (reg * NFT_REG32_SIZE + len >
		    sizeof_field(struct nft_regs, data))
			return -ERANGE;

		if (data != NULL && type != NFT_DATA_VALUE)
			return -EINVAL;
		return 0;
	}
}

int nft_parse_register_store(const struct nft_ctx *ctx,
			     const struct nlattr *attr, u8 *dreg,
			     const struct nft_data *data,
			     enum nft_data_types type, unsigned int len)
{
	int err;
	u32 reg;

	reg = nft_parse_register(attr);
	err = nft_validate_register_store(ctx, reg, data, type, len);
	if (err < 0)
		return err;

	*dreg = reg;
	return 0;
}
EXPORT_SYMBOL_GPL(nft_parse_register_store);

static const struct nla_policy nft_verdict_policy[NFTA_VERDICT_MAX + 1] = {
	[NFTA_VERDICT_CODE]	= { .type = NLA_U32 },
	[NFTA_VERDICT_CHAIN]	= { .type = NLA_STRING,
				    .len = NFT_CHAIN_MAXNAMELEN - 1 },
	[NFTA_VERDICT_CHAIN_ID]	= { .type = NLA_U32 },
};

static int nft_verdict_init(const struct nft_ctx *ctx, struct nft_data *data,
			    struct nft_data_desc *desc, const struct nlattr *nla)
{
	u8 genmask = nft_genmask_next(ctx->net);
	struct nlattr *tb[NFTA_VERDICT_MAX + 1];
	struct nft_chain *chain;
	int err;

	err = nla_parse_nested_deprecated(tb, NFTA_VERDICT_MAX, nla,
					  nft_verdict_policy, NULL);
	if (err < 0)
		return err;

	if (!tb[NFTA_VERDICT_CODE])
		return -EINVAL;
	data->verdict.code = ntohl(nla_get_be32(tb[NFTA_VERDICT_CODE]));

	switch (data->verdict.code) {
	default:
		switch (data->verdict.code & NF_VERDICT_MASK) {
		case NF_ACCEPT:
		case NF_DROP:
		case NF_QUEUE:
			break;
		default:
			return -EINVAL;
		}
		fallthrough;
	case NFT_CONTINUE:
	case NFT_BREAK:
	case NFT_RETURN:
		break;
	case NFT_JUMP:
	case NFT_GOTO:
		if (tb[NFTA_VERDICT_CHAIN]) {
			chain = nft_chain_lookup(ctx->net, ctx->table,
						 tb[NFTA_VERDICT_CHAIN],
						 genmask);
		} else if (tb[NFTA_VERDICT_CHAIN_ID]) {
			chain = nft_chain_lookup_byid(ctx->net,
						      tb[NFTA_VERDICT_CHAIN_ID]);
			if (IS_ERR(chain))
				return PTR_ERR(chain);
		} else {
			return -EINVAL;
		}

		if (IS_ERR(chain))
			return PTR_ERR(chain);
		if (nft_is_base_chain(chain))
			return -EOPNOTSUPP;

		chain->use++;
		data->verdict.chain = chain;
		break;
	}

	desc->len = sizeof(data->verdict);
	desc->type = NFT_DATA_VERDICT;
	return 0;
}

static void nft_verdict_uninit(const struct nft_data *data)
{
	struct nft_chain *chain;
	struct nft_rule *rule;

	switch (data->verdict.code) {
	case NFT_JUMP:
	case NFT_GOTO:
		chain = data->verdict.chain;
		chain->use--;

		if (!nft_chain_is_bound(chain))
			break;

		chain->table->use--;
		list_for_each_entry(rule, &chain->rules, list)
			chain->use--;

		nft_chain_del(chain);
		break;
	}
}

int nft_verdict_dump(struct sk_buff *skb, int type, const struct nft_verdict *v)
{
	struct nlattr *nest;

	nest = nla_nest_start_noflag(skb, type);
	if (!nest)
		goto nla_put_failure;

	if (nla_put_be32(skb, NFTA_VERDICT_CODE, htonl(v->code)))
		goto nla_put_failure;

	switch (v->code) {
	case NFT_JUMP:
	case NFT_GOTO:
		if (nla_put_string(skb, NFTA_VERDICT_CHAIN,
				   v->chain->name))
			goto nla_put_failure;
	}
	nla_nest_end(skb, nest);
	return 0;

nla_put_failure:
	return -1;
}

static int nft_value_init(const struct nft_ctx *ctx,
			  struct nft_data *data, unsigned int size,
			  struct nft_data_desc *desc, const struct nlattr *nla)
{
	unsigned int len;

	len = nla_len(nla);
	if (len == 0)
		return -EINVAL;
	if (len > size)
		return -EOVERFLOW;

	nla_memcpy(data->data, nla, len);
	desc->type = NFT_DATA_VALUE;
	desc->len  = len;
	return 0;
}

static int nft_value_dump(struct sk_buff *skb, const struct nft_data *data,
			  unsigned int len)
{
	return nla_put(skb, NFTA_DATA_VALUE, len, data->data);
}

static const struct nla_policy nft_data_policy[NFTA_DATA_MAX + 1] = {
	[NFTA_DATA_VALUE]	= { .type = NLA_BINARY },
	[NFTA_DATA_VERDICT]	= { .type = NLA_NESTED },
};

/**
 *	nft_data_init - parse nf_tables data netlink attributes
 *
 *	@ctx: context of the expression using the data
 *	@data: destination struct nft_data
 *	@size: maximum data length
 *	@desc: data description
 *	@nla: netlink attribute containing data
 *
 *	Parse the netlink data attributes and initialize a struct nft_data.
 *	The type and length of data are returned in the data description.
 *
 *	The caller can indicate that it only wants to accept data of type
 *	NFT_DATA_VALUE by passing NULL for the ctx argument.
 */
int nft_data_init(const struct nft_ctx *ctx,
		  struct nft_data *data, unsigned int size,
		  struct nft_data_desc *desc, const struct nlattr *nla)
{
	struct nlattr *tb[NFTA_DATA_MAX + 1];
	int err;

	err = nla_parse_nested_deprecated(tb, NFTA_DATA_MAX, nla,
					  nft_data_policy, NULL);
	if (err < 0)
		return err;

	if (tb[NFTA_DATA_VALUE])
		return nft_value_init(ctx, data, size, desc,
				      tb[NFTA_DATA_VALUE]);
	if (tb[NFTA_DATA_VERDICT] && ctx != NULL)
		return nft_verdict_init(ctx, data, desc, tb[NFTA_DATA_VERDICT]);
	return -EINVAL;
}
EXPORT_SYMBOL_GPL(nft_data_init);

/**
 *	nft_data_release - release a nft_data item
 *
 *	@data: struct nft_data to release
 *	@type: type of data
 *
 *	Release a nft_data item. NFT_DATA_VALUE types can be silently discarded,
 *	all others need to be released by calling this function.
 */
void nft_data_release(const struct nft_data *data, enum nft_data_types type)
{
	if (type < NFT_DATA_VERDICT)
		return;
	switch (type) {
	case NFT_DATA_VERDICT:
		return nft_verdict_uninit(data);
	default:
		WARN_ON(1);
	}
}
EXPORT_SYMBOL_GPL(nft_data_release);

int nft_data_dump(struct sk_buff *skb, int attr, const struct nft_data *data,
		  enum nft_data_types type, unsigned int len)
{
	struct nlattr *nest;
	int err;

	nest = nla_nest_start_noflag(skb, attr);
	if (nest == NULL)
		return -1;

	switch (type) {
	case NFT_DATA_VALUE:
		err = nft_value_dump(skb, data, len);
		break;
	case NFT_DATA_VERDICT:
		err = nft_verdict_dump(skb, NFTA_DATA_VERDICT, &data->verdict);
		break;
	default:
		err = -EINVAL;
		WARN_ON(1);
	}

	nla_nest_end(skb, nest);
	return err;
}
EXPORT_SYMBOL_GPL(nft_data_dump);

int __nft_release_basechain(struct nft_ctx *ctx)
{
	struct nft_rule *rule, *nr;

	if (WARN_ON(!nft_is_base_chain(ctx->chain)))
		return 0;

	nf_tables_unregister_hook(ctx->net, ctx->chain->table, ctx->chain);
	list_for_each_entry_safe(rule, nr, &ctx->chain->rules, list) {
		list_del(&rule->list);
		ctx->chain->use--;
		nf_tables_rule_release(ctx, rule);
	}
	nft_chain_del(ctx->chain);
	ctx->table->use--;
	nf_tables_chain_destroy(ctx);

	return 0;
}
EXPORT_SYMBOL_GPL(__nft_release_basechain);

static void __nft_release_hook(struct net *net, struct nft_table *table)
{
	struct nft_chain *chain;

	list_for_each_entry(chain, &table->chains, list)
		nf_tables_unregister_hook(net, table, chain);
}

static void __nft_release_hooks(struct net *net)
{
	struct nftables_pernet *nft_net = nft_pernet(net);
	struct nft_table *table;

<<<<<<< HEAD
	list_for_each_entry(table, &net->nft.tables, list) {
=======
	list_for_each_entry(table, &nft_net->tables, list) {
>>>>>>> 11e4b63a
		if (nft_table_has_owner(table))
			continue;

		__nft_release_hook(net, table);
	}
}

static void __nft_release_table(struct net *net, struct nft_table *table)
{
	struct nft_flowtable *flowtable, *nf;
	struct nft_chain *chain, *nc;
	struct nft_object *obj, *ne;
	struct nft_rule *rule, *nr;
	struct nft_set *set, *ns;
	struct nft_ctx ctx = {
		.net	= net,
		.family	= NFPROTO_NETDEV,
	};

	ctx.family = table->family;
	ctx.table = table;
	list_for_each_entry(chain, &table->chains, list) {
		ctx.chain = chain;
		list_for_each_entry_safe(rule, nr, &chain->rules, list) {
			list_del(&rule->list);
			chain->use--;
			nf_tables_rule_release(&ctx, rule);
		}
	}
	list_for_each_entry_safe(flowtable, nf, &table->flowtables, list) {
		list_del(&flowtable->list);
		table->use--;
		nf_tables_flowtable_destroy(flowtable);
	}
	list_for_each_entry_safe(set, ns, &table->sets, list) {
		list_del(&set->list);
		table->use--;
		nft_set_destroy(&ctx, set);
	}
	list_for_each_entry_safe(obj, ne, &table->objects, list) {
		nft_obj_del(obj);
		table->use--;
		nft_obj_destroy(&ctx, obj);
	}
	list_for_each_entry_safe(chain, nc, &table->chains, list) {
		ctx.chain = chain;
		nft_chain_del(chain);
		table->use--;
		nf_tables_chain_destroy(&ctx);
	}
	list_del(&table->list);
	nf_tables_table_destroy(&ctx);
}

static void __nft_release_tables(struct net *net)
{
	struct nftables_pernet *nft_net = nft_pernet(net);
	struct nft_table *table, *nt;

<<<<<<< HEAD
	list_for_each_entry_safe(table, nt, &net->nft.tables, list) {
=======
	list_for_each_entry_safe(table, nt, &nft_net->tables, list) {
>>>>>>> 11e4b63a
		if (nft_table_has_owner(table))
			continue;

		__nft_release_table(net, table);
	}
}

static int nft_rcv_nl_event(struct notifier_block *this, unsigned long event,
			    void *ptr)
{
	struct nftables_pernet *nft_net;
	struct netlink_notify *n = ptr;
	struct nft_table *table, *nt;
	struct net *net = n->net;
	bool release = false;

	if (event != NETLINK_URELEASE || n->protocol != NETLINK_NETFILTER)
		return NOTIFY_DONE;

	nft_net = nft_pernet(net);
	mutex_lock(&nft_net->commit_mutex);
	list_for_each_entry(table, &nft_net->tables, list) {
		if (nft_table_has_owner(table) &&
		    n->portid == table->nlpid) {
			__nft_release_hook(net, table);
			release = true;
		}
	}
	if (release) {
		synchronize_rcu();
		list_for_each_entry_safe(table, nt, &nft_net->tables, list) {
			if (nft_table_has_owner(table) &&
			    n->portid == table->nlpid)
				__nft_release_table(net, table);
		}
	}
	mutex_unlock(&nft_net->commit_mutex);

	return NOTIFY_DONE;
}

static struct notifier_block nft_nl_notifier = {
	.notifier_call  = nft_rcv_nl_event,
};

static int __net_init nf_tables_init_net(struct net *net)
{
	struct nftables_pernet *nft_net = nft_pernet(net);

	INIT_LIST_HEAD(&nft_net->tables);
	INIT_LIST_HEAD(&nft_net->commit_list);
	INIT_LIST_HEAD(&nft_net->module_list);
	INIT_LIST_HEAD(&nft_net->notify_list);
	mutex_init(&nft_net->commit_mutex);
	nft_net->base_seq = 1;
	nft_net->validate_state = NFT_VALIDATE_SKIP;

	return 0;
}

static void __net_exit nf_tables_pre_exit_net(struct net *net)
{
	__nft_release_hooks(net);
}

static void __net_exit nf_tables_exit_net(struct net *net)
{
	struct nftables_pernet *nft_net = nft_pernet(net);

	mutex_lock(&nft_net->commit_mutex);
	if (!list_empty(&nft_net->commit_list))
		__nf_tables_abort(net, NFNL_ABORT_NONE);
	__nft_release_tables(net);
<<<<<<< HEAD
	mutex_unlock(&net->nft.commit_mutex);
	WARN_ON_ONCE(!list_empty(&net->nft.tables));
	WARN_ON_ONCE(!list_empty(&net->nft.module_list));
	WARN_ON_ONCE(!list_empty(&net->nft.notify_list));
=======
	mutex_unlock(&nft_net->commit_mutex);
	WARN_ON_ONCE(!list_empty(&nft_net->tables));
	WARN_ON_ONCE(!list_empty(&nft_net->module_list));
	WARN_ON_ONCE(!list_empty(&nft_net->notify_list));
>>>>>>> 11e4b63a
}

static struct pernet_operations nf_tables_net_ops = {
	.init		= nf_tables_init_net,
	.pre_exit	= nf_tables_pre_exit_net,
	.exit		= nf_tables_exit_net,
	.id		= &nf_tables_net_id,
	.size		= sizeof(struct nftables_pernet),
};

static int __init nf_tables_module_init(void)
{
	int err;

	err = register_pernet_subsys(&nf_tables_net_ops);
	if (err < 0)
		return err;

	err = nft_chain_filter_init();
	if (err < 0)
		goto err_chain_filter;

	err = nf_tables_core_module_init();
	if (err < 0)
		goto err_core_module;

	err = register_netdevice_notifier(&nf_tables_flowtable_notifier);
	if (err < 0)
		goto err_netdev_notifier;

	err = rhltable_init(&nft_objname_ht, &nft_objname_ht_params);
	if (err < 0)
		goto err_rht_objname;

	err = nft_offload_init();
	if (err < 0)
		goto err_offload;

	err = netlink_register_notifier(&nft_nl_notifier);
	if (err < 0)
		goto err_netlink_notifier;

	/* must be last */
	err = nfnetlink_subsys_register(&nf_tables_subsys);
	if (err < 0)
		goto err_nfnl_subsys;

	nft_chain_route_init();

	return err;

err_nfnl_subsys:
	netlink_unregister_notifier(&nft_nl_notifier);
err_netlink_notifier:
	nft_offload_exit();
err_offload:
	rhltable_destroy(&nft_objname_ht);
err_rht_objname:
	unregister_netdevice_notifier(&nf_tables_flowtable_notifier);
err_netdev_notifier:
	nf_tables_core_module_exit();
err_core_module:
	nft_chain_filter_fini();
err_chain_filter:
	unregister_pernet_subsys(&nf_tables_net_ops);
	return err;
}

static void __exit nf_tables_module_exit(void)
{
	nfnetlink_subsys_unregister(&nf_tables_subsys);
	netlink_unregister_notifier(&nft_nl_notifier);
	nft_offload_exit();
	unregister_netdevice_notifier(&nf_tables_flowtable_notifier);
	nft_chain_filter_fini();
	nft_chain_route_fini();
	unregister_pernet_subsys(&nf_tables_net_ops);
	cancel_work_sync(&trans_destroy_work);
	rcu_barrier();
	rhltable_destroy(&nft_objname_ht);
	nf_tables_core_module_exit();
}

module_init(nf_tables_module_init);
module_exit(nf_tables_module_exit);

MODULE_LICENSE("GPL");
MODULE_AUTHOR("Patrick McHardy <kaber@trash.net>");
MODULE_ALIAS_NFNL_SUBSYS(NFNL_SUBSYS_NFTABLES);<|MERGE_RESOLUTION|>--- conflicted
+++ resolved
@@ -5468,16 +5468,6 @@
 	}
 
 	return 0;
-<<<<<<< HEAD
-
-err_elem_expr_setup:
-	for (; i < num_exprs; i++) {
-		nft_expr_destroy(ctx, expr_array[i]);
-		expr_array[i] = NULL;
-	}
-
-	return -ENOMEM;
-=======
 
 err_elem_expr_setup:
 	for (; i < num_exprs; i++) {
@@ -5672,7 +5662,6 @@
 		nft_setelem_catchall_remove(net, set, elem);
 	else
 		set->ops->remove(net, set, elem);
->>>>>>> 11e4b63a
 }
 
 static int nft_add_set_elem(struct nft_ctx *ctx, struct nft_set *set,
@@ -9563,11 +9552,7 @@
 	struct nftables_pernet *nft_net = nft_pernet(net);
 	struct nft_table *table;
 
-<<<<<<< HEAD
-	list_for_each_entry(table, &net->nft.tables, list) {
-=======
 	list_for_each_entry(table, &nft_net->tables, list) {
->>>>>>> 11e4b63a
 		if (nft_table_has_owner(table))
 			continue;
 
@@ -9627,11 +9612,7 @@
 	struct nftables_pernet *nft_net = nft_pernet(net);
 	struct nft_table *table, *nt;
 
-<<<<<<< HEAD
-	list_for_each_entry_safe(table, nt, &net->nft.tables, list) {
-=======
 	list_for_each_entry_safe(table, nt, &nft_net->tables, list) {
->>>>>>> 11e4b63a
 		if (nft_table_has_owner(table))
 			continue;
 
@@ -9705,17 +9686,10 @@
 	if (!list_empty(&nft_net->commit_list))
 		__nf_tables_abort(net, NFNL_ABORT_NONE);
 	__nft_release_tables(net);
-<<<<<<< HEAD
-	mutex_unlock(&net->nft.commit_mutex);
-	WARN_ON_ONCE(!list_empty(&net->nft.tables));
-	WARN_ON_ONCE(!list_empty(&net->nft.module_list));
-	WARN_ON_ONCE(!list_empty(&net->nft.notify_list));
-=======
 	mutex_unlock(&nft_net->commit_mutex);
 	WARN_ON_ONCE(!list_empty(&nft_net->tables));
 	WARN_ON_ONCE(!list_empty(&nft_net->module_list));
 	WARN_ON_ONCE(!list_empty(&nft_net->notify_list));
->>>>>>> 11e4b63a
 }
 
 static struct pernet_operations nf_tables_net_ops = {
