// SPDX-License-Identifier: GPL-2.0
/*
 * Performance events core code:
 *
 *  Copyright (C) 2008 Thomas Gleixner <tglx@linutronix.de>
 *  Copyright (C) 2008-2011 Red Hat, Inc., Ingo Molnar
 *  Copyright (C) 2008-2011 Red Hat, Inc., Peter Zijlstra
 *  Copyright  ©  2009 Paul Mackerras, IBM Corp. <paulus@au1.ibm.com>
 */

#include <linux/fs.h>
#include <linux/mm.h>
#include <linux/cpu.h>
#include <linux/smp.h>
#include <linux/idr.h>
#include <linux/file.h>
#include <linux/poll.h>
#include <linux/slab.h>
#include <linux/hash.h>
#include <linux/tick.h>
#include <linux/sysfs.h>
#include <linux/dcache.h>
#include <linux/percpu.h>
#include <linux/ptrace.h>
#include <linux/reboot.h>
#include <linux/vmstat.h>
#include <linux/device.h>
#include <linux/export.h>
#include <linux/vmalloc.h>
#include <linux/hardirq.h>
#include <linux/hugetlb.h>
#include <linux/rculist.h>
#include <linux/uaccess.h>
#include <linux/syscalls.h>
#include <linux/anon_inodes.h>
#include <linux/kernel_stat.h>
#include <linux/cgroup.h>
#include <linux/perf_event.h>
#include <linux/trace_events.h>
#include <linux/hw_breakpoint.h>
#include <linux/mm_types.h>
#include <linux/module.h>
#include <linux/mman.h>
#include <linux/compat.h>
#include <linux/bpf.h>
#include <linux/filter.h>
#include <linux/namei.h>
#include <linux/parser.h>
#include <linux/sched/clock.h>
#include <linux/sched/mm.h>
#include <linux/proc_ns.h>
#include <linux/mount.h>
#include <linux/min_heap.h>
#include <linux/highmem.h>
#include <linux/pgtable.h>
#include <linux/buildid.h>

#include "internal.h"

#include <asm/irq_regs.h>

typedef int (*remote_function_f)(void *);

struct remote_function_call {
	struct task_struct	*p;
	remote_function_f	func;
	void			*info;
	int			ret;
};

static void remote_function(void *data)
{
	struct remote_function_call *tfc = data;
	struct task_struct *p = tfc->p;

	if (p) {
		/* -EAGAIN */
		if (task_cpu(p) != smp_processor_id())
			return;

		/*
		 * Now that we're on right CPU with IRQs disabled, we can test
		 * if we hit the right task without races.
		 */

		tfc->ret = -ESRCH; /* No such (running) process */
		if (p != current)
			return;
	}

	tfc->ret = tfc->func(tfc->info);
}

/**
 * task_function_call - call a function on the cpu on which a task runs
 * @p:		the task to evaluate
 * @func:	the function to be called
 * @info:	the function call argument
 *
 * Calls the function @func when the task is currently running. This might
 * be on the current CPU, which just calls the function directly.  This will
 * retry due to any failures in smp_call_function_single(), such as if the
 * task_cpu() goes offline concurrently.
 *
 * returns @func return value or -ESRCH or -ENXIO when the process isn't running
 */
static int
task_function_call(struct task_struct *p, remote_function_f func, void *info)
{
	struct remote_function_call data = {
		.p	= p,
		.func	= func,
		.info	= info,
		.ret	= -EAGAIN,
	};
	int ret;

	for (;;) {
		ret = smp_call_function_single(task_cpu(p), remote_function,
					       &data, 1);
		if (!ret)
			ret = data.ret;

		if (ret != -EAGAIN)
			break;

		cond_resched();
	}

	return ret;
}

/**
 * cpu_function_call - call a function on the cpu
 * @func:	the function to be called
 * @info:	the function call argument
 *
 * Calls the function @func on the remote cpu.
 *
 * returns: @func return value or -ENXIO when the cpu is offline
 */
static int cpu_function_call(int cpu, remote_function_f func, void *info)
{
	struct remote_function_call data = {
		.p	= NULL,
		.func	= func,
		.info	= info,
		.ret	= -ENXIO, /* No such CPU */
	};

	smp_call_function_single(cpu, remote_function, &data, 1);

	return data.ret;
}

static inline struct perf_cpu_context *
__get_cpu_context(struct perf_event_context *ctx)
{
	return this_cpu_ptr(ctx->pmu->pmu_cpu_context);
}

static void perf_ctx_lock(struct perf_cpu_context *cpuctx,
			  struct perf_event_context *ctx)
{
	raw_spin_lock(&cpuctx->ctx.lock);
	if (ctx)
		raw_spin_lock(&ctx->lock);
}

static void perf_ctx_unlock(struct perf_cpu_context *cpuctx,
			    struct perf_event_context *ctx)
{
	if (ctx)
		raw_spin_unlock(&ctx->lock);
	raw_spin_unlock(&cpuctx->ctx.lock);
}

#define TASK_TOMBSTONE ((void *)-1L)

static bool is_kernel_event(struct perf_event *event)
{
	return READ_ONCE(event->owner) == TASK_TOMBSTONE;
}

/*
 * On task ctx scheduling...
 *
 * When !ctx->nr_events a task context will not be scheduled. This means
 * we can disable the scheduler hooks (for performance) without leaving
 * pending task ctx state.
 *
 * This however results in two special cases:
 *
 *  - removing the last event from a task ctx; this is relatively straight
 *    forward and is done in __perf_remove_from_context.
 *
 *  - adding the first event to a task ctx; this is tricky because we cannot
 *    rely on ctx->is_active and therefore cannot use event_function_call().
 *    See perf_install_in_context().
 *
 * If ctx->nr_events, then ctx->is_active and cpuctx->task_ctx are set.
 */

typedef void (*event_f)(struct perf_event *, struct perf_cpu_context *,
			struct perf_event_context *, void *);

struct event_function_struct {
	struct perf_event *event;
	event_f func;
	void *data;
};

static int event_function(void *info)
{
	struct event_function_struct *efs = info;
	struct perf_event *event = efs->event;
	struct perf_event_context *ctx = event->ctx;
	struct perf_cpu_context *cpuctx = __get_cpu_context(ctx);
	struct perf_event_context *task_ctx = cpuctx->task_ctx;
	int ret = 0;

	lockdep_assert_irqs_disabled();

	perf_ctx_lock(cpuctx, task_ctx);
	/*
	 * Since we do the IPI call without holding ctx->lock things can have
	 * changed, double check we hit the task we set out to hit.
	 */
	if (ctx->task) {
		if (ctx->task != current) {
			ret = -ESRCH;
			goto unlock;
		}

		/*
		 * We only use event_function_call() on established contexts,
		 * and event_function() is only ever called when active (or
		 * rather, we'll have bailed in task_function_call() or the
		 * above ctx->task != current test), therefore we must have
		 * ctx->is_active here.
		 */
		WARN_ON_ONCE(!ctx->is_active);
		/*
		 * And since we have ctx->is_active, cpuctx->task_ctx must
		 * match.
		 */
		WARN_ON_ONCE(task_ctx != ctx);
	} else {
		WARN_ON_ONCE(&cpuctx->ctx != ctx);
	}

	efs->func(event, cpuctx, ctx, efs->data);
unlock:
	perf_ctx_unlock(cpuctx, task_ctx);

	return ret;
}

static void event_function_call(struct perf_event *event, event_f func, void *data)
{
	struct perf_event_context *ctx = event->ctx;
	struct task_struct *task = READ_ONCE(ctx->task); /* verified in event_function */
	struct event_function_struct efs = {
		.event = event,
		.func = func,
		.data = data,
	};

	if (!event->parent) {
		/*
		 * If this is a !child event, we must hold ctx::mutex to
		 * stabilize the event->ctx relation. See
		 * perf_event_ctx_lock().
		 */
		lockdep_assert_held(&ctx->mutex);
	}

	if (!task) {
		cpu_function_call(event->cpu, event_function, &efs);
		return;
	}

	if (task == TASK_TOMBSTONE)
		return;

again:
	if (!task_function_call(task, event_function, &efs))
		return;

	raw_spin_lock_irq(&ctx->lock);
	/*
	 * Reload the task pointer, it might have been changed by
	 * a concurrent perf_event_context_sched_out().
	 */
	task = ctx->task;
	if (task == TASK_TOMBSTONE) {
		raw_spin_unlock_irq(&ctx->lock);
		return;
	}
	if (ctx->is_active) {
		raw_spin_unlock_irq(&ctx->lock);
		goto again;
	}
	func(event, NULL, ctx, data);
	raw_spin_unlock_irq(&ctx->lock);
}

/*
 * Similar to event_function_call() + event_function(), but hard assumes IRQs
 * are already disabled and we're on the right CPU.
 */
static void event_function_local(struct perf_event *event, event_f func, void *data)
{
	struct perf_event_context *ctx = event->ctx;
	struct perf_cpu_context *cpuctx = __get_cpu_context(ctx);
	struct task_struct *task = READ_ONCE(ctx->task);
	struct perf_event_context *task_ctx = NULL;

	lockdep_assert_irqs_disabled();

	if (task) {
		if (task == TASK_TOMBSTONE)
			return;

		task_ctx = ctx;
	}

	perf_ctx_lock(cpuctx, task_ctx);

	task = ctx->task;
	if (task == TASK_TOMBSTONE)
		goto unlock;

	if (task) {
		/*
		 * We must be either inactive or active and the right task,
		 * otherwise we're screwed, since we cannot IPI to somewhere
		 * else.
		 */
		if (ctx->is_active) {
			if (WARN_ON_ONCE(task != current))
				goto unlock;

			if (WARN_ON_ONCE(cpuctx->task_ctx != ctx))
				goto unlock;
		}
	} else {
		WARN_ON_ONCE(&cpuctx->ctx != ctx);
	}

	func(event, cpuctx, ctx, data);
unlock:
	perf_ctx_unlock(cpuctx, task_ctx);
}

#define PERF_FLAG_ALL (PERF_FLAG_FD_NO_GROUP |\
		       PERF_FLAG_FD_OUTPUT  |\
		       PERF_FLAG_PID_CGROUP |\
		       PERF_FLAG_FD_CLOEXEC)

/*
 * branch priv levels that need permission checks
 */
#define PERF_SAMPLE_BRANCH_PERM_PLM \
	(PERF_SAMPLE_BRANCH_KERNEL |\
	 PERF_SAMPLE_BRANCH_HV)

enum event_type_t {
	EVENT_FLEXIBLE = 0x1,
	EVENT_PINNED = 0x2,
	EVENT_TIME = 0x4,
	/* see ctx_resched() for details */
	EVENT_CPU = 0x8,
	EVENT_ALL = EVENT_FLEXIBLE | EVENT_PINNED,
};

/*
 * perf_sched_events : >0 events exist
 * perf_cgroup_events: >0 per-cpu cgroup events exist on this cpu
 */

static void perf_sched_delayed(struct work_struct *work);
DEFINE_STATIC_KEY_FALSE(perf_sched_events);
static DECLARE_DELAYED_WORK(perf_sched_work, perf_sched_delayed);
static DEFINE_MUTEX(perf_sched_mutex);
static atomic_t perf_sched_count;

static DEFINE_PER_CPU(atomic_t, perf_cgroup_events);
static DEFINE_PER_CPU(int, perf_sched_cb_usages);
static DEFINE_PER_CPU(struct pmu_event_list, pmu_sb_events);

static atomic_t nr_mmap_events __read_mostly;
static atomic_t nr_comm_events __read_mostly;
static atomic_t nr_namespaces_events __read_mostly;
static atomic_t nr_task_events __read_mostly;
static atomic_t nr_freq_events __read_mostly;
static atomic_t nr_switch_events __read_mostly;
static atomic_t nr_ksymbol_events __read_mostly;
static atomic_t nr_bpf_events __read_mostly;
static atomic_t nr_cgroup_events __read_mostly;
static atomic_t nr_text_poke_events __read_mostly;
static atomic_t nr_build_id_events __read_mostly;

static LIST_HEAD(pmus);
static DEFINE_MUTEX(pmus_lock);
static struct srcu_struct pmus_srcu;
static cpumask_var_t perf_online_mask;
static struct kmem_cache *perf_event_cache;

/*
 * perf event paranoia level:
 *  -1 - not paranoid at all
 *   0 - disallow raw tracepoint access for unpriv
 *   1 - disallow cpu events for unpriv
 *   2 - disallow kernel profiling for unpriv
 */
int sysctl_perf_event_paranoid __read_mostly = 2;

/* Minimum for 512 kiB + 1 user control page */
int sysctl_perf_event_mlock __read_mostly = 512 + (PAGE_SIZE / 1024); /* 'free' kiB per user */

/*
 * max perf event sample rate
 */
#define DEFAULT_MAX_SAMPLE_RATE		100000
#define DEFAULT_SAMPLE_PERIOD_NS	(NSEC_PER_SEC / DEFAULT_MAX_SAMPLE_RATE)
#define DEFAULT_CPU_TIME_MAX_PERCENT	25

int sysctl_perf_event_sample_rate __read_mostly	= DEFAULT_MAX_SAMPLE_RATE;

static int max_samples_per_tick __read_mostly	= DIV_ROUND_UP(DEFAULT_MAX_SAMPLE_RATE, HZ);
static int perf_sample_period_ns __read_mostly	= DEFAULT_SAMPLE_PERIOD_NS;

static int perf_sample_allowed_ns __read_mostly =
	DEFAULT_SAMPLE_PERIOD_NS * DEFAULT_CPU_TIME_MAX_PERCENT / 100;

static void update_perf_cpu_limits(void)
{
	u64 tmp = perf_sample_period_ns;

	tmp *= sysctl_perf_cpu_time_max_percent;
	tmp = div_u64(tmp, 100);
	if (!tmp)
		tmp = 1;

	WRITE_ONCE(perf_sample_allowed_ns, tmp);
}

static bool perf_rotate_context(struct perf_cpu_context *cpuctx);

int perf_proc_update_handler(struct ctl_table *table, int write,
		void *buffer, size_t *lenp, loff_t *ppos)
{
	int ret;
	int perf_cpu = sysctl_perf_cpu_time_max_percent;
	/*
	 * If throttling is disabled don't allow the write:
	 */
	if (write && (perf_cpu == 100 || perf_cpu == 0))
		return -EINVAL;

	ret = proc_dointvec_minmax(table, write, buffer, lenp, ppos);
	if (ret || !write)
		return ret;

	max_samples_per_tick = DIV_ROUND_UP(sysctl_perf_event_sample_rate, HZ);
	perf_sample_period_ns = NSEC_PER_SEC / sysctl_perf_event_sample_rate;
	update_perf_cpu_limits();

	return 0;
}

int sysctl_perf_cpu_time_max_percent __read_mostly = DEFAULT_CPU_TIME_MAX_PERCENT;

int perf_cpu_time_max_percent_handler(struct ctl_table *table, int write,
		void *buffer, size_t *lenp, loff_t *ppos)
{
	int ret = proc_dointvec_minmax(table, write, buffer, lenp, ppos);

	if (ret || !write)
		return ret;

	if (sysctl_perf_cpu_time_max_percent == 100 ||
	    sysctl_perf_cpu_time_max_percent == 0) {
		printk(KERN_WARNING
		       "perf: Dynamic interrupt throttling disabled, can hang your system!\n");
		WRITE_ONCE(perf_sample_allowed_ns, 0);
	} else {
		update_perf_cpu_limits();
	}

	return 0;
}

/*
 * perf samples are done in some very critical code paths (NMIs).
 * If they take too much CPU time, the system can lock up and not
 * get any real work done.  This will drop the sample rate when
 * we detect that events are taking too long.
 */
#define NR_ACCUMULATED_SAMPLES 128
static DEFINE_PER_CPU(u64, running_sample_length);

static u64 __report_avg;
static u64 __report_allowed;

static void perf_duration_warn(struct irq_work *w)
{
	printk_ratelimited(KERN_INFO
		"perf: interrupt took too long (%lld > %lld), lowering "
		"kernel.perf_event_max_sample_rate to %d\n",
		__report_avg, __report_allowed,
		sysctl_perf_event_sample_rate);
}

static DEFINE_IRQ_WORK(perf_duration_work, perf_duration_warn);

void perf_sample_event_took(u64 sample_len_ns)
{
	u64 max_len = READ_ONCE(perf_sample_allowed_ns);
	u64 running_len;
	u64 avg_len;
	u32 max;

	if (max_len == 0)
		return;

	/* Decay the counter by 1 average sample. */
	running_len = __this_cpu_read(running_sample_length);
	running_len -= running_len/NR_ACCUMULATED_SAMPLES;
	running_len += sample_len_ns;
	__this_cpu_write(running_sample_length, running_len);

	/*
	 * Note: this will be biased artifically low until we have
	 * seen NR_ACCUMULATED_SAMPLES. Doing it this way keeps us
	 * from having to maintain a count.
	 */
	avg_len = running_len/NR_ACCUMULATED_SAMPLES;
	if (avg_len <= max_len)
		return;

	__report_avg = avg_len;
	__report_allowed = max_len;

	/*
	 * Compute a throttle threshold 25% below the current duration.
	 */
	avg_len += avg_len / 4;
	max = (TICK_NSEC / 100) * sysctl_perf_cpu_time_max_percent;
	if (avg_len < max)
		max /= (u32)avg_len;
	else
		max = 1;

	WRITE_ONCE(perf_sample_allowed_ns, avg_len);
	WRITE_ONCE(max_samples_per_tick, max);

	sysctl_perf_event_sample_rate = max * HZ;
	perf_sample_period_ns = NSEC_PER_SEC / sysctl_perf_event_sample_rate;

	if (!irq_work_queue(&perf_duration_work)) {
		early_printk("perf: interrupt took too long (%lld > %lld), lowering "
			     "kernel.perf_event_max_sample_rate to %d\n",
			     __report_avg, __report_allowed,
			     sysctl_perf_event_sample_rate);
	}
}

static atomic64_t perf_event_id;

static void cpu_ctx_sched_out(struct perf_cpu_context *cpuctx,
			      enum event_type_t event_type);

static void cpu_ctx_sched_in(struct perf_cpu_context *cpuctx,
			     enum event_type_t event_type,
			     struct task_struct *task);

static void update_context_time(struct perf_event_context *ctx);
static u64 perf_event_time(struct perf_event *event);

void __weak perf_event_print_debug(void)	{ }

static inline u64 perf_clock(void)
{
	return local_clock();
}

static inline u64 perf_event_clock(struct perf_event *event)
{
	return event->clock();
}

/*
 * State based event timekeeping...
 *
 * The basic idea is to use event->state to determine which (if any) time
 * fields to increment with the current delta. This means we only need to
 * update timestamps when we change state or when they are explicitly requested
 * (read).
 *
 * Event groups make things a little more complicated, but not terribly so. The
 * rules for a group are that if the group leader is OFF the entire group is
 * OFF, irrespecive of what the group member states are. This results in
 * __perf_effective_state().
 *
 * A futher ramification is that when a group leader flips between OFF and
 * !OFF, we need to update all group member times.
 *
 *
 * NOTE: perf_event_time() is based on the (cgroup) context time, and thus we
 * need to make sure the relevant context time is updated before we try and
 * update our timestamps.
 */

static __always_inline enum perf_event_state
__perf_effective_state(struct perf_event *event)
{
	struct perf_event *leader = event->group_leader;

	if (leader->state <= PERF_EVENT_STATE_OFF)
		return leader->state;

	return event->state;
}

static __always_inline void
__perf_update_times(struct perf_event *event, u64 now, u64 *enabled, u64 *running)
{
	enum perf_event_state state = __perf_effective_state(event);
	u64 delta = now - event->tstamp;

	*enabled = event->total_time_enabled;
	if (state >= PERF_EVENT_STATE_INACTIVE)
		*enabled += delta;

	*running = event->total_time_running;
	if (state >= PERF_EVENT_STATE_ACTIVE)
		*running += delta;
}

static void perf_event_update_time(struct perf_event *event)
{
	u64 now = perf_event_time(event);

	__perf_update_times(event, now, &event->total_time_enabled,
					&event->total_time_running);
	event->tstamp = now;
}

static void perf_event_update_sibling_time(struct perf_event *leader)
{
	struct perf_event *sibling;

	for_each_sibling_event(sibling, leader)
		perf_event_update_time(sibling);
}

static void
perf_event_set_state(struct perf_event *event, enum perf_event_state state)
{
	if (event->state == state)
		return;

	perf_event_update_time(event);
	/*
	 * If a group leader gets enabled/disabled all its siblings
	 * are affected too.
	 */
	if ((event->state < 0) ^ (state < 0))
		perf_event_update_sibling_time(event);

	WRITE_ONCE(event->state, state);
}

#ifdef CONFIG_CGROUP_PERF

static inline bool
perf_cgroup_match(struct perf_event *event)
{
	struct perf_event_context *ctx = event->ctx;
	struct perf_cpu_context *cpuctx = __get_cpu_context(ctx);

	/* @event doesn't care about cgroup */
	if (!event->cgrp)
		return true;

	/* wants specific cgroup scope but @cpuctx isn't associated with any */
	if (!cpuctx->cgrp)
		return false;

	/*
	 * Cgroup scoping is recursive.  An event enabled for a cgroup is
	 * also enabled for all its descendant cgroups.  If @cpuctx's
	 * cgroup is a descendant of @event's (the test covers identity
	 * case), it's a match.
	 */
	return cgroup_is_descendant(cpuctx->cgrp->css.cgroup,
				    event->cgrp->css.cgroup);
}

static inline void perf_detach_cgroup(struct perf_event *event)
{
	css_put(&event->cgrp->css);
	event->cgrp = NULL;
}

static inline int is_cgroup_event(struct perf_event *event)
{
	return event->cgrp != NULL;
}

static inline u64 perf_cgroup_event_time(struct perf_event *event)
{
	struct perf_cgroup_info *t;

	t = per_cpu_ptr(event->cgrp->info, event->cpu);
	return t->time;
}

static inline void __update_cgrp_time(struct perf_cgroup *cgrp)
{
	struct perf_cgroup_info *info;
	u64 now;

	now = perf_clock();

	info = this_cpu_ptr(cgrp->info);

	info->time += now - info->timestamp;
	info->timestamp = now;
}

static inline void update_cgrp_time_from_cpuctx(struct perf_cpu_context *cpuctx)
{
	struct perf_cgroup *cgrp = cpuctx->cgrp;
	struct cgroup_subsys_state *css;

	if (cgrp) {
		for (css = &cgrp->css; css; css = css->parent) {
			cgrp = container_of(css, struct perf_cgroup, css);
			__update_cgrp_time(cgrp);
		}
	}
}

static inline void update_cgrp_time_from_event(struct perf_event *event)
{
	struct perf_cgroup *cgrp;

	/*
	 * ensure we access cgroup data only when needed and
	 * when we know the cgroup is pinned (css_get)
	 */
	if (!is_cgroup_event(event))
		return;

	cgrp = perf_cgroup_from_task(current, event->ctx);
	/*
	 * Do not update time when cgroup is not active
	 */
	if (cgroup_is_descendant(cgrp->css.cgroup, event->cgrp->css.cgroup))
		__update_cgrp_time(event->cgrp);
}

static inline void
perf_cgroup_set_timestamp(struct task_struct *task,
			  struct perf_event_context *ctx)
{
	struct perf_cgroup *cgrp;
	struct perf_cgroup_info *info;
	struct cgroup_subsys_state *css;

	/*
	 * ctx->lock held by caller
	 * ensure we do not access cgroup data
	 * unless we have the cgroup pinned (css_get)
	 */
	if (!task || !ctx->nr_cgroups)
		return;

	cgrp = perf_cgroup_from_task(task, ctx);

	for (css = &cgrp->css; css; css = css->parent) {
		cgrp = container_of(css, struct perf_cgroup, css);
		info = this_cpu_ptr(cgrp->info);
		info->timestamp = ctx->timestamp;
	}
}

static DEFINE_PER_CPU(struct list_head, cgrp_cpuctx_list);

#define PERF_CGROUP_SWOUT	0x1 /* cgroup switch out every event */
#define PERF_CGROUP_SWIN	0x2 /* cgroup switch in events based on task */

/*
 * reschedule events based on the cgroup constraint of task.
 *
 * mode SWOUT : schedule out everything
 * mode SWIN : schedule in based on cgroup for next
 */
static void perf_cgroup_switch(struct task_struct *task, int mode)
{
	struct perf_cpu_context *cpuctx;
	struct list_head *list;
	unsigned long flags;

	/*
	 * Disable interrupts and preemption to avoid this CPU's
	 * cgrp_cpuctx_entry to change under us.
	 */
	local_irq_save(flags);

	list = this_cpu_ptr(&cgrp_cpuctx_list);
	list_for_each_entry(cpuctx, list, cgrp_cpuctx_entry) {
		WARN_ON_ONCE(cpuctx->ctx.nr_cgroups == 0);

		perf_ctx_lock(cpuctx, cpuctx->task_ctx);
		perf_pmu_disable(cpuctx->ctx.pmu);

		if (mode & PERF_CGROUP_SWOUT) {
			cpu_ctx_sched_out(cpuctx, EVENT_ALL);
			/*
			 * must not be done before ctxswout due
			 * to event_filter_match() in event_sched_out()
			 */
			cpuctx->cgrp = NULL;
		}

		if (mode & PERF_CGROUP_SWIN) {
			WARN_ON_ONCE(cpuctx->cgrp);
			/*
			 * set cgrp before ctxsw in to allow
			 * event_filter_match() to not have to pass
			 * task around
			 * we pass the cpuctx->ctx to perf_cgroup_from_task()
			 * because cgorup events are only per-cpu
			 */
			cpuctx->cgrp = perf_cgroup_from_task(task,
							     &cpuctx->ctx);
			cpu_ctx_sched_in(cpuctx, EVENT_ALL, task);
		}
		perf_pmu_enable(cpuctx->ctx.pmu);
		perf_ctx_unlock(cpuctx, cpuctx->task_ctx);
	}

	local_irq_restore(flags);
}

static inline void perf_cgroup_sched_out(struct task_struct *task,
					 struct task_struct *next)
{
	struct perf_cgroup *cgrp1;
	struct perf_cgroup *cgrp2 = NULL;

	rcu_read_lock();
	/*
	 * we come here when we know perf_cgroup_events > 0
	 * we do not need to pass the ctx here because we know
	 * we are holding the rcu lock
	 */
	cgrp1 = perf_cgroup_from_task(task, NULL);
	cgrp2 = perf_cgroup_from_task(next, NULL);

	/*
	 * only schedule out current cgroup events if we know
	 * that we are switching to a different cgroup. Otherwise,
	 * do no touch the cgroup events.
	 */
	if (cgrp1 != cgrp2)
		perf_cgroup_switch(task, PERF_CGROUP_SWOUT);

	rcu_read_unlock();
}

static inline void perf_cgroup_sched_in(struct task_struct *prev,
					struct task_struct *task)
{
	struct perf_cgroup *cgrp1;
	struct perf_cgroup *cgrp2 = NULL;

	rcu_read_lock();
	/*
	 * we come here when we know perf_cgroup_events > 0
	 * we do not need to pass the ctx here because we know
	 * we are holding the rcu lock
	 */
	cgrp1 = perf_cgroup_from_task(task, NULL);
	cgrp2 = perf_cgroup_from_task(prev, NULL);

	/*
	 * only need to schedule in cgroup events if we are changing
	 * cgroup during ctxsw. Cgroup events were not scheduled
	 * out of ctxsw out if that was not the case.
	 */
	if (cgrp1 != cgrp2)
		perf_cgroup_switch(task, PERF_CGROUP_SWIN);

	rcu_read_unlock();
}

static int perf_cgroup_ensure_storage(struct perf_event *event,
				struct cgroup_subsys_state *css)
{
	struct perf_cpu_context *cpuctx;
	struct perf_event **storage;
	int cpu, heap_size, ret = 0;

	/*
	 * Allow storage to have sufficent space for an iterator for each
	 * possibly nested cgroup plus an iterator for events with no cgroup.
	 */
	for (heap_size = 1; css; css = css->parent)
		heap_size++;

	for_each_possible_cpu(cpu) {
		cpuctx = per_cpu_ptr(event->pmu->pmu_cpu_context, cpu);
		if (heap_size <= cpuctx->heap_size)
			continue;

		storage = kmalloc_node(heap_size * sizeof(struct perf_event *),
				       GFP_KERNEL, cpu_to_node(cpu));
		if (!storage) {
			ret = -ENOMEM;
			break;
		}

		raw_spin_lock_irq(&cpuctx->ctx.lock);
		if (cpuctx->heap_size < heap_size) {
			swap(cpuctx->heap, storage);
			if (storage == cpuctx->heap_default)
				storage = NULL;
			cpuctx->heap_size = heap_size;
		}
		raw_spin_unlock_irq(&cpuctx->ctx.lock);

		kfree(storage);
	}

	return ret;
}

static inline int perf_cgroup_connect(int fd, struct perf_event *event,
				      struct perf_event_attr *attr,
				      struct perf_event *group_leader)
{
	struct perf_cgroup *cgrp;
	struct cgroup_subsys_state *css;
	struct fd f = fdget(fd);
	int ret = 0;

	if (!f.file)
		return -EBADF;

	css = css_tryget_online_from_dir(f.file->f_path.dentry,
					 &perf_event_cgrp_subsys);
	if (IS_ERR(css)) {
		ret = PTR_ERR(css);
		goto out;
	}

	ret = perf_cgroup_ensure_storage(event, css);
	if (ret)
		goto out;

	cgrp = container_of(css, struct perf_cgroup, css);
	event->cgrp = cgrp;

	/*
	 * all events in a group must monitor
	 * the same cgroup because a task belongs
	 * to only one perf cgroup at a time
	 */
	if (group_leader && group_leader->cgrp != cgrp) {
		perf_detach_cgroup(event);
		ret = -EINVAL;
	}
out:
	fdput(f);
	return ret;
}

static inline void
perf_cgroup_set_shadow_time(struct perf_event *event, u64 now)
{
	struct perf_cgroup_info *t;
	t = per_cpu_ptr(event->cgrp->info, event->cpu);
	event->shadow_ctx_time = now - t->timestamp;
}

static inline void
perf_cgroup_event_enable(struct perf_event *event, struct perf_event_context *ctx)
{
	struct perf_cpu_context *cpuctx;

	if (!is_cgroup_event(event))
		return;

	/*
	 * Because cgroup events are always per-cpu events,
	 * @ctx == &cpuctx->ctx.
	 */
	cpuctx = container_of(ctx, struct perf_cpu_context, ctx);

	/*
	 * Since setting cpuctx->cgrp is conditional on the current @cgrp
	 * matching the event's cgroup, we must do this for every new event,
	 * because if the first would mismatch, the second would not try again
	 * and we would leave cpuctx->cgrp unset.
	 */
	if (ctx->is_active && !cpuctx->cgrp) {
		struct perf_cgroup *cgrp = perf_cgroup_from_task(current, ctx);

		if (cgroup_is_descendant(cgrp->css.cgroup, event->cgrp->css.cgroup))
			cpuctx->cgrp = cgrp;
	}

	if (ctx->nr_cgroups++)
		return;

	list_add(&cpuctx->cgrp_cpuctx_entry,
			per_cpu_ptr(&cgrp_cpuctx_list, event->cpu));
}

static inline void
perf_cgroup_event_disable(struct perf_event *event, struct perf_event_context *ctx)
{
	struct perf_cpu_context *cpuctx;

	if (!is_cgroup_event(event))
		return;

	/*
	 * Because cgroup events are always per-cpu events,
	 * @ctx == &cpuctx->ctx.
	 */
	cpuctx = container_of(ctx, struct perf_cpu_context, ctx);

	if (--ctx->nr_cgroups)
		return;

	if (ctx->is_active && cpuctx->cgrp)
		cpuctx->cgrp = NULL;

	list_del(&cpuctx->cgrp_cpuctx_entry);
}

#else /* !CONFIG_CGROUP_PERF */

static inline bool
perf_cgroup_match(struct perf_event *event)
{
	return true;
}

static inline void perf_detach_cgroup(struct perf_event *event)
{}

static inline int is_cgroup_event(struct perf_event *event)
{
	return 0;
}

static inline void update_cgrp_time_from_event(struct perf_event *event)
{
}

static inline void update_cgrp_time_from_cpuctx(struct perf_cpu_context *cpuctx)
{
}

static inline void perf_cgroup_sched_out(struct task_struct *task,
					 struct task_struct *next)
{
}

static inline void perf_cgroup_sched_in(struct task_struct *prev,
					struct task_struct *task)
{
}

static inline int perf_cgroup_connect(pid_t pid, struct perf_event *event,
				      struct perf_event_attr *attr,
				      struct perf_event *group_leader)
{
	return -EINVAL;
}

static inline void
perf_cgroup_set_timestamp(struct task_struct *task,
			  struct perf_event_context *ctx)
{
}

static inline void
perf_cgroup_switch(struct task_struct *task, struct task_struct *next)
{
}

static inline void
perf_cgroup_set_shadow_time(struct perf_event *event, u64 now)
{
}

static inline u64 perf_cgroup_event_time(struct perf_event *event)
{
	return 0;
}

static inline void
perf_cgroup_event_enable(struct perf_event *event, struct perf_event_context *ctx)
{
}

static inline void
perf_cgroup_event_disable(struct perf_event *event, struct perf_event_context *ctx)
{
}
#endif

/*
 * set default to be dependent on timer tick just
 * like original code
 */
#define PERF_CPU_HRTIMER (1000 / HZ)
/*
 * function must be called with interrupts disabled
 */
static enum hrtimer_restart perf_mux_hrtimer_handler(struct hrtimer *hr)
{
	struct perf_cpu_context *cpuctx;
	bool rotations;

	lockdep_assert_irqs_disabled();

	cpuctx = container_of(hr, struct perf_cpu_context, hrtimer);
	rotations = perf_rotate_context(cpuctx);

	raw_spin_lock(&cpuctx->hrtimer_lock);
	if (rotations)
		hrtimer_forward_now(hr, cpuctx->hrtimer_interval);
	else
		cpuctx->hrtimer_active = 0;
	raw_spin_unlock(&cpuctx->hrtimer_lock);

	return rotations ? HRTIMER_RESTART : HRTIMER_NORESTART;
}

static void __perf_mux_hrtimer_init(struct perf_cpu_context *cpuctx, int cpu)
{
	struct hrtimer *timer = &cpuctx->hrtimer;
	struct pmu *pmu = cpuctx->ctx.pmu;
	u64 interval;

	/* no multiplexing needed for SW PMU */
	if (pmu->task_ctx_nr == perf_sw_context)
		return;

	/*
	 * check default is sane, if not set then force to
	 * default interval (1/tick)
	 */
	interval = pmu->hrtimer_interval_ms;
	if (interval < 1)
		interval = pmu->hrtimer_interval_ms = PERF_CPU_HRTIMER;

	cpuctx->hrtimer_interval = ns_to_ktime(NSEC_PER_MSEC * interval);

	raw_spin_lock_init(&cpuctx->hrtimer_lock);
	hrtimer_init(timer, CLOCK_MONOTONIC, HRTIMER_MODE_ABS_PINNED_HARD);
	timer->function = perf_mux_hrtimer_handler;
}

static int perf_mux_hrtimer_restart(struct perf_cpu_context *cpuctx)
{
	struct hrtimer *timer = &cpuctx->hrtimer;
	struct pmu *pmu = cpuctx->ctx.pmu;
	unsigned long flags;

	/* not for SW PMU */
	if (pmu->task_ctx_nr == perf_sw_context)
		return 0;

	raw_spin_lock_irqsave(&cpuctx->hrtimer_lock, flags);
	if (!cpuctx->hrtimer_active) {
		cpuctx->hrtimer_active = 1;
		hrtimer_forward_now(timer, cpuctx->hrtimer_interval);
		hrtimer_start_expires(timer, HRTIMER_MODE_ABS_PINNED_HARD);
	}
	raw_spin_unlock_irqrestore(&cpuctx->hrtimer_lock, flags);

	return 0;
}

void perf_pmu_disable(struct pmu *pmu)
{
	int *count = this_cpu_ptr(pmu->pmu_disable_count);
	if (!(*count)++)
		pmu->pmu_disable(pmu);
}

void perf_pmu_enable(struct pmu *pmu)
{
	int *count = this_cpu_ptr(pmu->pmu_disable_count);
	if (!--(*count))
		pmu->pmu_enable(pmu);
}

static DEFINE_PER_CPU(struct list_head, active_ctx_list);

/*
 * perf_event_ctx_activate(), perf_event_ctx_deactivate(), and
 * perf_event_task_tick() are fully serialized because they're strictly cpu
 * affine and perf_event_ctx{activate,deactivate} are called with IRQs
 * disabled, while perf_event_task_tick is called from IRQ context.
 */
static void perf_event_ctx_activate(struct perf_event_context *ctx)
{
	struct list_head *head = this_cpu_ptr(&active_ctx_list);

	lockdep_assert_irqs_disabled();

	WARN_ON(!list_empty(&ctx->active_ctx_list));

	list_add(&ctx->active_ctx_list, head);
}

static void perf_event_ctx_deactivate(struct perf_event_context *ctx)
{
	lockdep_assert_irqs_disabled();

	WARN_ON(list_empty(&ctx->active_ctx_list));

	list_del_init(&ctx->active_ctx_list);
}

static void get_ctx(struct perf_event_context *ctx)
{
	refcount_inc(&ctx->refcount);
}

static void *alloc_task_ctx_data(struct pmu *pmu)
{
	if (pmu->task_ctx_cache)
		return kmem_cache_zalloc(pmu->task_ctx_cache, GFP_KERNEL);

	return NULL;
}

static void free_task_ctx_data(struct pmu *pmu, void *task_ctx_data)
{
	if (pmu->task_ctx_cache && task_ctx_data)
		kmem_cache_free(pmu->task_ctx_cache, task_ctx_data);
}

static void free_ctx(struct rcu_head *head)
{
	struct perf_event_context *ctx;

	ctx = container_of(head, struct perf_event_context, rcu_head);
	free_task_ctx_data(ctx->pmu, ctx->task_ctx_data);
	kfree(ctx);
}

static void put_ctx(struct perf_event_context *ctx)
{
	if (refcount_dec_and_test(&ctx->refcount)) {
		if (ctx->parent_ctx)
			put_ctx(ctx->parent_ctx);
		if (ctx->task && ctx->task != TASK_TOMBSTONE)
			put_task_struct(ctx->task);
		call_rcu(&ctx->rcu_head, free_ctx);
	}
}

/*
 * Because of perf_event::ctx migration in sys_perf_event_open::move_group and
 * perf_pmu_migrate_context() we need some magic.
 *
 * Those places that change perf_event::ctx will hold both
 * perf_event_ctx::mutex of the 'old' and 'new' ctx value.
 *
 * Lock ordering is by mutex address. There are two other sites where
 * perf_event_context::mutex nests and those are:
 *
 *  - perf_event_exit_task_context()	[ child , 0 ]
 *      perf_event_exit_event()
 *        put_event()			[ parent, 1 ]
 *
 *  - perf_event_init_context()		[ parent, 0 ]
 *      inherit_task_group()
 *        inherit_group()
 *          inherit_event()
 *            perf_event_alloc()
 *              perf_init_event()
 *                perf_try_init_event()	[ child , 1 ]
 *
 * While it appears there is an obvious deadlock here -- the parent and child
 * nesting levels are inverted between the two. This is in fact safe because
 * life-time rules separate them. That is an exiting task cannot fork, and a
 * spawning task cannot (yet) exit.
 *
 * But remember that these are parent<->child context relations, and
 * migration does not affect children, therefore these two orderings should not
 * interact.
 *
 * The change in perf_event::ctx does not affect children (as claimed above)
 * because the sys_perf_event_open() case will install a new event and break
 * the ctx parent<->child relation, and perf_pmu_migrate_context() is only
 * concerned with cpuctx and that doesn't have children.
 *
 * The places that change perf_event::ctx will issue:
 *
 *   perf_remove_from_context();
 *   synchronize_rcu();
 *   perf_install_in_context();
 *
 * to affect the change. The remove_from_context() + synchronize_rcu() should
 * quiesce the event, after which we can install it in the new location. This
 * means that only external vectors (perf_fops, prctl) can perturb the event
 * while in transit. Therefore all such accessors should also acquire
 * perf_event_context::mutex to serialize against this.
 *
 * However; because event->ctx can change while we're waiting to acquire
 * ctx->mutex we must be careful and use the below perf_event_ctx_lock()
 * function.
 *
 * Lock order:
 *    exec_update_lock
 *	task_struct::perf_event_mutex
 *	  perf_event_context::mutex
 *	    perf_event::child_mutex;
 *	      perf_event_context::lock
 *	    perf_event::mmap_mutex
 *	    mmap_lock
 *	      perf_addr_filters_head::lock
 *
 *    cpu_hotplug_lock
 *      pmus_lock
 *	  cpuctx->mutex / perf_event_context::mutex
 */
static struct perf_event_context *
perf_event_ctx_lock_nested(struct perf_event *event, int nesting)
{
	struct perf_event_context *ctx;

again:
	rcu_read_lock();
	ctx = READ_ONCE(event->ctx);
	if (!refcount_inc_not_zero(&ctx->refcount)) {
		rcu_read_unlock();
		goto again;
	}
	rcu_read_unlock();

	mutex_lock_nested(&ctx->mutex, nesting);
	if (event->ctx != ctx) {
		mutex_unlock(&ctx->mutex);
		put_ctx(ctx);
		goto again;
	}

	return ctx;
}

static inline struct perf_event_context *
perf_event_ctx_lock(struct perf_event *event)
{
	return perf_event_ctx_lock_nested(event, 0);
}

static void perf_event_ctx_unlock(struct perf_event *event,
				  struct perf_event_context *ctx)
{
	mutex_unlock(&ctx->mutex);
	put_ctx(ctx);
}

/*
 * This must be done under the ctx->lock, such as to serialize against
 * context_equiv(), therefore we cannot call put_ctx() since that might end up
 * calling scheduler related locks and ctx->lock nests inside those.
 */
static __must_check struct perf_event_context *
unclone_ctx(struct perf_event_context *ctx)
{
	struct perf_event_context *parent_ctx = ctx->parent_ctx;

	lockdep_assert_held(&ctx->lock);

	if (parent_ctx)
		ctx->parent_ctx = NULL;
	ctx->generation++;

	return parent_ctx;
}

static u32 perf_event_pid_type(struct perf_event *event, struct task_struct *p,
				enum pid_type type)
{
	u32 nr;
	/*
	 * only top level events have the pid namespace they were created in
	 */
	if (event->parent)
		event = event->parent;

	nr = __task_pid_nr_ns(p, type, event->ns);
	/* avoid -1 if it is idle thread or runs in another ns */
	if (!nr && !pid_alive(p))
		nr = -1;
	return nr;
}

static u32 perf_event_pid(struct perf_event *event, struct task_struct *p)
{
	return perf_event_pid_type(event, p, PIDTYPE_TGID);
}

static u32 perf_event_tid(struct perf_event *event, struct task_struct *p)
{
	return perf_event_pid_type(event, p, PIDTYPE_PID);
}

/*
 * If we inherit events we want to return the parent event id
 * to userspace.
 */
static u64 primary_event_id(struct perf_event *event)
{
	u64 id = event->id;

	if (event->parent)
		id = event->parent->id;

	return id;
}

/*
 * Get the perf_event_context for a task and lock it.
 *
 * This has to cope with the fact that until it is locked,
 * the context could get moved to another task.
 */
static struct perf_event_context *
perf_lock_task_context(struct task_struct *task, int ctxn, unsigned long *flags)
{
	struct perf_event_context *ctx;

retry:
	/*
	 * One of the few rules of preemptible RCU is that one cannot do
	 * rcu_read_unlock() while holding a scheduler (or nested) lock when
	 * part of the read side critical section was irqs-enabled -- see
	 * rcu_read_unlock_special().
	 *
	 * Since ctx->lock nests under rq->lock we must ensure the entire read
	 * side critical section has interrupts disabled.
	 */
	local_irq_save(*flags);
	rcu_read_lock();
	ctx = rcu_dereference(task->perf_event_ctxp[ctxn]);
	if (ctx) {
		/*
		 * If this context is a clone of another, it might
		 * get swapped for another underneath us by
		 * perf_event_task_sched_out, though the
		 * rcu_read_lock() protects us from any context
		 * getting freed.  Lock the context and check if it
		 * got swapped before we could get the lock, and retry
		 * if so.  If we locked the right context, then it
		 * can't get swapped on us any more.
		 */
		raw_spin_lock(&ctx->lock);
		if (ctx != rcu_dereference(task->perf_event_ctxp[ctxn])) {
			raw_spin_unlock(&ctx->lock);
			rcu_read_unlock();
			local_irq_restore(*flags);
			goto retry;
		}

		if (ctx->task == TASK_TOMBSTONE ||
		    !refcount_inc_not_zero(&ctx->refcount)) {
			raw_spin_unlock(&ctx->lock);
			ctx = NULL;
		} else {
			WARN_ON_ONCE(ctx->task != task);
		}
	}
	rcu_read_unlock();
	if (!ctx)
		local_irq_restore(*flags);
	return ctx;
}

/*
 * Get the context for a task and increment its pin_count so it
 * can't get swapped to another task.  This also increments its
 * reference count so that the context can't get freed.
 */
static struct perf_event_context *
perf_pin_task_context(struct task_struct *task, int ctxn)
{
	struct perf_event_context *ctx;
	unsigned long flags;

	ctx = perf_lock_task_context(task, ctxn, &flags);
	if (ctx) {
		++ctx->pin_count;
		raw_spin_unlock_irqrestore(&ctx->lock, flags);
	}
	return ctx;
}

static void perf_unpin_context(struct perf_event_context *ctx)
{
	unsigned long flags;

	raw_spin_lock_irqsave(&ctx->lock, flags);
	--ctx->pin_count;
	raw_spin_unlock_irqrestore(&ctx->lock, flags);
}

/*
 * Update the record of the current time in a context.
 */
static void update_context_time(struct perf_event_context *ctx)
{
	u64 now = perf_clock();

	ctx->time += now - ctx->timestamp;
	ctx->timestamp = now;
}

static u64 perf_event_time(struct perf_event *event)
{
	struct perf_event_context *ctx = event->ctx;

	if (is_cgroup_event(event))
		return perf_cgroup_event_time(event);

	return ctx ? ctx->time : 0;
}

static enum event_type_t get_event_type(struct perf_event *event)
{
	struct perf_event_context *ctx = event->ctx;
	enum event_type_t event_type;

	lockdep_assert_held(&ctx->lock);

	/*
	 * It's 'group type', really, because if our group leader is
	 * pinned, so are we.
	 */
	if (event->group_leader != event)
		event = event->group_leader;

	event_type = event->attr.pinned ? EVENT_PINNED : EVENT_FLEXIBLE;
	if (!ctx->task)
		event_type |= EVENT_CPU;

	return event_type;
}

/*
 * Helper function to initialize event group nodes.
 */
static void init_event_group(struct perf_event *event)
{
	RB_CLEAR_NODE(&event->group_node);
	event->group_index = 0;
}

/*
 * Extract pinned or flexible groups from the context
 * based on event attrs bits.
 */
static struct perf_event_groups *
get_event_groups(struct perf_event *event, struct perf_event_context *ctx)
{
	if (event->attr.pinned)
		return &ctx->pinned_groups;
	else
		return &ctx->flexible_groups;
}

/*
 * Helper function to initializes perf_event_group trees.
 */
static void perf_event_groups_init(struct perf_event_groups *groups)
{
	groups->tree = RB_ROOT;
	groups->index = 0;
}

static inline struct cgroup *event_cgroup(const struct perf_event *event)
{
	struct cgroup *cgroup = NULL;

#ifdef CONFIG_CGROUP_PERF
	if (event->cgrp)
		cgroup = event->cgrp->css.cgroup;
#endif

	return cgroup;
}

/*
 * Compare function for event groups;
 *
 * Implements complex key that first sorts by CPU and then by virtual index
 * which provides ordering when rotating groups for the same CPU.
 */
static __always_inline int
perf_event_groups_cmp(const int left_cpu, const struct cgroup *left_cgroup,
		      const u64 left_group_index, const struct perf_event *right)
{
	if (left_cpu < right->cpu)
		return -1;
	if (left_cpu > right->cpu)
		return 1;

#ifdef CONFIG_CGROUP_PERF
	{
		const struct cgroup *right_cgroup = event_cgroup(right);

		if (left_cgroup != right_cgroup) {
			if (!left_cgroup) {
				/*
				 * Left has no cgroup but right does, no
				 * cgroups come first.
				 */
				return -1;
			}
			if (!right_cgroup) {
				/*
				 * Right has no cgroup but left does, no
				 * cgroups come first.
				 */
				return 1;
			}
			/* Two dissimilar cgroups, order by id. */
			if (cgroup_id(left_cgroup) < cgroup_id(right_cgroup))
				return -1;

			return 1;
		}
	}
#endif

	if (left_group_index < right->group_index)
		return -1;
	if (left_group_index > right->group_index)
		return 1;

	return 0;
}

#define __node_2_pe(node) \
	rb_entry((node), struct perf_event, group_node)

static inline bool __group_less(struct rb_node *a, const struct rb_node *b)
{
	struct perf_event *e = __node_2_pe(a);
	return perf_event_groups_cmp(e->cpu, event_cgroup(e), e->group_index,
				     __node_2_pe(b)) < 0;
}

struct __group_key {
	int cpu;
	struct cgroup *cgroup;
};

static inline int __group_cmp(const void *key, const struct rb_node *node)
{
	const struct __group_key *a = key;
	const struct perf_event *b = __node_2_pe(node);

	/* partial/subtree match: @cpu, @cgroup; ignore: @group_index */
	return perf_event_groups_cmp(a->cpu, a->cgroup, b->group_index, b);
}

/*
 * Insert @event into @groups' tree; using {@event->cpu, ++@groups->index} for
 * key (see perf_event_groups_less). This places it last inside the CPU
 * subtree.
 */
static void
perf_event_groups_insert(struct perf_event_groups *groups,
			 struct perf_event *event)
{
	event->group_index = ++groups->index;

	rb_add(&event->group_node, &groups->tree, __group_less);
}

/*
 * Helper function to insert event into the pinned or flexible groups.
 */
static void
add_event_to_groups(struct perf_event *event, struct perf_event_context *ctx)
{
	struct perf_event_groups *groups;

	groups = get_event_groups(event, ctx);
	perf_event_groups_insert(groups, event);
}

/*
 * Delete a group from a tree.
 */
static void
perf_event_groups_delete(struct perf_event_groups *groups,
			 struct perf_event *event)
{
	WARN_ON_ONCE(RB_EMPTY_NODE(&event->group_node) ||
		     RB_EMPTY_ROOT(&groups->tree));

	rb_erase(&event->group_node, &groups->tree);
	init_event_group(event);
}

/*
 * Helper function to delete event from its groups.
 */
static void
del_event_from_groups(struct perf_event *event, struct perf_event_context *ctx)
{
	struct perf_event_groups *groups;

	groups = get_event_groups(event, ctx);
	perf_event_groups_delete(groups, event);
}

/*
 * Get the leftmost event in the cpu/cgroup subtree.
 */
static struct perf_event *
perf_event_groups_first(struct perf_event_groups *groups, int cpu,
			struct cgroup *cgrp)
{
	struct __group_key key = {
		.cpu = cpu,
		.cgroup = cgrp,
	};
	struct rb_node *node;

	node = rb_find_first(&key, &groups->tree, __group_cmp);
	if (node)
		return __node_2_pe(node);

	return NULL;
}

/*
 * Like rb_entry_next_safe() for the @cpu subtree.
 */
static struct perf_event *
perf_event_groups_next(struct perf_event *event)
{
	struct __group_key key = {
		.cpu = event->cpu,
		.cgroup = event_cgroup(event),
	};
	struct rb_node *next;

	next = rb_next_match(&key, &event->group_node, __group_cmp);
	if (next)
		return __node_2_pe(next);

	return NULL;
}

/*
 * Iterate through the whole groups tree.
 */
#define perf_event_groups_for_each(event, groups)			\
	for (event = rb_entry_safe(rb_first(&((groups)->tree)),		\
				typeof(*event), group_node); event;	\
		event = rb_entry_safe(rb_next(&event->group_node),	\
				typeof(*event), group_node))

/*
 * Add an event from the lists for its context.
 * Must be called with ctx->mutex and ctx->lock held.
 */
static void
list_add_event(struct perf_event *event, struct perf_event_context *ctx)
{
	lockdep_assert_held(&ctx->lock);

	WARN_ON_ONCE(event->attach_state & PERF_ATTACH_CONTEXT);
	event->attach_state |= PERF_ATTACH_CONTEXT;

	event->tstamp = perf_event_time(event);

	/*
	 * If we're a stand alone event or group leader, we go to the context
	 * list, group events are kept attached to the group so that
	 * perf_group_detach can, at all times, locate all siblings.
	 */
	if (event->group_leader == event) {
		event->group_caps = event->event_caps;
		add_event_to_groups(event, ctx);
	}

	list_add_rcu(&event->event_entry, &ctx->event_list);
	ctx->nr_events++;
	if (event->attr.inherit_stat)
		ctx->nr_stat++;

	if (event->state > PERF_EVENT_STATE_OFF)
		perf_cgroup_event_enable(event, ctx);

	ctx->generation++;
}

/*
 * Initialize event state based on the perf_event_attr::disabled.
 */
static inline void perf_event__state_init(struct perf_event *event)
{
	event->state = event->attr.disabled ? PERF_EVENT_STATE_OFF :
					      PERF_EVENT_STATE_INACTIVE;
}

static void __perf_event_read_size(struct perf_event *event, int nr_siblings)
{
	int entry = sizeof(u64); /* value */
	int size = 0;
	int nr = 1;

	if (event->attr.read_format & PERF_FORMAT_TOTAL_TIME_ENABLED)
		size += sizeof(u64);

	if (event->attr.read_format & PERF_FORMAT_TOTAL_TIME_RUNNING)
		size += sizeof(u64);

	if (event->attr.read_format & PERF_FORMAT_ID)
		entry += sizeof(u64);

	if (event->attr.read_format & PERF_FORMAT_GROUP) {
		nr += nr_siblings;
		size += sizeof(u64);
	}

	size += entry * nr;
	event->read_size = size;
}

static void __perf_event_header_size(struct perf_event *event, u64 sample_type)
{
	struct perf_sample_data *data;
	u16 size = 0;

	if (sample_type & PERF_SAMPLE_IP)
		size += sizeof(data->ip);

	if (sample_type & PERF_SAMPLE_ADDR)
		size += sizeof(data->addr);

	if (sample_type & PERF_SAMPLE_PERIOD)
		size += sizeof(data->period);

	if (sample_type & PERF_SAMPLE_WEIGHT_TYPE)
		size += sizeof(data->weight.full);

	if (sample_type & PERF_SAMPLE_READ)
		size += event->read_size;

	if (sample_type & PERF_SAMPLE_DATA_SRC)
		size += sizeof(data->data_src.val);

	if (sample_type & PERF_SAMPLE_TRANSACTION)
		size += sizeof(data->txn);

	if (sample_type & PERF_SAMPLE_PHYS_ADDR)
		size += sizeof(data->phys_addr);

	if (sample_type & PERF_SAMPLE_CGROUP)
		size += sizeof(data->cgroup);

	if (sample_type & PERF_SAMPLE_DATA_PAGE_SIZE)
		size += sizeof(data->data_page_size);

	if (sample_type & PERF_SAMPLE_CODE_PAGE_SIZE)
		size += sizeof(data->code_page_size);

	event->header_size = size;
}

/*
 * Called at perf_event creation and when events are attached/detached from a
 * group.
 */
static void perf_event__header_size(struct perf_event *event)
{
	__perf_event_read_size(event,
			       event->group_leader->nr_siblings);
	__perf_event_header_size(event, event->attr.sample_type);
}

static void perf_event__id_header_size(struct perf_event *event)
{
	struct perf_sample_data *data;
	u64 sample_type = event->attr.sample_type;
	u16 size = 0;

	if (sample_type & PERF_SAMPLE_TID)
		size += sizeof(data->tid_entry);

	if (sample_type & PERF_SAMPLE_TIME)
		size += sizeof(data->time);

	if (sample_type & PERF_SAMPLE_IDENTIFIER)
		size += sizeof(data->id);

	if (sample_type & PERF_SAMPLE_ID)
		size += sizeof(data->id);

	if (sample_type & PERF_SAMPLE_STREAM_ID)
		size += sizeof(data->stream_id);

	if (sample_type & PERF_SAMPLE_CPU)
		size += sizeof(data->cpu_entry);

	event->id_header_size = size;
}

static bool perf_event_validate_size(struct perf_event *event)
{
	/*
	 * The values computed here will be over-written when we actually
	 * attach the event.
	 */
	__perf_event_read_size(event, event->group_leader->nr_siblings + 1);
	__perf_event_header_size(event, event->attr.sample_type & ~PERF_SAMPLE_READ);
	perf_event__id_header_size(event);

	/*
	 * Sum the lot; should not exceed the 64k limit we have on records.
	 * Conservative limit to allow for callchains and other variable fields.
	 */
	if (event->read_size + event->header_size +
	    event->id_header_size + sizeof(struct perf_event_header) >= 16*1024)
		return false;

	return true;
}

static void perf_group_attach(struct perf_event *event)
{
	struct perf_event *group_leader = event->group_leader, *pos;

	lockdep_assert_held(&event->ctx->lock);

	/*
	 * We can have double attach due to group movement in perf_event_open.
	 */
	if (event->attach_state & PERF_ATTACH_GROUP)
		return;

	event->attach_state |= PERF_ATTACH_GROUP;

	if (group_leader == event)
		return;

	WARN_ON_ONCE(group_leader->ctx != event->ctx);

	group_leader->group_caps &= event->event_caps;

	list_add_tail(&event->sibling_list, &group_leader->sibling_list);
	group_leader->nr_siblings++;

	perf_event__header_size(group_leader);

	for_each_sibling_event(pos, group_leader)
		perf_event__header_size(pos);
}

/*
 * Remove an event from the lists for its context.
 * Must be called with ctx->mutex and ctx->lock held.
 */
static void
list_del_event(struct perf_event *event, struct perf_event_context *ctx)
{
	WARN_ON_ONCE(event->ctx != ctx);
	lockdep_assert_held(&ctx->lock);

	/*
	 * We can have double detach due to exit/hot-unplug + close.
	 */
	if (!(event->attach_state & PERF_ATTACH_CONTEXT))
		return;

	event->attach_state &= ~PERF_ATTACH_CONTEXT;

	ctx->nr_events--;
	if (event->attr.inherit_stat)
		ctx->nr_stat--;

	list_del_rcu(&event->event_entry);

	if (event->group_leader == event)
		del_event_from_groups(event, ctx);

	/*
	 * If event was in error state, then keep it
	 * that way, otherwise bogus counts will be
	 * returned on read(). The only way to get out
	 * of error state is by explicit re-enabling
	 * of the event
	 */
	if (event->state > PERF_EVENT_STATE_OFF) {
		perf_cgroup_event_disable(event, ctx);
		perf_event_set_state(event, PERF_EVENT_STATE_OFF);
	}

	ctx->generation++;
}

static int
perf_aux_output_match(struct perf_event *event, struct perf_event *aux_event)
{
	if (!has_aux(aux_event))
		return 0;

	if (!event->pmu->aux_output_match)
		return 0;

	return event->pmu->aux_output_match(aux_event);
}

static void put_event(struct perf_event *event);
static void event_sched_out(struct perf_event *event,
			    struct perf_cpu_context *cpuctx,
			    struct perf_event_context *ctx);

static void perf_put_aux_event(struct perf_event *event)
{
	struct perf_event_context *ctx = event->ctx;
	struct perf_cpu_context *cpuctx = __get_cpu_context(ctx);
	struct perf_event *iter;

	/*
	 * If event uses aux_event tear down the link
	 */
	if (event->aux_event) {
		iter = event->aux_event;
		event->aux_event = NULL;
		put_event(iter);
		return;
	}

	/*
	 * If the event is an aux_event, tear down all links to
	 * it from other events.
	 */
	for_each_sibling_event(iter, event->group_leader) {
		if (iter->aux_event != event)
			continue;

		iter->aux_event = NULL;
		put_event(event);

		/*
		 * If it's ACTIVE, schedule it out and put it into ERROR
		 * state so that we don't try to schedule it again. Note
		 * that perf_event_enable() will clear the ERROR status.
		 */
		event_sched_out(iter, cpuctx, ctx);
		perf_event_set_state(event, PERF_EVENT_STATE_ERROR);
	}
}

static bool perf_need_aux_event(struct perf_event *event)
{
	return !!event->attr.aux_output || !!event->attr.aux_sample_size;
}

static int perf_get_aux_event(struct perf_event *event,
			      struct perf_event *group_leader)
{
	/*
	 * Our group leader must be an aux event if we want to be
	 * an aux_output. This way, the aux event will precede its
	 * aux_output events in the group, and therefore will always
	 * schedule first.
	 */
	if (!group_leader)
		return 0;

	/*
	 * aux_output and aux_sample_size are mutually exclusive.
	 */
	if (event->attr.aux_output && event->attr.aux_sample_size)
		return 0;

	if (event->attr.aux_output &&
	    !perf_aux_output_match(event, group_leader))
		return 0;

	if (event->attr.aux_sample_size && !group_leader->pmu->snapshot_aux)
		return 0;

	if (!atomic_long_inc_not_zero(&group_leader->refcount))
		return 0;

	/*
	 * Link aux_outputs to their aux event; this is undone in
	 * perf_group_detach() by perf_put_aux_event(). When the
	 * group in torn down, the aux_output events loose their
	 * link to the aux_event and can't schedule any more.
	 */
	event->aux_event = group_leader;

	return 1;
}

static inline struct list_head *get_event_list(struct perf_event *event)
{
	struct perf_event_context *ctx = event->ctx;
	return event->attr.pinned ? &ctx->pinned_active : &ctx->flexible_active;
}

/*
 * Events that have PERF_EV_CAP_SIBLING require being part of a group and
 * cannot exist on their own, schedule them out and move them into the ERROR
 * state. Also see _perf_event_enable(), it will not be able to recover
 * this ERROR state.
 */
static inline void perf_remove_sibling_event(struct perf_event *event)
{
	struct perf_event_context *ctx = event->ctx;
	struct perf_cpu_context *cpuctx = __get_cpu_context(ctx);

	event_sched_out(event, cpuctx, ctx);
	perf_event_set_state(event, PERF_EVENT_STATE_ERROR);
}

static void perf_group_detach(struct perf_event *event)
{
	struct perf_event *leader = event->group_leader;
	struct perf_event *sibling, *tmp;
	struct perf_event_context *ctx = event->ctx;

	lockdep_assert_held(&ctx->lock);

	/*
	 * We can have double detach due to exit/hot-unplug + close.
	 */
	if (!(event->attach_state & PERF_ATTACH_GROUP))
		return;

	event->attach_state &= ~PERF_ATTACH_GROUP;

	perf_put_aux_event(event);

	/*
	 * If this is a sibling, remove it from its group.
	 */
	if (leader != event) {
		list_del_init(&event->sibling_list);
		event->group_leader->nr_siblings--;
		goto out;
	}

	/*
	 * If this was a group event with sibling events then
	 * upgrade the siblings to singleton events by adding them
	 * to whatever list we are on.
	 */
	list_for_each_entry_safe(sibling, tmp, &event->sibling_list, sibling_list) {

		if (sibling->event_caps & PERF_EV_CAP_SIBLING)
			perf_remove_sibling_event(sibling);

		sibling->group_leader = sibling;
		list_del_init(&sibling->sibling_list);

		/* Inherit group flags from the previous leader */
		sibling->group_caps = event->group_caps;

		if (!RB_EMPTY_NODE(&event->group_node)) {
			add_event_to_groups(sibling, event->ctx);

			if (sibling->state == PERF_EVENT_STATE_ACTIVE)
				list_add_tail(&sibling->active_list, get_event_list(sibling));
		}

		WARN_ON_ONCE(sibling->ctx != event->ctx);
	}

out:
	for_each_sibling_event(tmp, leader)
		perf_event__header_size(tmp);

	perf_event__header_size(leader);
}

static void sync_child_event(struct perf_event *child_event);

static void perf_child_detach(struct perf_event *event)
{
	struct perf_event *parent_event = event->parent;

	if (!(event->attach_state & PERF_ATTACH_CHILD))
		return;

	event->attach_state &= ~PERF_ATTACH_CHILD;

	if (WARN_ON_ONCE(!parent_event))
		return;

	lockdep_assert_held(&parent_event->child_mutex);

	sync_child_event(event);
	list_del_init(&event->child_list);
}

static bool is_orphaned_event(struct perf_event *event)
{
	return event->state == PERF_EVENT_STATE_DEAD;
}

static inline int __pmu_filter_match(struct perf_event *event)
{
	struct pmu *pmu = event->pmu;
	return pmu->filter_match ? pmu->filter_match(event) : 1;
}

/*
 * Check whether we should attempt to schedule an event group based on
 * PMU-specific filtering. An event group can consist of HW and SW events,
 * potentially with a SW leader, so we must check all the filters, to
 * determine whether a group is schedulable:
 */
static inline int pmu_filter_match(struct perf_event *event)
{
	struct perf_event *sibling;

	if (!__pmu_filter_match(event))
		return 0;

	for_each_sibling_event(sibling, event) {
		if (!__pmu_filter_match(sibling))
			return 0;
	}

	return 1;
}

static inline int
event_filter_match(struct perf_event *event)
{
	return (event->cpu == -1 || event->cpu == smp_processor_id()) &&
	       perf_cgroup_match(event) && pmu_filter_match(event);
}

static void
event_sched_out(struct perf_event *event,
		  struct perf_cpu_context *cpuctx,
		  struct perf_event_context *ctx)
{
	enum perf_event_state state = PERF_EVENT_STATE_INACTIVE;

	WARN_ON_ONCE(event->ctx != ctx);
	lockdep_assert_held(&ctx->lock);

	if (event->state != PERF_EVENT_STATE_ACTIVE)
		return;

	/*
	 * Asymmetry; we only schedule events _IN_ through ctx_sched_in(), but
	 * we can schedule events _OUT_ individually through things like
	 * __perf_remove_from_context().
	 */
	list_del_init(&event->active_list);

	perf_pmu_disable(event->pmu);

	event->pmu->del(event, 0);
	event->oncpu = -1;

	if (READ_ONCE(event->pending_disable) >= 0) {
		WRITE_ONCE(event->pending_disable, -1);
		perf_cgroup_event_disable(event, ctx);
		state = PERF_EVENT_STATE_OFF;
	}
	perf_event_set_state(event, state);

	if (!is_software_event(event))
		cpuctx->active_oncpu--;
	if (!--ctx->nr_active)
		perf_event_ctx_deactivate(ctx);
	if (event->attr.freq && event->attr.sample_freq)
		ctx->nr_freq--;
	if (event->attr.exclusive || !cpuctx->active_oncpu)
		cpuctx->exclusive = 0;

	perf_pmu_enable(event->pmu);
}

static void
group_sched_out(struct perf_event *group_event,
		struct perf_cpu_context *cpuctx,
		struct perf_event_context *ctx)
{
	struct perf_event *event;

	if (group_event->state != PERF_EVENT_STATE_ACTIVE)
		return;

	perf_pmu_disable(ctx->pmu);

	event_sched_out(group_event, cpuctx, ctx);

	/*
	 * Schedule out siblings (if any):
	 */
	for_each_sibling_event(event, group_event)
		event_sched_out(event, cpuctx, ctx);

	perf_pmu_enable(ctx->pmu);
}

#define DETACH_GROUP	0x01UL
#define DETACH_CHILD	0x02UL

/*
 * Cross CPU call to remove a performance event
 *
 * We disable the event on the hardware level first. After that we
 * remove it from the context list.
 */
static void
__perf_remove_from_context(struct perf_event *event,
			   struct perf_cpu_context *cpuctx,
			   struct perf_event_context *ctx,
			   void *info)
{
	unsigned long flags = (unsigned long)info;

	if (ctx->is_active & EVENT_TIME) {
		update_context_time(ctx);
		update_cgrp_time_from_cpuctx(cpuctx);
	}

	event_sched_out(event, cpuctx, ctx);
	if (flags & DETACH_GROUP)
		perf_group_detach(event);
	if (flags & DETACH_CHILD)
		perf_child_detach(event);
	list_del_event(event, ctx);

	if (!ctx->nr_events && ctx->is_active) {
		ctx->is_active = 0;
		ctx->rotate_necessary = 0;
		if (ctx->task) {
			WARN_ON_ONCE(cpuctx->task_ctx != ctx);
			cpuctx->task_ctx = NULL;
		}
	}
}

/*
 * Remove the event from a task's (or a CPU's) list of events.
 *
 * If event->ctx is a cloned context, callers must make sure that
 * every task struct that event->ctx->task could possibly point to
 * remains valid.  This is OK when called from perf_release since
 * that only calls us on the top-level context, which can't be a clone.
 * When called from perf_event_exit_task, it's OK because the
 * context has been detached from its task.
 */
static void perf_remove_from_context(struct perf_event *event, unsigned long flags)
{
	struct perf_event_context *ctx = event->ctx;

	lockdep_assert_held(&ctx->mutex);

	/*
	 * Because of perf_event_exit_task(), perf_remove_from_context() ought
	 * to work in the face of TASK_TOMBSTONE, unlike every other
	 * event_function_call() user.
	 */
	raw_spin_lock_irq(&ctx->lock);
	if (!ctx->is_active) {
		__perf_remove_from_context(event, __get_cpu_context(ctx),
					   ctx, (void *)flags);
		raw_spin_unlock_irq(&ctx->lock);
		return;
	}
	raw_spin_unlock_irq(&ctx->lock);

	event_function_call(event, __perf_remove_from_context, (void *)flags);
}

/*
 * Cross CPU call to disable a performance event
 */
static void __perf_event_disable(struct perf_event *event,
				 struct perf_cpu_context *cpuctx,
				 struct perf_event_context *ctx,
				 void *info)
{
	if (event->state < PERF_EVENT_STATE_INACTIVE)
		return;

	if (ctx->is_active & EVENT_TIME) {
		update_context_time(ctx);
		update_cgrp_time_from_event(event);
	}

	if (event == event->group_leader)
		group_sched_out(event, cpuctx, ctx);
	else
		event_sched_out(event, cpuctx, ctx);

	perf_event_set_state(event, PERF_EVENT_STATE_OFF);
	perf_cgroup_event_disable(event, ctx);
}

/*
 * Disable an event.
 *
 * If event->ctx is a cloned context, callers must make sure that
 * every task struct that event->ctx->task could possibly point to
 * remains valid.  This condition is satisfied when called through
 * perf_event_for_each_child or perf_event_for_each because they
 * hold the top-level event's child_mutex, so any descendant that
 * goes to exit will block in perf_event_exit_event().
 *
 * When called from perf_pending_event it's OK because event->ctx
 * is the current context on this CPU and preemption is disabled,
 * hence we can't get into perf_event_task_sched_out for this context.
 */
static void _perf_event_disable(struct perf_event *event)
{
	struct perf_event_context *ctx = event->ctx;

	raw_spin_lock_irq(&ctx->lock);
	if (event->state <= PERF_EVENT_STATE_OFF) {
		raw_spin_unlock_irq(&ctx->lock);
		return;
	}
	raw_spin_unlock_irq(&ctx->lock);

	event_function_call(event, __perf_event_disable, NULL);
}

void perf_event_disable_local(struct perf_event *event)
{
	event_function_local(event, __perf_event_disable, NULL);
}

/*
 * Strictly speaking kernel users cannot create groups and therefore this
 * interface does not need the perf_event_ctx_lock() magic.
 */
void perf_event_disable(struct perf_event *event)
{
	struct perf_event_context *ctx;

	ctx = perf_event_ctx_lock(event);
	_perf_event_disable(event);
	perf_event_ctx_unlock(event, ctx);
}
EXPORT_SYMBOL_GPL(perf_event_disable);

void perf_event_disable_inatomic(struct perf_event *event)
{
	WRITE_ONCE(event->pending_disable, smp_processor_id());
	/* can fail, see perf_pending_event_disable() */
	irq_work_queue(&event->pending);
}

static void perf_set_shadow_time(struct perf_event *event,
				 struct perf_event_context *ctx)
{
	/*
	 * use the correct time source for the time snapshot
	 *
	 * We could get by without this by leveraging the
	 * fact that to get to this function, the caller
	 * has most likely already called update_context_time()
	 * and update_cgrp_time_xx() and thus both timestamp
	 * are identical (or very close). Given that tstamp is,
	 * already adjusted for cgroup, we could say that:
	 *    tstamp - ctx->timestamp
	 * is equivalent to
	 *    tstamp - cgrp->timestamp.
	 *
	 * Then, in perf_output_read(), the calculation would
	 * work with no changes because:
	 * - event is guaranteed scheduled in
	 * - no scheduled out in between
	 * - thus the timestamp would be the same
	 *
	 * But this is a bit hairy.
	 *
	 * So instead, we have an explicit cgroup call to remain
	 * within the time source all along. We believe it
	 * is cleaner and simpler to understand.
	 */
	if (is_cgroup_event(event))
		perf_cgroup_set_shadow_time(event, event->tstamp);
	else
		event->shadow_ctx_time = event->tstamp - ctx->timestamp;
}

#define MAX_INTERRUPTS (~0ULL)

static void perf_log_throttle(struct perf_event *event, int enable);
static void perf_log_itrace_start(struct perf_event *event);

static int
event_sched_in(struct perf_event *event,
		 struct perf_cpu_context *cpuctx,
		 struct perf_event_context *ctx)
{
	int ret = 0;

	WARN_ON_ONCE(event->ctx != ctx);

	lockdep_assert_held(&ctx->lock);

	if (event->state <= PERF_EVENT_STATE_OFF)
		return 0;

	WRITE_ONCE(event->oncpu, smp_processor_id());
	/*
	 * Order event::oncpu write to happen before the ACTIVE state is
	 * visible. This allows perf_event_{stop,read}() to observe the correct
	 * ->oncpu if it sees ACTIVE.
	 */
	smp_wmb();
	perf_event_set_state(event, PERF_EVENT_STATE_ACTIVE);

	/*
	 * Unthrottle events, since we scheduled we might have missed several
	 * ticks already, also for a heavily scheduling task there is little
	 * guarantee it'll get a tick in a timely manner.
	 */
	if (unlikely(event->hw.interrupts == MAX_INTERRUPTS)) {
		perf_log_throttle(event, 1);
		event->hw.interrupts = 0;
	}

	perf_pmu_disable(event->pmu);

	perf_set_shadow_time(event, ctx);

	perf_log_itrace_start(event);

	if (event->pmu->add(event, PERF_EF_START)) {
		perf_event_set_state(event, PERF_EVENT_STATE_INACTIVE);
		event->oncpu = -1;
		ret = -EAGAIN;
		goto out;
	}

	if (!is_software_event(event))
		cpuctx->active_oncpu++;
	if (!ctx->nr_active++)
		perf_event_ctx_activate(ctx);
	if (event->attr.freq && event->attr.sample_freq)
		ctx->nr_freq++;

	if (event->attr.exclusive)
		cpuctx->exclusive = 1;

out:
	perf_pmu_enable(event->pmu);

	return ret;
}

static int
group_sched_in(struct perf_event *group_event,
	       struct perf_cpu_context *cpuctx,
	       struct perf_event_context *ctx)
{
	struct perf_event *event, *partial_group = NULL;
	struct pmu *pmu = ctx->pmu;

	if (group_event->state == PERF_EVENT_STATE_OFF)
		return 0;

	pmu->start_txn(pmu, PERF_PMU_TXN_ADD);

	if (event_sched_in(group_event, cpuctx, ctx))
		goto error;

	/*
	 * Schedule in siblings as one group (if any):
	 */
	for_each_sibling_event(event, group_event) {
		if (event_sched_in(event, cpuctx, ctx)) {
			partial_group = event;
			goto group_error;
		}
	}

	if (!pmu->commit_txn(pmu))
		return 0;

group_error:
	/*
	 * Groups can be scheduled in as one unit only, so undo any
	 * partial group before returning:
	 * The events up to the failed event are scheduled out normally.
	 */
	for_each_sibling_event(event, group_event) {
		if (event == partial_group)
			break;

		event_sched_out(event, cpuctx, ctx);
	}
	event_sched_out(group_event, cpuctx, ctx);

error:
	pmu->cancel_txn(pmu);
	return -EAGAIN;
}

/*
 * Work out whether we can put this event group on the CPU now.
 */
static int group_can_go_on(struct perf_event *event,
			   struct perf_cpu_context *cpuctx,
			   int can_add_hw)
{
	/*
	 * Groups consisting entirely of software events can always go on.
	 */
	if (event->group_caps & PERF_EV_CAP_SOFTWARE)
		return 1;
	/*
	 * If an exclusive group is already on, no other hardware
	 * events can go on.
	 */
	if (cpuctx->exclusive)
		return 0;
	/*
	 * If this group is exclusive and there are already
	 * events on the CPU, it can't go on.
	 */
	if (event->attr.exclusive && !list_empty(get_event_list(event)))
		return 0;
	/*
	 * Otherwise, try to add it if all previous groups were able
	 * to go on.
	 */
	return can_add_hw;
}

static void add_event_to_ctx(struct perf_event *event,
			       struct perf_event_context *ctx)
{
	list_add_event(event, ctx);
	perf_group_attach(event);
}

static void ctx_sched_out(struct perf_event_context *ctx,
			  struct perf_cpu_context *cpuctx,
			  enum event_type_t event_type);
static void
ctx_sched_in(struct perf_event_context *ctx,
	     struct perf_cpu_context *cpuctx,
	     enum event_type_t event_type,
	     struct task_struct *task);

static void task_ctx_sched_out(struct perf_cpu_context *cpuctx,
			       struct perf_event_context *ctx,
			       enum event_type_t event_type)
{
	if (!cpuctx->task_ctx)
		return;

	if (WARN_ON_ONCE(ctx != cpuctx->task_ctx))
		return;

	ctx_sched_out(ctx, cpuctx, event_type);
}

static void perf_event_sched_in(struct perf_cpu_context *cpuctx,
				struct perf_event_context *ctx,
				struct task_struct *task)
{
	cpu_ctx_sched_in(cpuctx, EVENT_PINNED, task);
	if (ctx)
		ctx_sched_in(ctx, cpuctx, EVENT_PINNED, task);
	cpu_ctx_sched_in(cpuctx, EVENT_FLEXIBLE, task);
	if (ctx)
		ctx_sched_in(ctx, cpuctx, EVENT_FLEXIBLE, task);
}

/*
 * We want to maintain the following priority of scheduling:
 *  - CPU pinned (EVENT_CPU | EVENT_PINNED)
 *  - task pinned (EVENT_PINNED)
 *  - CPU flexible (EVENT_CPU | EVENT_FLEXIBLE)
 *  - task flexible (EVENT_FLEXIBLE).
 *
 * In order to avoid unscheduling and scheduling back in everything every
 * time an event is added, only do it for the groups of equal priority and
 * below.
 *
 * This can be called after a batch operation on task events, in which case
 * event_type is a bit mask of the types of events involved. For CPU events,
 * event_type is only either EVENT_PINNED or EVENT_FLEXIBLE.
 */
static void ctx_resched(struct perf_cpu_context *cpuctx,
			struct perf_event_context *task_ctx,
			enum event_type_t event_type)
{
	enum event_type_t ctx_event_type;
	bool cpu_event = !!(event_type & EVENT_CPU);

	/*
	 * If pinned groups are involved, flexible groups also need to be
	 * scheduled out.
	 */
	if (event_type & EVENT_PINNED)
		event_type |= EVENT_FLEXIBLE;

	ctx_event_type = event_type & EVENT_ALL;

	perf_pmu_disable(cpuctx->ctx.pmu);
	if (task_ctx)
		task_ctx_sched_out(cpuctx, task_ctx, event_type);

	/*
	 * Decide which cpu ctx groups to schedule out based on the types
	 * of events that caused rescheduling:
	 *  - EVENT_CPU: schedule out corresponding groups;
	 *  - EVENT_PINNED task events: schedule out EVENT_FLEXIBLE groups;
	 *  - otherwise, do nothing more.
	 */
	if (cpu_event)
		cpu_ctx_sched_out(cpuctx, ctx_event_type);
	else if (ctx_event_type & EVENT_PINNED)
		cpu_ctx_sched_out(cpuctx, EVENT_FLEXIBLE);

	perf_event_sched_in(cpuctx, task_ctx, current);
	perf_pmu_enable(cpuctx->ctx.pmu);
}

void perf_pmu_resched(struct pmu *pmu)
{
	struct perf_cpu_context *cpuctx = this_cpu_ptr(pmu->pmu_cpu_context);
	struct perf_event_context *task_ctx = cpuctx->task_ctx;

	perf_ctx_lock(cpuctx, task_ctx);
	ctx_resched(cpuctx, task_ctx, EVENT_ALL|EVENT_CPU);
	perf_ctx_unlock(cpuctx, task_ctx);
}

/*
 * Cross CPU call to install and enable a performance event
 *
 * Very similar to remote_function() + event_function() but cannot assume that
 * things like ctx->is_active and cpuctx->task_ctx are set.
 */
static int  __perf_install_in_context(void *info)
{
	struct perf_event *event = info;
	struct perf_event_context *ctx = event->ctx;
	struct perf_cpu_context *cpuctx = __get_cpu_context(ctx);
	struct perf_event_context *task_ctx = cpuctx->task_ctx;
	bool reprogram = true;
	int ret = 0;

	raw_spin_lock(&cpuctx->ctx.lock);
	if (ctx->task) {
		raw_spin_lock(&ctx->lock);
		task_ctx = ctx;

		reprogram = (ctx->task == current);

		/*
		 * If the task is running, it must be running on this CPU,
		 * otherwise we cannot reprogram things.
		 *
		 * If its not running, we don't care, ctx->lock will
		 * serialize against it becoming runnable.
		 */
		if (task_curr(ctx->task) && !reprogram) {
			ret = -ESRCH;
			goto unlock;
		}

		WARN_ON_ONCE(reprogram && cpuctx->task_ctx && cpuctx->task_ctx != ctx);
	} else if (task_ctx) {
		raw_spin_lock(&task_ctx->lock);
	}

#ifdef CONFIG_CGROUP_PERF
	if (event->state > PERF_EVENT_STATE_OFF && is_cgroup_event(event)) {
		/*
		 * If the current cgroup doesn't match the event's
		 * cgroup, we should not try to schedule it.
		 */
		struct perf_cgroup *cgrp = perf_cgroup_from_task(current, ctx);
		reprogram = cgroup_is_descendant(cgrp->css.cgroup,
					event->cgrp->css.cgroup);
	}
#endif

	if (reprogram) {
		ctx_sched_out(ctx, cpuctx, EVENT_TIME);
		add_event_to_ctx(event, ctx);
		ctx_resched(cpuctx, task_ctx, get_event_type(event));
	} else {
		add_event_to_ctx(event, ctx);
	}

unlock:
	perf_ctx_unlock(cpuctx, task_ctx);

	return ret;
}

static bool exclusive_event_installable(struct perf_event *event,
					struct perf_event_context *ctx);

/*
 * Attach a performance event to a context.
 *
 * Very similar to event_function_call, see comment there.
 */
static void
perf_install_in_context(struct perf_event_context *ctx,
			struct perf_event *event,
			int cpu)
{
	struct task_struct *task = READ_ONCE(ctx->task);

	lockdep_assert_held(&ctx->mutex);

	WARN_ON_ONCE(!exclusive_event_installable(event, ctx));

	if (event->cpu != -1)
		event->cpu = cpu;

	/*
	 * Ensures that if we can observe event->ctx, both the event and ctx
	 * will be 'complete'. See perf_iterate_sb_cpu().
	 */
	smp_store_release(&event->ctx, ctx);

	/*
	 * perf_event_attr::disabled events will not run and can be initialized
	 * without IPI. Except when this is the first event for the context, in
	 * that case we need the magic of the IPI to set ctx->is_active.
	 *
	 * The IOC_ENABLE that is sure to follow the creation of a disabled
	 * event will issue the IPI and reprogram the hardware.
	 */
	if (__perf_effective_state(event) == PERF_EVENT_STATE_OFF && ctx->nr_events) {
		raw_spin_lock_irq(&ctx->lock);
		if (ctx->task == TASK_TOMBSTONE) {
			raw_spin_unlock_irq(&ctx->lock);
			return;
		}
		add_event_to_ctx(event, ctx);
		raw_spin_unlock_irq(&ctx->lock);
		return;
	}

	if (!task) {
		cpu_function_call(cpu, __perf_install_in_context, event);
		return;
	}

	/*
	 * Should not happen, we validate the ctx is still alive before calling.
	 */
	if (WARN_ON_ONCE(task == TASK_TOMBSTONE))
		return;

	/*
	 * Installing events is tricky because we cannot rely on ctx->is_active
	 * to be set in case this is the nr_events 0 -> 1 transition.
	 *
	 * Instead we use task_curr(), which tells us if the task is running.
	 * However, since we use task_curr() outside of rq::lock, we can race
	 * against the actual state. This means the result can be wrong.
	 *
	 * If we get a false positive, we retry, this is harmless.
	 *
	 * If we get a false negative, things are complicated. If we are after
	 * perf_event_context_sched_in() ctx::lock will serialize us, and the
	 * value must be correct. If we're before, it doesn't matter since
	 * perf_event_context_sched_in() will program the counter.
	 *
	 * However, this hinges on the remote context switch having observed
	 * our task->perf_event_ctxp[] store, such that it will in fact take
	 * ctx::lock in perf_event_context_sched_in().
	 *
	 * We do this by task_function_call(), if the IPI fails to hit the task
	 * we know any future context switch of task must see the
	 * perf_event_ctpx[] store.
	 */

	/*
	 * This smp_mb() orders the task->perf_event_ctxp[] store with the
	 * task_cpu() load, such that if the IPI then does not find the task
	 * running, a future context switch of that task must observe the
	 * store.
	 */
	smp_mb();
again:
	if (!task_function_call(task, __perf_install_in_context, event))
		return;

	raw_spin_lock_irq(&ctx->lock);
	task = ctx->task;
	if (WARN_ON_ONCE(task == TASK_TOMBSTONE)) {
		/*
		 * Cannot happen because we already checked above (which also
		 * cannot happen), and we hold ctx->mutex, which serializes us
		 * against perf_event_exit_task_context().
		 */
		raw_spin_unlock_irq(&ctx->lock);
		return;
	}
	/*
	 * If the task is not running, ctx->lock will avoid it becoming so,
	 * thus we can safely install the event.
	 */
	if (task_curr(task)) {
		raw_spin_unlock_irq(&ctx->lock);
		goto again;
	}
	add_event_to_ctx(event, ctx);
	raw_spin_unlock_irq(&ctx->lock);
}

/*
 * Cross CPU call to enable a performance event
 */
static void __perf_event_enable(struct perf_event *event,
				struct perf_cpu_context *cpuctx,
				struct perf_event_context *ctx,
				void *info)
{
	struct perf_event *leader = event->group_leader;
	struct perf_event_context *task_ctx;

	if (event->state >= PERF_EVENT_STATE_INACTIVE ||
	    event->state <= PERF_EVENT_STATE_ERROR)
		return;

	if (ctx->is_active)
		ctx_sched_out(ctx, cpuctx, EVENT_TIME);

	perf_event_set_state(event, PERF_EVENT_STATE_INACTIVE);
	perf_cgroup_event_enable(event, ctx);

	if (!ctx->is_active)
		return;

	if (!event_filter_match(event)) {
		ctx_sched_in(ctx, cpuctx, EVENT_TIME, current);
		return;
	}

	/*
	 * If the event is in a group and isn't the group leader,
	 * then don't put it on unless the group is on.
	 */
	if (leader != event && leader->state != PERF_EVENT_STATE_ACTIVE) {
		ctx_sched_in(ctx, cpuctx, EVENT_TIME, current);
		return;
	}

	task_ctx = cpuctx->task_ctx;
	if (ctx->task)
		WARN_ON_ONCE(task_ctx != ctx);

	ctx_resched(cpuctx, task_ctx, get_event_type(event));
}

/*
 * Enable an event.
 *
 * If event->ctx is a cloned context, callers must make sure that
 * every task struct that event->ctx->task could possibly point to
 * remains valid.  This condition is satisfied when called through
 * perf_event_for_each_child or perf_event_for_each as described
 * for perf_event_disable.
 */
static void _perf_event_enable(struct perf_event *event)
{
	struct perf_event_context *ctx = event->ctx;

	raw_spin_lock_irq(&ctx->lock);
	if (event->state >= PERF_EVENT_STATE_INACTIVE ||
	    event->state <  PERF_EVENT_STATE_ERROR) {
out:
		raw_spin_unlock_irq(&ctx->lock);
		return;
	}

	/*
	 * If the event is in error state, clear that first.
	 *
	 * That way, if we see the event in error state below, we know that it
	 * has gone back into error state, as distinct from the task having
	 * been scheduled away before the cross-call arrived.
	 */
	if (event->state == PERF_EVENT_STATE_ERROR) {
		/*
		 * Detached SIBLING events cannot leave ERROR state.
		 */
		if (event->event_caps & PERF_EV_CAP_SIBLING &&
		    event->group_leader == event)
			goto out;

		event->state = PERF_EVENT_STATE_OFF;
	}
	raw_spin_unlock_irq(&ctx->lock);

	event_function_call(event, __perf_event_enable, NULL);
}

/*
 * See perf_event_disable();
 */
void perf_event_enable(struct perf_event *event)
{
	struct perf_event_context *ctx;

	ctx = perf_event_ctx_lock(event);
	_perf_event_enable(event);
	perf_event_ctx_unlock(event, ctx);
}
EXPORT_SYMBOL_GPL(perf_event_enable);

struct stop_event_data {
	struct perf_event	*event;
	unsigned int		restart;
};

static int __perf_event_stop(void *info)
{
	struct stop_event_data *sd = info;
	struct perf_event *event = sd->event;

	/* if it's already INACTIVE, do nothing */
	if (READ_ONCE(event->state) != PERF_EVENT_STATE_ACTIVE)
		return 0;

	/* matches smp_wmb() in event_sched_in() */
	smp_rmb();

	/*
	 * There is a window with interrupts enabled before we get here,
	 * so we need to check again lest we try to stop another CPU's event.
	 */
	if (READ_ONCE(event->oncpu) != smp_processor_id())
		return -EAGAIN;

	event->pmu->stop(event, PERF_EF_UPDATE);

	/*
	 * May race with the actual stop (through perf_pmu_output_stop()),
	 * but it is only used for events with AUX ring buffer, and such
	 * events will refuse to restart because of rb::aux_mmap_count==0,
	 * see comments in perf_aux_output_begin().
	 *
	 * Since this is happening on an event-local CPU, no trace is lost
	 * while restarting.
	 */
	if (sd->restart)
		event->pmu->start(event, 0);

	return 0;
}

static int perf_event_stop(struct perf_event *event, int restart)
{
	struct stop_event_data sd = {
		.event		= event,
		.restart	= restart,
	};
	int ret = 0;

	do {
		if (READ_ONCE(event->state) != PERF_EVENT_STATE_ACTIVE)
			return 0;

		/* matches smp_wmb() in event_sched_in() */
		smp_rmb();

		/*
		 * We only want to restart ACTIVE events, so if the event goes
		 * inactive here (event->oncpu==-1), there's nothing more to do;
		 * fall through with ret==-ENXIO.
		 */
		ret = cpu_function_call(READ_ONCE(event->oncpu),
					__perf_event_stop, &sd);
	} while (ret == -EAGAIN);

	return ret;
}

/*
 * In order to contain the amount of racy and tricky in the address filter
 * configuration management, it is a two part process:
 *
 * (p1) when userspace mappings change as a result of (1) or (2) or (3) below,
 *      we update the addresses of corresponding vmas in
 *	event::addr_filter_ranges array and bump the event::addr_filters_gen;
 * (p2) when an event is scheduled in (pmu::add), it calls
 *      perf_event_addr_filters_sync() which calls pmu::addr_filters_sync()
 *      if the generation has changed since the previous call.
 *
 * If (p1) happens while the event is active, we restart it to force (p2).
 *
 * (1) perf_addr_filters_apply(): adjusting filters' offsets based on
 *     pre-existing mappings, called once when new filters arrive via SET_FILTER
 *     ioctl;
 * (2) perf_addr_filters_adjust(): adjusting filters' offsets based on newly
 *     registered mapping, called for every new mmap(), with mm::mmap_lock down
 *     for reading;
 * (3) perf_event_addr_filters_exec(): clearing filters' offsets in the process
 *     of exec.
 */
void perf_event_addr_filters_sync(struct perf_event *event)
{
	struct perf_addr_filters_head *ifh = perf_event_addr_filters(event);

	if (!has_addr_filter(event))
		return;

	raw_spin_lock(&ifh->lock);
	if (event->addr_filters_gen != event->hw.addr_filters_gen) {
		event->pmu->addr_filters_sync(event);
		event->hw.addr_filters_gen = event->addr_filters_gen;
	}
	raw_spin_unlock(&ifh->lock);
}
EXPORT_SYMBOL_GPL(perf_event_addr_filters_sync);

static int _perf_event_refresh(struct perf_event *event, int refresh)
{
	/*
	 * not supported on inherited events
	 */
	if (event->attr.inherit || !is_sampling_event(event))
		return -EINVAL;

	atomic_add(refresh, &event->event_limit);
	_perf_event_enable(event);

	return 0;
}

/*
 * See perf_event_disable()
 */
int perf_event_refresh(struct perf_event *event, int refresh)
{
	struct perf_event_context *ctx;
	int ret;

	ctx = perf_event_ctx_lock(event);
	ret = _perf_event_refresh(event, refresh);
	perf_event_ctx_unlock(event, ctx);

	return ret;
}
EXPORT_SYMBOL_GPL(perf_event_refresh);

static int perf_event_modify_breakpoint(struct perf_event *bp,
					 struct perf_event_attr *attr)
{
	int err;

	_perf_event_disable(bp);

	err = modify_user_hw_breakpoint_check(bp, attr, true);

	if (!bp->attr.disabled)
		_perf_event_enable(bp);

	return err;
}

static int perf_event_modify_attr(struct perf_event *event,
				  struct perf_event_attr *attr)
{
	int (*func)(struct perf_event *, struct perf_event_attr *);
	struct perf_event *child;
	int err;

	if (event->attr.type != attr->type)
		return -EINVAL;

	switch (event->attr.type) {
	case PERF_TYPE_BREAKPOINT:
		func = perf_event_modify_breakpoint;
		break;
	default:
		/* Place holder for future additions. */
		return -EOPNOTSUPP;
	}

	WARN_ON_ONCE(event->ctx->parent_ctx);

	mutex_lock(&event->child_mutex);
	err = func(event, attr);
	if (err)
		goto out;
	list_for_each_entry(child, &event->child_list, child_list) {
		err = func(child, attr);
		if (err)
			goto out;
	}
out:
	mutex_unlock(&event->child_mutex);
	return err;
}

static void ctx_sched_out(struct perf_event_context *ctx,
			  struct perf_cpu_context *cpuctx,
			  enum event_type_t event_type)
{
	struct perf_event *event, *tmp;
	int is_active = ctx->is_active;

	lockdep_assert_held(&ctx->lock);

	if (likely(!ctx->nr_events)) {
		/*
		 * See __perf_remove_from_context().
		 */
		WARN_ON_ONCE(ctx->is_active);
		if (ctx->task)
			WARN_ON_ONCE(cpuctx->task_ctx);
		return;
	}

	ctx->is_active &= ~event_type;
	if (!(ctx->is_active & EVENT_ALL))
		ctx->is_active = 0;

	if (ctx->task) {
		WARN_ON_ONCE(cpuctx->task_ctx != ctx);
		if (!ctx->is_active)
			cpuctx->task_ctx = NULL;
	}

	/*
	 * Always update time if it was set; not only when it changes.
	 * Otherwise we can 'forget' to update time for any but the last
	 * context we sched out. For example:
	 *
	 *   ctx_sched_out(.event_type = EVENT_FLEXIBLE)
	 *   ctx_sched_out(.event_type = EVENT_PINNED)
	 *
	 * would only update time for the pinned events.
	 */
	if (is_active & EVENT_TIME) {
		/* update (and stop) ctx time */
		update_context_time(ctx);
		update_cgrp_time_from_cpuctx(cpuctx);
	}

	is_active ^= ctx->is_active; /* changed bits */

	if (!ctx->nr_active || !(is_active & EVENT_ALL))
		return;

	perf_pmu_disable(ctx->pmu);
	if (is_active & EVENT_PINNED) {
		list_for_each_entry_safe(event, tmp, &ctx->pinned_active, active_list)
			group_sched_out(event, cpuctx, ctx);
	}

	if (is_active & EVENT_FLEXIBLE) {
		list_for_each_entry_safe(event, tmp, &ctx->flexible_active, active_list)
			group_sched_out(event, cpuctx, ctx);

		/*
		 * Since we cleared EVENT_FLEXIBLE, also clear
		 * rotate_necessary, is will be reset by
		 * ctx_flexible_sched_in() when needed.
		 */
		ctx->rotate_necessary = 0;
	}
	perf_pmu_enable(ctx->pmu);
}

/*
 * Test whether two contexts are equivalent, i.e. whether they have both been
 * cloned from the same version of the same context.
 *
 * Equivalence is measured using a generation number in the context that is
 * incremented on each modification to it; see unclone_ctx(), list_add_event()
 * and list_del_event().
 */
static int context_equiv(struct perf_event_context *ctx1,
			 struct perf_event_context *ctx2)
{
	lockdep_assert_held(&ctx1->lock);
	lockdep_assert_held(&ctx2->lock);

	/* Pinning disables the swap optimization */
	if (ctx1->pin_count || ctx2->pin_count)
		return 0;

	/* If ctx1 is the parent of ctx2 */
	if (ctx1 == ctx2->parent_ctx && ctx1->generation == ctx2->parent_gen)
		return 1;

	/* If ctx2 is the parent of ctx1 */
	if (ctx1->parent_ctx == ctx2 && ctx1->parent_gen == ctx2->generation)
		return 1;

	/*
	 * If ctx1 and ctx2 have the same parent; we flatten the parent
	 * hierarchy, see perf_event_init_context().
	 */
	if (ctx1->parent_ctx && ctx1->parent_ctx == ctx2->parent_ctx &&
			ctx1->parent_gen == ctx2->parent_gen)
		return 1;

	/* Unmatched */
	return 0;
}

static void __perf_event_sync_stat(struct perf_event *event,
				     struct perf_event *next_event)
{
	u64 value;

	if (!event->attr.inherit_stat)
		return;

	/*
	 * Update the event value, we cannot use perf_event_read()
	 * because we're in the middle of a context switch and have IRQs
	 * disabled, which upsets smp_call_function_single(), however
	 * we know the event must be on the current CPU, therefore we
	 * don't need to use it.
	 */
	if (event->state == PERF_EVENT_STATE_ACTIVE)
		event->pmu->read(event);

	perf_event_update_time(event);

	/*
	 * In order to keep per-task stats reliable we need to flip the event
	 * values when we flip the contexts.
	 */
	value = local64_read(&next_event->count);
	value = local64_xchg(&event->count, value);
	local64_set(&next_event->count, value);

	swap(event->total_time_enabled, next_event->total_time_enabled);
	swap(event->total_time_running, next_event->total_time_running);

	/*
	 * Since we swizzled the values, update the user visible data too.
	 */
	perf_event_update_userpage(event);
	perf_event_update_userpage(next_event);
}

static void perf_event_sync_stat(struct perf_event_context *ctx,
				   struct perf_event_context *next_ctx)
{
	struct perf_event *event, *next_event;

	if (!ctx->nr_stat)
		return;

	update_context_time(ctx);

	event = list_first_entry(&ctx->event_list,
				   struct perf_event, event_entry);

	next_event = list_first_entry(&next_ctx->event_list,
					struct perf_event, event_entry);

	while (&event->event_entry != &ctx->event_list &&
	       &next_event->event_entry != &next_ctx->event_list) {

		__perf_event_sync_stat(event, next_event);

		event = list_next_entry(event, event_entry);
		next_event = list_next_entry(next_event, event_entry);
	}
}

static void perf_event_context_sched_out(struct task_struct *task, int ctxn,
					 struct task_struct *next)
{
	struct perf_event_context *ctx = task->perf_event_ctxp[ctxn];
	struct perf_event_context *next_ctx;
	struct perf_event_context *parent, *next_parent;
	struct perf_cpu_context *cpuctx;
	int do_switch = 1;
	struct pmu *pmu;

	if (likely(!ctx))
		return;

	pmu = ctx->pmu;
	cpuctx = __get_cpu_context(ctx);
	if (!cpuctx->task_ctx)
		return;

	rcu_read_lock();
	next_ctx = next->perf_event_ctxp[ctxn];
	if (!next_ctx)
		goto unlock;

	parent = rcu_dereference(ctx->parent_ctx);
	next_parent = rcu_dereference(next_ctx->parent_ctx);

	/* If neither context have a parent context; they cannot be clones. */
	if (!parent && !next_parent)
		goto unlock;

	if (next_parent == ctx || next_ctx == parent || next_parent == parent) {
		/*
		 * Looks like the two contexts are clones, so we might be
		 * able to optimize the context switch.  We lock both
		 * contexts and check that they are clones under the
		 * lock (including re-checking that neither has been
		 * uncloned in the meantime).  It doesn't matter which
		 * order we take the locks because no other cpu could
		 * be trying to lock both of these tasks.
		 */
		raw_spin_lock(&ctx->lock);
		raw_spin_lock_nested(&next_ctx->lock, SINGLE_DEPTH_NESTING);
		if (context_equiv(ctx, next_ctx)) {

			WRITE_ONCE(ctx->task, next);
			WRITE_ONCE(next_ctx->task, task);

			perf_pmu_disable(pmu);

			if (cpuctx->sched_cb_usage && pmu->sched_task)
				pmu->sched_task(ctx, false);

			/*
			 * PMU specific parts of task perf context can require
			 * additional synchronization. As an example of such
			 * synchronization see implementation details of Intel
			 * LBR call stack data profiling;
			 */
			if (pmu->swap_task_ctx)
				pmu->swap_task_ctx(ctx, next_ctx);
			else
				swap(ctx->task_ctx_data, next_ctx->task_ctx_data);

			perf_pmu_enable(pmu);

			/*
			 * RCU_INIT_POINTER here is safe because we've not
			 * modified the ctx and the above modification of
			 * ctx->task and ctx->task_ctx_data are immaterial
			 * since those values are always verified under
			 * ctx->lock which we're now holding.
			 */
			RCU_INIT_POINTER(task->perf_event_ctxp[ctxn], next_ctx);
			RCU_INIT_POINTER(next->perf_event_ctxp[ctxn], ctx);

			do_switch = 0;

			perf_event_sync_stat(ctx, next_ctx);
		}
		raw_spin_unlock(&next_ctx->lock);
		raw_spin_unlock(&ctx->lock);
	}
unlock:
	rcu_read_unlock();

	if (do_switch) {
		raw_spin_lock(&ctx->lock);
		perf_pmu_disable(pmu);

		if (cpuctx->sched_cb_usage && pmu->sched_task)
			pmu->sched_task(ctx, false);
		task_ctx_sched_out(cpuctx, ctx, EVENT_ALL);

		perf_pmu_enable(pmu);
		raw_spin_unlock(&ctx->lock);
	}
}

static DEFINE_PER_CPU(struct list_head, sched_cb_list);

void perf_sched_cb_dec(struct pmu *pmu)
{
	struct perf_cpu_context *cpuctx = this_cpu_ptr(pmu->pmu_cpu_context);

	this_cpu_dec(perf_sched_cb_usages);

	if (!--cpuctx->sched_cb_usage)
		list_del(&cpuctx->sched_cb_entry);
}


void perf_sched_cb_inc(struct pmu *pmu)
{
	struct perf_cpu_context *cpuctx = this_cpu_ptr(pmu->pmu_cpu_context);

	if (!cpuctx->sched_cb_usage++)
		list_add(&cpuctx->sched_cb_entry, this_cpu_ptr(&sched_cb_list));

	this_cpu_inc(perf_sched_cb_usages);
}

/*
 * This function provides the context switch callback to the lower code
 * layer. It is invoked ONLY when the context switch callback is enabled.
 *
 * This callback is relevant even to per-cpu events; for example multi event
 * PEBS requires this to provide PID/TID information. This requires we flush
 * all queued PEBS records before we context switch to a new task.
 */
static void __perf_pmu_sched_task(struct perf_cpu_context *cpuctx, bool sched_in)
{
	struct pmu *pmu;

	pmu = cpuctx->ctx.pmu; /* software PMUs will not have sched_task */

	if (WARN_ON_ONCE(!pmu->sched_task))
		return;

	perf_ctx_lock(cpuctx, cpuctx->task_ctx);
	perf_pmu_disable(pmu);

	pmu->sched_task(cpuctx->task_ctx, sched_in);

	perf_pmu_enable(pmu);
	perf_ctx_unlock(cpuctx, cpuctx->task_ctx);
}

static void perf_pmu_sched_task(struct task_struct *prev,
				struct task_struct *next,
				bool sched_in)
{
	struct perf_cpu_context *cpuctx;

	if (prev == next)
		return;

	list_for_each_entry(cpuctx, this_cpu_ptr(&sched_cb_list), sched_cb_entry) {
		/* will be handled in perf_event_context_sched_in/out */
		if (cpuctx->task_ctx)
			continue;

		__perf_pmu_sched_task(cpuctx, sched_in);
	}
}

static void perf_event_switch(struct task_struct *task,
			      struct task_struct *next_prev, bool sched_in);

#define for_each_task_context_nr(ctxn)					\
	for ((ctxn) = 0; (ctxn) < perf_nr_task_contexts; (ctxn)++)

/*
 * Called from scheduler to remove the events of the current task,
 * with interrupts disabled.
 *
 * We stop each event and update the event value in event->count.
 *
 * This does not protect us against NMI, but disable()
 * sets the disabled bit in the control field of event _before_
 * accessing the event control register. If a NMI hits, then it will
 * not restart the event.
 */
void __perf_event_task_sched_out(struct task_struct *task,
				 struct task_struct *next)
{
	int ctxn;

	if (__this_cpu_read(perf_sched_cb_usages))
		perf_pmu_sched_task(task, next, false);

	if (atomic_read(&nr_switch_events))
		perf_event_switch(task, next, false);

	for_each_task_context_nr(ctxn)
		perf_event_context_sched_out(task, ctxn, next);

	/*
	 * if cgroup events exist on this CPU, then we need
	 * to check if we have to switch out PMU state.
	 * cgroup event are system-wide mode only
	 */
	if (atomic_read(this_cpu_ptr(&perf_cgroup_events)))
		perf_cgroup_sched_out(task, next);
}

/*
 * Called with IRQs disabled
 */
static void cpu_ctx_sched_out(struct perf_cpu_context *cpuctx,
			      enum event_type_t event_type)
{
	ctx_sched_out(&cpuctx->ctx, cpuctx, event_type);
}

static bool perf_less_group_idx(const void *l, const void *r)
{
	const struct perf_event *le = *(const struct perf_event **)l;
	const struct perf_event *re = *(const struct perf_event **)r;

	return le->group_index < re->group_index;
}

static void swap_ptr(void *l, void *r)
{
	void **lp = l, **rp = r;

	swap(*lp, *rp);
}

static const struct min_heap_callbacks perf_min_heap = {
	.elem_size = sizeof(struct perf_event *),
	.less = perf_less_group_idx,
	.swp = swap_ptr,
};

static void __heap_add(struct min_heap *heap, struct perf_event *event)
{
	struct perf_event **itrs = heap->data;

	if (event) {
		itrs[heap->nr] = event;
		heap->nr++;
	}
}

static noinline int visit_groups_merge(struct perf_cpu_context *cpuctx,
				struct perf_event_groups *groups, int cpu,
				int (*func)(struct perf_event *, void *),
				void *data)
{
#ifdef CONFIG_CGROUP_PERF
	struct cgroup_subsys_state *css = NULL;
#endif
	/* Space for per CPU and/or any CPU event iterators. */
	struct perf_event *itrs[2];
	struct min_heap event_heap;
	struct perf_event **evt;
	int ret;

	if (cpuctx) {
		event_heap = (struct min_heap){
			.data = cpuctx->heap,
			.nr = 0,
			.size = cpuctx->heap_size,
		};

		lockdep_assert_held(&cpuctx->ctx.lock);

#ifdef CONFIG_CGROUP_PERF
		if (cpuctx->cgrp)
			css = &cpuctx->cgrp->css;
#endif
	} else {
		event_heap = (struct min_heap){
			.data = itrs,
			.nr = 0,
			.size = ARRAY_SIZE(itrs),
		};
		/* Events not within a CPU context may be on any CPU. */
		__heap_add(&event_heap, perf_event_groups_first(groups, -1, NULL));
	}
	evt = event_heap.data;

	__heap_add(&event_heap, perf_event_groups_first(groups, cpu, NULL));

#ifdef CONFIG_CGROUP_PERF
	for (; css; css = css->parent)
		__heap_add(&event_heap, perf_event_groups_first(groups, cpu, css->cgroup));
#endif

	min_heapify_all(&event_heap, &perf_min_heap);

	while (event_heap.nr) {
		ret = func(*evt, data);
		if (ret)
			return ret;

		*evt = perf_event_groups_next(*evt);
		if (*evt)
			min_heapify(&event_heap, 0, &perf_min_heap);
		else
			min_heap_pop(&event_heap, &perf_min_heap);
	}

	return 0;
}

static int merge_sched_in(struct perf_event *event, void *data)
{
	struct perf_event_context *ctx = event->ctx;
	struct perf_cpu_context *cpuctx = __get_cpu_context(ctx);
	int *can_add_hw = data;

	if (event->state <= PERF_EVENT_STATE_OFF)
		return 0;

	if (!event_filter_match(event))
		return 0;

	if (group_can_go_on(event, cpuctx, *can_add_hw)) {
		if (!group_sched_in(event, cpuctx, ctx))
			list_add_tail(&event->active_list, get_event_list(event));
	}

	if (event->state == PERF_EVENT_STATE_INACTIVE) {
		if (event->attr.pinned) {
			perf_cgroup_event_disable(event, ctx);
			perf_event_set_state(event, PERF_EVENT_STATE_ERROR);
		}

		*can_add_hw = 0;
		ctx->rotate_necessary = 1;
		perf_mux_hrtimer_restart(cpuctx);
	}

	return 0;
}

static void
ctx_pinned_sched_in(struct perf_event_context *ctx,
		    struct perf_cpu_context *cpuctx)
{
	int can_add_hw = 1;

	if (ctx != &cpuctx->ctx)
		cpuctx = NULL;

	visit_groups_merge(cpuctx, &ctx->pinned_groups,
			   smp_processor_id(),
			   merge_sched_in, &can_add_hw);
}

static void
ctx_flexible_sched_in(struct perf_event_context *ctx,
		      struct perf_cpu_context *cpuctx)
{
	int can_add_hw = 1;

	if (ctx != &cpuctx->ctx)
		cpuctx = NULL;

	visit_groups_merge(cpuctx, &ctx->flexible_groups,
			   smp_processor_id(),
			   merge_sched_in, &can_add_hw);
}

static void
ctx_sched_in(struct perf_event_context *ctx,
	     struct perf_cpu_context *cpuctx,
	     enum event_type_t event_type,
	     struct task_struct *task)
{
	int is_active = ctx->is_active;
	u64 now;

	lockdep_assert_held(&ctx->lock);

	if (likely(!ctx->nr_events))
		return;

	ctx->is_active |= (event_type | EVENT_TIME);
	if (ctx->task) {
		if (!is_active)
			cpuctx->task_ctx = ctx;
		else
			WARN_ON_ONCE(cpuctx->task_ctx != ctx);
	}

	is_active ^= ctx->is_active; /* changed bits */

	if (is_active & EVENT_TIME) {
		/* start ctx time */
		now = perf_clock();
		ctx->timestamp = now;
		perf_cgroup_set_timestamp(task, ctx);
	}

	/*
	 * First go through the list and put on any pinned groups
	 * in order to give them the best chance of going on.
	 */
	if (is_active & EVENT_PINNED)
		ctx_pinned_sched_in(ctx, cpuctx);

	/* Then walk through the lower prio flexible groups */
	if (is_active & EVENT_FLEXIBLE)
		ctx_flexible_sched_in(ctx, cpuctx);
}

static void cpu_ctx_sched_in(struct perf_cpu_context *cpuctx,
			     enum event_type_t event_type,
			     struct task_struct *task)
{
	struct perf_event_context *ctx = &cpuctx->ctx;

	ctx_sched_in(ctx, cpuctx, event_type, task);
}

static void perf_event_context_sched_in(struct perf_event_context *ctx,
					struct task_struct *task)
{
	struct perf_cpu_context *cpuctx;
	struct pmu *pmu = ctx->pmu;

	cpuctx = __get_cpu_context(ctx);
	if (cpuctx->task_ctx == ctx) {
		if (cpuctx->sched_cb_usage)
			__perf_pmu_sched_task(cpuctx, true);
		return;
	}

	perf_ctx_lock(cpuctx, ctx);
	/*
	 * We must check ctx->nr_events while holding ctx->lock, such
	 * that we serialize against perf_install_in_context().
	 */
	if (!ctx->nr_events)
		goto unlock;

	perf_pmu_disable(pmu);
	/*
	 * We want to keep the following priority order:
	 * cpu pinned (that don't need to move), task pinned,
	 * cpu flexible, task flexible.
	 *
	 * However, if task's ctx is not carrying any pinned
	 * events, no need to flip the cpuctx's events around.
	 */
	if (!RB_EMPTY_ROOT(&ctx->pinned_groups.tree))
		cpu_ctx_sched_out(cpuctx, EVENT_FLEXIBLE);
	perf_event_sched_in(cpuctx, ctx, task);

	if (cpuctx->sched_cb_usage && pmu->sched_task)
		pmu->sched_task(cpuctx->task_ctx, true);

	perf_pmu_enable(pmu);

unlock:
	perf_ctx_unlock(cpuctx, ctx);
}

/*
 * Called from scheduler to add the events of the current task
 * with interrupts disabled.
 *
 * We restore the event value and then enable it.
 *
 * This does not protect us against NMI, but enable()
 * sets the enabled bit in the control field of event _before_
 * accessing the event control register. If a NMI hits, then it will
 * keep the event running.
 */
void __perf_event_task_sched_in(struct task_struct *prev,
				struct task_struct *task)
{
	struct perf_event_context *ctx;
	int ctxn;

	/*
	 * If cgroup events exist on this CPU, then we need to check if we have
	 * to switch in PMU state; cgroup event are system-wide mode only.
	 *
	 * Since cgroup events are CPU events, we must schedule these in before
	 * we schedule in the task events.
	 */
	if (atomic_read(this_cpu_ptr(&perf_cgroup_events)))
		perf_cgroup_sched_in(prev, task);

	for_each_task_context_nr(ctxn) {
		ctx = task->perf_event_ctxp[ctxn];
		if (likely(!ctx))
			continue;

		perf_event_context_sched_in(ctx, task);
	}

	if (atomic_read(&nr_switch_events))
		perf_event_switch(task, prev, true);

	if (__this_cpu_read(perf_sched_cb_usages))
		perf_pmu_sched_task(prev, task, true);
}

static u64 perf_calculate_period(struct perf_event *event, u64 nsec, u64 count)
{
	u64 frequency = event->attr.sample_freq;
	u64 sec = NSEC_PER_SEC;
	u64 divisor, dividend;

	int count_fls, nsec_fls, frequency_fls, sec_fls;

	count_fls = fls64(count);
	nsec_fls = fls64(nsec);
	frequency_fls = fls64(frequency);
	sec_fls = 30;

	/*
	 * We got @count in @nsec, with a target of sample_freq HZ
	 * the target period becomes:
	 *
	 *             @count * 10^9
	 * period = -------------------
	 *          @nsec * sample_freq
	 *
	 */

	/*
	 * Reduce accuracy by one bit such that @a and @b converge
	 * to a similar magnitude.
	 */
#define REDUCE_FLS(a, b)		\
do {					\
	if (a##_fls > b##_fls) {	\
		a >>= 1;		\
		a##_fls--;		\
	} else {			\
		b >>= 1;		\
		b##_fls--;		\
	}				\
} while (0)

	/*
	 * Reduce accuracy until either term fits in a u64, then proceed with
	 * the other, so that finally we can do a u64/u64 division.
	 */
	while (count_fls + sec_fls > 64 && nsec_fls + frequency_fls > 64) {
		REDUCE_FLS(nsec, frequency);
		REDUCE_FLS(sec, count);
	}

	if (count_fls + sec_fls > 64) {
		divisor = nsec * frequency;

		while (count_fls + sec_fls > 64) {
			REDUCE_FLS(count, sec);
			divisor >>= 1;
		}

		dividend = count * sec;
	} else {
		dividend = count * sec;

		while (nsec_fls + frequency_fls > 64) {
			REDUCE_FLS(nsec, frequency);
			dividend >>= 1;
		}

		divisor = nsec * frequency;
	}

	if (!divisor)
		return dividend;

	return div64_u64(dividend, divisor);
}

static DEFINE_PER_CPU(int, perf_throttled_count);
static DEFINE_PER_CPU(u64, perf_throttled_seq);

static void perf_adjust_period(struct perf_event *event, u64 nsec, u64 count, bool disable)
{
	struct hw_perf_event *hwc = &event->hw;
	s64 period, sample_period;
	s64 delta;

	period = perf_calculate_period(event, nsec, count);

	delta = (s64)(period - hwc->sample_period);
	delta = (delta + 7) / 8; /* low pass filter */

	sample_period = hwc->sample_period + delta;

	if (!sample_period)
		sample_period = 1;

	hwc->sample_period = sample_period;

	if (local64_read(&hwc->period_left) > 8*sample_period) {
		if (disable)
			event->pmu->stop(event, PERF_EF_UPDATE);

		local64_set(&hwc->period_left, 0);

		if (disable)
			event->pmu->start(event, PERF_EF_RELOAD);
	}
}

/*
 * combine freq adjustment with unthrottling to avoid two passes over the
 * events. At the same time, make sure, having freq events does not change
 * the rate of unthrottling as that would introduce bias.
 */
static void perf_adjust_freq_unthr_context(struct perf_event_context *ctx,
					   int needs_unthr)
{
	struct perf_event *event;
	struct hw_perf_event *hwc;
	u64 now, period = TICK_NSEC;
	s64 delta;

	/*
	 * only need to iterate over all events iff:
	 * - context have events in frequency mode (needs freq adjust)
	 * - there are events to unthrottle on this cpu
	 */
	if (!(ctx->nr_freq || needs_unthr))
		return;

	raw_spin_lock(&ctx->lock);
	perf_pmu_disable(ctx->pmu);

	list_for_each_entry_rcu(event, &ctx->event_list, event_entry) {
		if (event->state != PERF_EVENT_STATE_ACTIVE)
			continue;

		if (!event_filter_match(event))
			continue;

		perf_pmu_disable(event->pmu);

		hwc = &event->hw;

		if (hwc->interrupts == MAX_INTERRUPTS) {
			hwc->interrupts = 0;
			perf_log_throttle(event, 1);
			event->pmu->start(event, 0);
		}

		if (!event->attr.freq || !event->attr.sample_freq)
			goto next;

		/*
		 * stop the event and update event->count
		 */
		event->pmu->stop(event, PERF_EF_UPDATE);

		now = local64_read(&event->count);
		delta = now - hwc->freq_count_stamp;
		hwc->freq_count_stamp = now;

		/*
		 * restart the event
		 * reload only if value has changed
		 * we have stopped the event so tell that
		 * to perf_adjust_period() to avoid stopping it
		 * twice.
		 */
		if (delta > 0)
			perf_adjust_period(event, period, delta, false);

		event->pmu->start(event, delta > 0 ? PERF_EF_RELOAD : 0);
	next:
		perf_pmu_enable(event->pmu);
	}

	perf_pmu_enable(ctx->pmu);
	raw_spin_unlock(&ctx->lock);
}

/*
 * Move @event to the tail of the @ctx's elegible events.
 */
static void rotate_ctx(struct perf_event_context *ctx, struct perf_event *event)
{
	/*
	 * Rotate the first entry last of non-pinned groups. Rotation might be
	 * disabled by the inheritance code.
	 */
	if (ctx->rotate_disable)
		return;

	perf_event_groups_delete(&ctx->flexible_groups, event);
	perf_event_groups_insert(&ctx->flexible_groups, event);
}

/* pick an event from the flexible_groups to rotate */
static inline struct perf_event *
ctx_event_to_rotate(struct perf_event_context *ctx)
{
	struct perf_event *event;

	/* pick the first active flexible event */
	event = list_first_entry_or_null(&ctx->flexible_active,
					 struct perf_event, active_list);

	/* if no active flexible event, pick the first event */
	if (!event) {
		event = rb_entry_safe(rb_first(&ctx->flexible_groups.tree),
				      typeof(*event), group_node);
	}

	/*
	 * Unconditionally clear rotate_necessary; if ctx_flexible_sched_in()
	 * finds there are unschedulable events, it will set it again.
	 */
	ctx->rotate_necessary = 0;

	return event;
}

static bool perf_rotate_context(struct perf_cpu_context *cpuctx)
{
	struct perf_event *cpu_event = NULL, *task_event = NULL;
	struct perf_event_context *task_ctx = NULL;
	int cpu_rotate, task_rotate;

	/*
	 * Since we run this from IRQ context, nobody can install new
	 * events, thus the event count values are stable.
	 */

	cpu_rotate = cpuctx->ctx.rotate_necessary;
	task_ctx = cpuctx->task_ctx;
	task_rotate = task_ctx ? task_ctx->rotate_necessary : 0;

	if (!(cpu_rotate || task_rotate))
		return false;

	perf_ctx_lock(cpuctx, cpuctx->task_ctx);
	perf_pmu_disable(cpuctx->ctx.pmu);

	if (task_rotate)
		task_event = ctx_event_to_rotate(task_ctx);
	if (cpu_rotate)
		cpu_event = ctx_event_to_rotate(&cpuctx->ctx);

	/*
	 * As per the order given at ctx_resched() first 'pop' task flexible
	 * and then, if needed CPU flexible.
	 */
	if (task_event || (task_ctx && cpu_event))
		ctx_sched_out(task_ctx, cpuctx, EVENT_FLEXIBLE);
	if (cpu_event)
		cpu_ctx_sched_out(cpuctx, EVENT_FLEXIBLE);

	if (task_event)
		rotate_ctx(task_ctx, task_event);
	if (cpu_event)
		rotate_ctx(&cpuctx->ctx, cpu_event);

	perf_event_sched_in(cpuctx, task_ctx, current);

	perf_pmu_enable(cpuctx->ctx.pmu);
	perf_ctx_unlock(cpuctx, cpuctx->task_ctx);

	return true;
}

void perf_event_task_tick(void)
{
	struct list_head *head = this_cpu_ptr(&active_ctx_list);
	struct perf_event_context *ctx, *tmp;
	int throttled;

	lockdep_assert_irqs_disabled();

	__this_cpu_inc(perf_throttled_seq);
	throttled = __this_cpu_xchg(perf_throttled_count, 0);
	tick_dep_clear_cpu(smp_processor_id(), TICK_DEP_BIT_PERF_EVENTS);

	list_for_each_entry_safe(ctx, tmp, head, active_ctx_list)
		perf_adjust_freq_unthr_context(ctx, throttled);
}

static int event_enable_on_exec(struct perf_event *event,
				struct perf_event_context *ctx)
{
	if (!event->attr.enable_on_exec)
		return 0;

	event->attr.enable_on_exec = 0;
	if (event->state >= PERF_EVENT_STATE_INACTIVE)
		return 0;

	perf_event_set_state(event, PERF_EVENT_STATE_INACTIVE);

	return 1;
}

/*
 * Enable all of a task's events that have been marked enable-on-exec.
 * This expects task == current.
 */
static void perf_event_enable_on_exec(int ctxn)
{
	struct perf_event_context *ctx, *clone_ctx = NULL;
	enum event_type_t event_type = 0;
	struct perf_cpu_context *cpuctx;
	struct perf_event *event;
	unsigned long flags;
	int enabled = 0;

	local_irq_save(flags);
	ctx = current->perf_event_ctxp[ctxn];
	if (!ctx || !ctx->nr_events)
		goto out;

	cpuctx = __get_cpu_context(ctx);
	perf_ctx_lock(cpuctx, ctx);
	ctx_sched_out(ctx, cpuctx, EVENT_TIME);
	list_for_each_entry(event, &ctx->event_list, event_entry) {
		enabled |= event_enable_on_exec(event, ctx);
		event_type |= get_event_type(event);
	}

	/*
	 * Unclone and reschedule this context if we enabled any event.
	 */
	if (enabled) {
		clone_ctx = unclone_ctx(ctx);
		ctx_resched(cpuctx, ctx, event_type);
	} else {
		ctx_sched_in(ctx, cpuctx, EVENT_TIME, current);
	}
	perf_ctx_unlock(cpuctx, ctx);

out:
	local_irq_restore(flags);

	if (clone_ctx)
		put_ctx(clone_ctx);
}

static void perf_remove_from_owner(struct perf_event *event);
static void perf_event_exit_event(struct perf_event *event,
				  struct perf_event_context *ctx);

/*
 * Removes all events from the current task that have been marked
 * remove-on-exec, and feeds their values back to parent events.
 */
static void perf_event_remove_on_exec(int ctxn)
{
	struct perf_event_context *ctx, *clone_ctx = NULL;
	struct perf_event *event, *next;
	LIST_HEAD(free_list);
	unsigned long flags;
	bool modified = false;

	ctx = perf_pin_task_context(current, ctxn);
	if (!ctx)
		return;

	mutex_lock(&ctx->mutex);

	if (WARN_ON_ONCE(ctx->task != current))
		goto unlock;

	list_for_each_entry_safe(event, next, &ctx->event_list, event_entry) {
		if (!event->attr.remove_on_exec)
			continue;

		if (!is_kernel_event(event))
			perf_remove_from_owner(event);

		modified = true;

		perf_event_exit_event(event, ctx);
	}

	raw_spin_lock_irqsave(&ctx->lock, flags);
	if (modified)
		clone_ctx = unclone_ctx(ctx);
	--ctx->pin_count;
	raw_spin_unlock_irqrestore(&ctx->lock, flags);

unlock:
	mutex_unlock(&ctx->mutex);

	put_ctx(ctx);
	if (clone_ctx)
		put_ctx(clone_ctx);
}

struct perf_read_data {
	struct perf_event *event;
	bool group;
	int ret;
};

static int __perf_event_read_cpu(struct perf_event *event, int event_cpu)
{
	u16 local_pkg, event_pkg;

	if (event->group_caps & PERF_EV_CAP_READ_ACTIVE_PKG) {
		int local_cpu = smp_processor_id();

		event_pkg = topology_physical_package_id(event_cpu);
		local_pkg = topology_physical_package_id(local_cpu);

		if (event_pkg == local_pkg)
			return local_cpu;
	}

	return event_cpu;
}

/*
 * Cross CPU call to read the hardware event
 */
static void __perf_event_read(void *info)
{
	struct perf_read_data *data = info;
	struct perf_event *sub, *event = data->event;
	struct perf_event_context *ctx = event->ctx;
	struct perf_cpu_context *cpuctx = __get_cpu_context(ctx);
	struct pmu *pmu = event->pmu;

	/*
	 * If this is a task context, we need to check whether it is
	 * the current task context of this cpu.  If not it has been
	 * scheduled out before the smp call arrived.  In that case
	 * event->count would have been updated to a recent sample
	 * when the event was scheduled out.
	 */
	if (ctx->task && cpuctx->task_ctx != ctx)
		return;

	raw_spin_lock(&ctx->lock);
	if (ctx->is_active & EVENT_TIME) {
		update_context_time(ctx);
		update_cgrp_time_from_event(event);
	}

	perf_event_update_time(event);
	if (data->group)
		perf_event_update_sibling_time(event);

	if (event->state != PERF_EVENT_STATE_ACTIVE)
		goto unlock;

	if (!data->group) {
		pmu->read(event);
		data->ret = 0;
		goto unlock;
	}

	pmu->start_txn(pmu, PERF_PMU_TXN_READ);

	pmu->read(event);

	for_each_sibling_event(sub, event) {
		if (sub->state == PERF_EVENT_STATE_ACTIVE) {
			/*
			 * Use sibling's PMU rather than @event's since
			 * sibling could be on different (eg: software) PMU.
			 */
			sub->pmu->read(sub);
		}
	}

	data->ret = pmu->commit_txn(pmu);

unlock:
	raw_spin_unlock(&ctx->lock);
}

static inline u64 perf_event_count(struct perf_event *event)
{
	return local64_read(&event->count) + atomic64_read(&event->child_count);
}

/*
 * NMI-safe method to read a local event, that is an event that
 * is:
 *   - either for the current task, or for this CPU
 *   - does not have inherit set, for inherited task events
 *     will not be local and we cannot read them atomically
 *   - must not have a pmu::count method
 */
int perf_event_read_local(struct perf_event *event, u64 *value,
			  u64 *enabled, u64 *running)
{
	unsigned long flags;
	int ret = 0;

	/*
	 * Disabling interrupts avoids all counter scheduling (context
	 * switches, timer based rotation and IPIs).
	 */
	local_irq_save(flags);

	/*
	 * It must not be an event with inherit set, we cannot read
	 * all child counters from atomic context.
	 */
	if (event->attr.inherit) {
		ret = -EOPNOTSUPP;
		goto out;
	}

	/* If this is a per-task event, it must be for current */
	if ((event->attach_state & PERF_ATTACH_TASK) &&
	    event->hw.target != current) {
		ret = -EINVAL;
		goto out;
	}

	/* If this is a per-CPU event, it must be for this CPU */
	if (!(event->attach_state & PERF_ATTACH_TASK) &&
	    event->cpu != smp_processor_id()) {
		ret = -EINVAL;
		goto out;
	}

	/* If this is a pinned event it must be running on this CPU */
	if (event->attr.pinned && event->oncpu != smp_processor_id()) {
		ret = -EBUSY;
		goto out;
	}

	/*
	 * If the event is currently on this CPU, its either a per-task event,
	 * or local to this CPU. Furthermore it means its ACTIVE (otherwise
	 * oncpu == -1).
	 */
	if (event->oncpu == smp_processor_id())
		event->pmu->read(event);

	*value = local64_read(&event->count);
	if (enabled || running) {
		u64 now = event->shadow_ctx_time + perf_clock();
		u64 __enabled, __running;

		__perf_update_times(event, now, &__enabled, &__running);
		if (enabled)
			*enabled = __enabled;
		if (running)
			*running = __running;
	}
out:
	local_irq_restore(flags);

	return ret;
}

static int perf_event_read(struct perf_event *event, bool group)
{
	enum perf_event_state state = READ_ONCE(event->state);
	int event_cpu, ret = 0;

	/*
	 * If event is enabled and currently active on a CPU, update the
	 * value in the event structure:
	 */
again:
	if (state == PERF_EVENT_STATE_ACTIVE) {
		struct perf_read_data data;

		/*
		 * Orders the ->state and ->oncpu loads such that if we see
		 * ACTIVE we must also see the right ->oncpu.
		 *
		 * Matches the smp_wmb() from event_sched_in().
		 */
		smp_rmb();

		event_cpu = READ_ONCE(event->oncpu);
		if ((unsigned)event_cpu >= nr_cpu_ids)
			return 0;

		data = (struct perf_read_data){
			.event = event,
			.group = group,
			.ret = 0,
		};

		preempt_disable();
		event_cpu = __perf_event_read_cpu(event, event_cpu);

		/*
		 * Purposely ignore the smp_call_function_single() return
		 * value.
		 *
		 * If event_cpu isn't a valid CPU it means the event got
		 * scheduled out and that will have updated the event count.
		 *
		 * Therefore, either way, we'll have an up-to-date event count
		 * after this.
		 */
		(void)smp_call_function_single(event_cpu, __perf_event_read, &data, 1);
		preempt_enable();
		ret = data.ret;

	} else if (state == PERF_EVENT_STATE_INACTIVE) {
		struct perf_event_context *ctx = event->ctx;
		unsigned long flags;

		raw_spin_lock_irqsave(&ctx->lock, flags);
		state = event->state;
		if (state != PERF_EVENT_STATE_INACTIVE) {
			raw_spin_unlock_irqrestore(&ctx->lock, flags);
			goto again;
		}

		/*
		 * May read while context is not active (e.g., thread is
		 * blocked), in that case we cannot update context time
		 */
		if (ctx->is_active & EVENT_TIME) {
			update_context_time(ctx);
			update_cgrp_time_from_event(event);
		}

		perf_event_update_time(event);
		if (group)
			perf_event_update_sibling_time(event);
		raw_spin_unlock_irqrestore(&ctx->lock, flags);
	}

	return ret;
}

/*
 * Initialize the perf_event context in a task_struct:
 */
static void __perf_event_init_context(struct perf_event_context *ctx)
{
	raw_spin_lock_init(&ctx->lock);
	mutex_init(&ctx->mutex);
	INIT_LIST_HEAD(&ctx->active_ctx_list);
	perf_event_groups_init(&ctx->pinned_groups);
	perf_event_groups_init(&ctx->flexible_groups);
	INIT_LIST_HEAD(&ctx->event_list);
	INIT_LIST_HEAD(&ctx->pinned_active);
	INIT_LIST_HEAD(&ctx->flexible_active);
	refcount_set(&ctx->refcount, 1);
}

static struct perf_event_context *
alloc_perf_context(struct pmu *pmu, struct task_struct *task)
{
	struct perf_event_context *ctx;

	ctx = kzalloc(sizeof(struct perf_event_context), GFP_KERNEL);
	if (!ctx)
		return NULL;

	__perf_event_init_context(ctx);
	if (task)
		ctx->task = get_task_struct(task);
	ctx->pmu = pmu;

	return ctx;
}

static struct task_struct *
find_lively_task_by_vpid(pid_t vpid)
{
	struct task_struct *task;

	rcu_read_lock();
	if (!vpid)
		task = current;
	else
		task = find_task_by_vpid(vpid);
	if (task)
		get_task_struct(task);
	rcu_read_unlock();

	if (!task)
		return ERR_PTR(-ESRCH);

	return task;
}

/*
 * Returns a matching context with refcount and pincount.
 */
static struct perf_event_context *
find_get_context(struct pmu *pmu, struct task_struct *task,
		struct perf_event *event)
{
	struct perf_event_context *ctx, *clone_ctx = NULL;
	struct perf_cpu_context *cpuctx;
	void *task_ctx_data = NULL;
	unsigned long flags;
	int ctxn, err;
	int cpu = event->cpu;

	if (!task) {
		/* Must be root to operate on a CPU event: */
		err = perf_allow_cpu(&event->attr);
		if (err)
			return ERR_PTR(err);

		cpuctx = per_cpu_ptr(pmu->pmu_cpu_context, cpu);
		ctx = &cpuctx->ctx;
		get_ctx(ctx);
		++ctx->pin_count;

		return ctx;
	}

	err = -EINVAL;
	ctxn = pmu->task_ctx_nr;
	if (ctxn < 0)
		goto errout;

	if (event->attach_state & PERF_ATTACH_TASK_DATA) {
		task_ctx_data = alloc_task_ctx_data(pmu);
		if (!task_ctx_data) {
			err = -ENOMEM;
			goto errout;
		}
	}

retry:
	ctx = perf_lock_task_context(task, ctxn, &flags);
	if (ctx) {
		clone_ctx = unclone_ctx(ctx);
		++ctx->pin_count;

		if (task_ctx_data && !ctx->task_ctx_data) {
			ctx->task_ctx_data = task_ctx_data;
			task_ctx_data = NULL;
		}
		raw_spin_unlock_irqrestore(&ctx->lock, flags);

		if (clone_ctx)
			put_ctx(clone_ctx);
	} else {
		ctx = alloc_perf_context(pmu, task);
		err = -ENOMEM;
		if (!ctx)
			goto errout;

		if (task_ctx_data) {
			ctx->task_ctx_data = task_ctx_data;
			task_ctx_data = NULL;
		}

		err = 0;
		mutex_lock(&task->perf_event_mutex);
		/*
		 * If it has already passed perf_event_exit_task().
		 * we must see PF_EXITING, it takes this mutex too.
		 */
		if (task->flags & PF_EXITING)
			err = -ESRCH;
		else if (task->perf_event_ctxp[ctxn])
			err = -EAGAIN;
		else {
			get_ctx(ctx);
			++ctx->pin_count;
			rcu_assign_pointer(task->perf_event_ctxp[ctxn], ctx);
		}
		mutex_unlock(&task->perf_event_mutex);

		if (unlikely(err)) {
			put_ctx(ctx);

			if (err == -EAGAIN)
				goto retry;
			goto errout;
		}
	}

	free_task_ctx_data(pmu, task_ctx_data);
	return ctx;

errout:
	free_task_ctx_data(pmu, task_ctx_data);
	return ERR_PTR(err);
}

static void perf_event_free_filter(struct perf_event *event);
static void perf_event_free_bpf_prog(struct perf_event *event);

static void free_event_rcu(struct rcu_head *head)
{
	struct perf_event *event;

	event = container_of(head, struct perf_event, rcu_head);
	if (event->ns)
		put_pid_ns(event->ns);
	perf_event_free_filter(event);
	kmem_cache_free(perf_event_cache, event);
}

static void ring_buffer_attach(struct perf_event *event,
			       struct perf_buffer *rb);

static void detach_sb_event(struct perf_event *event)
{
	struct pmu_event_list *pel = per_cpu_ptr(&pmu_sb_events, event->cpu);

	raw_spin_lock(&pel->lock);
	list_del_rcu(&event->sb_list);
	raw_spin_unlock(&pel->lock);
}

static bool is_sb_event(struct perf_event *event)
{
	struct perf_event_attr *attr = &event->attr;

	if (event->parent)
		return false;

	if (event->attach_state & PERF_ATTACH_TASK)
		return false;

	if (attr->mmap || attr->mmap_data || attr->mmap2 ||
	    attr->comm || attr->comm_exec ||
	    attr->task || attr->ksymbol ||
	    attr->context_switch || attr->text_poke ||
	    attr->bpf_event)
		return true;
	return false;
}

static void unaccount_pmu_sb_event(struct perf_event *event)
{
	if (is_sb_event(event))
		detach_sb_event(event);
}

static void unaccount_event_cpu(struct perf_event *event, int cpu)
{
	if (event->parent)
		return;

	if (is_cgroup_event(event))
		atomic_dec(&per_cpu(perf_cgroup_events, cpu));
}

#ifdef CONFIG_NO_HZ_FULL
static DEFINE_SPINLOCK(nr_freq_lock);
#endif

static void unaccount_freq_event_nohz(void)
{
#ifdef CONFIG_NO_HZ_FULL
	spin_lock(&nr_freq_lock);
	if (atomic_dec_and_test(&nr_freq_events))
		tick_nohz_dep_clear(TICK_DEP_BIT_PERF_EVENTS);
	spin_unlock(&nr_freq_lock);
#endif
}

static void unaccount_freq_event(void)
{
	if (tick_nohz_full_enabled())
		unaccount_freq_event_nohz();
	else
		atomic_dec(&nr_freq_events);
}

static void unaccount_event(struct perf_event *event)
{
	bool dec = false;

	if (event->parent)
		return;

	if (event->attach_state & (PERF_ATTACH_TASK | PERF_ATTACH_SCHED_CB))
		dec = true;
	if (event->attr.mmap || event->attr.mmap_data)
		atomic_dec(&nr_mmap_events);
	if (event->attr.build_id)
		atomic_dec(&nr_build_id_events);
	if (event->attr.comm)
		atomic_dec(&nr_comm_events);
	if (event->attr.namespaces)
		atomic_dec(&nr_namespaces_events);
	if (event->attr.cgroup)
		atomic_dec(&nr_cgroup_events);
	if (event->attr.task)
		atomic_dec(&nr_task_events);
	if (event->attr.freq)
		unaccount_freq_event();
	if (event->attr.context_switch) {
		dec = true;
		atomic_dec(&nr_switch_events);
	}
	if (is_cgroup_event(event))
		dec = true;
	if (has_branch_stack(event))
		dec = true;
	if (event->attr.ksymbol)
		atomic_dec(&nr_ksymbol_events);
	if (event->attr.bpf_event)
		atomic_dec(&nr_bpf_events);
	if (event->attr.text_poke)
		atomic_dec(&nr_text_poke_events);

	if (dec) {
		if (!atomic_add_unless(&perf_sched_count, -1, 1))
			schedule_delayed_work(&perf_sched_work, HZ);
	}

	unaccount_event_cpu(event, event->cpu);

	unaccount_pmu_sb_event(event);
}

static void perf_sched_delayed(struct work_struct *work)
{
	mutex_lock(&perf_sched_mutex);
	if (atomic_dec_and_test(&perf_sched_count))
		static_branch_disable(&perf_sched_events);
	mutex_unlock(&perf_sched_mutex);
}

/*
 * The following implement mutual exclusion of events on "exclusive" pmus
 * (PERF_PMU_CAP_EXCLUSIVE). Such pmus can only have one event scheduled
 * at a time, so we disallow creating events that might conflict, namely:
 *
 *  1) cpu-wide events in the presence of per-task events,
 *  2) per-task events in the presence of cpu-wide events,
 *  3) two matching events on the same context.
 *
 * The former two cases are handled in the allocation path (perf_event_alloc(),
 * _free_event()), the latter -- before the first perf_install_in_context().
 */
static int exclusive_event_init(struct perf_event *event)
{
	struct pmu *pmu = event->pmu;

	if (!is_exclusive_pmu(pmu))
		return 0;

	/*
	 * Prevent co-existence of per-task and cpu-wide events on the
	 * same exclusive pmu.
	 *
	 * Negative pmu::exclusive_cnt means there are cpu-wide
	 * events on this "exclusive" pmu, positive means there are
	 * per-task events.
	 *
	 * Since this is called in perf_event_alloc() path, event::ctx
	 * doesn't exist yet; it is, however, safe to use PERF_ATTACH_TASK
	 * to mean "per-task event", because unlike other attach states it
	 * never gets cleared.
	 */
	if (event->attach_state & PERF_ATTACH_TASK) {
		if (!atomic_inc_unless_negative(&pmu->exclusive_cnt))
			return -EBUSY;
	} else {
		if (!atomic_dec_unless_positive(&pmu->exclusive_cnt))
			return -EBUSY;
	}

	return 0;
}

static void exclusive_event_destroy(struct perf_event *event)
{
	struct pmu *pmu = event->pmu;

	if (!is_exclusive_pmu(pmu))
		return;

	/* see comment in exclusive_event_init() */
	if (event->attach_state & PERF_ATTACH_TASK)
		atomic_dec(&pmu->exclusive_cnt);
	else
		atomic_inc(&pmu->exclusive_cnt);
}

static bool exclusive_event_match(struct perf_event *e1, struct perf_event *e2)
{
	if ((e1->pmu == e2->pmu) &&
	    (e1->cpu == e2->cpu ||
	     e1->cpu == -1 ||
	     e2->cpu == -1))
		return true;
	return false;
}

static bool exclusive_event_installable(struct perf_event *event,
					struct perf_event_context *ctx)
{
	struct perf_event *iter_event;
	struct pmu *pmu = event->pmu;

	lockdep_assert_held(&ctx->mutex);

	if (!is_exclusive_pmu(pmu))
		return true;

	list_for_each_entry(iter_event, &ctx->event_list, event_entry) {
		if (exclusive_event_match(iter_event, event))
			return false;
	}

	return true;
}

static void perf_addr_filters_splice(struct perf_event *event,
				       struct list_head *head);

static void _free_event(struct perf_event *event)
{
	irq_work_sync(&event->pending);

	unaccount_event(event);

	security_perf_event_free(event);

	if (event->rb) {
		/*
		 * Can happen when we close an event with re-directed output.
		 *
		 * Since we have a 0 refcount, perf_mmap_close() will skip
		 * over us; possibly making our ring_buffer_put() the last.
		 */
		mutex_lock(&event->mmap_mutex);
		ring_buffer_attach(event, NULL);
		mutex_unlock(&event->mmap_mutex);
	}

	if (is_cgroup_event(event))
		perf_detach_cgroup(event);

	if (!event->parent) {
		if (event->attr.sample_type & PERF_SAMPLE_CALLCHAIN)
			put_callchain_buffers();
	}

	perf_event_free_bpf_prog(event);
	perf_addr_filters_splice(event, NULL);
	kfree(event->addr_filter_ranges);

	if (event->destroy)
		event->destroy(event);

	/*
	 * Must be after ->destroy(), due to uprobe_perf_close() using
	 * hw.target.
	 */
	if (event->hw.target)
		put_task_struct(event->hw.target);

	/*
	 * perf_event_free_task() relies on put_ctx() being 'last', in particular
	 * all task references must be cleaned up.
	 */
	if (event->ctx)
		put_ctx(event->ctx);

	exclusive_event_destroy(event);
	module_put(event->pmu->module);

	call_rcu(&event->rcu_head, free_event_rcu);
}

/*
 * Used to free events which have a known refcount of 1, such as in error paths
 * where the event isn't exposed yet and inherited events.
 */
static void free_event(struct perf_event *event)
{
	if (WARN(atomic_long_cmpxchg(&event->refcount, 1, 0) != 1,
				"unexpected event refcount: %ld; ptr=%p\n",
				atomic_long_read(&event->refcount), event)) {
		/* leak to avoid use-after-free */
		return;
	}

	_free_event(event);
}

/*
 * Remove user event from the owner task.
 */
static void perf_remove_from_owner(struct perf_event *event)
{
	struct task_struct *owner;

	rcu_read_lock();
	/*
	 * Matches the smp_store_release() in perf_event_exit_task(). If we
	 * observe !owner it means the list deletion is complete and we can
	 * indeed free this event, otherwise we need to serialize on
	 * owner->perf_event_mutex.
	 */
	owner = READ_ONCE(event->owner);
	if (owner) {
		/*
		 * Since delayed_put_task_struct() also drops the last
		 * task reference we can safely take a new reference
		 * while holding the rcu_read_lock().
		 */
		get_task_struct(owner);
	}
	rcu_read_unlock();

	if (owner) {
		/*
		 * If we're here through perf_event_exit_task() we're already
		 * holding ctx->mutex which would be an inversion wrt. the
		 * normal lock order.
		 *
		 * However we can safely take this lock because its the child
		 * ctx->mutex.
		 */
		mutex_lock_nested(&owner->perf_event_mutex, SINGLE_DEPTH_NESTING);

		/*
		 * We have to re-check the event->owner field, if it is cleared
		 * we raced with perf_event_exit_task(), acquiring the mutex
		 * ensured they're done, and we can proceed with freeing the
		 * event.
		 */
		if (event->owner) {
			list_del_init(&event->owner_entry);
			smp_store_release(&event->owner, NULL);
		}
		mutex_unlock(&owner->perf_event_mutex);
		put_task_struct(owner);
	}
}

static void put_event(struct perf_event *event)
{
	if (!atomic_long_dec_and_test(&event->refcount))
		return;

	_free_event(event);
}

/*
 * Kill an event dead; while event:refcount will preserve the event
 * object, it will not preserve its functionality. Once the last 'user'
 * gives up the object, we'll destroy the thing.
 */
int perf_event_release_kernel(struct perf_event *event)
{
	struct perf_event_context *ctx = event->ctx;
	struct perf_event *child, *tmp;
	LIST_HEAD(free_list);

	/*
	 * If we got here through err_file: fput(event_file); we will not have
	 * attached to a context yet.
	 */
	if (!ctx) {
		WARN_ON_ONCE(event->attach_state &
				(PERF_ATTACH_CONTEXT|PERF_ATTACH_GROUP));
		goto no_ctx;
	}

	if (!is_kernel_event(event))
		perf_remove_from_owner(event);

	ctx = perf_event_ctx_lock(event);
	WARN_ON_ONCE(ctx->parent_ctx);
	perf_remove_from_context(event, DETACH_GROUP);

	raw_spin_lock_irq(&ctx->lock);
	/*
	 * Mark this event as STATE_DEAD, there is no external reference to it
	 * anymore.
	 *
	 * Anybody acquiring event->child_mutex after the below loop _must_
	 * also see this, most importantly inherit_event() which will avoid
	 * placing more children on the list.
	 *
	 * Thus this guarantees that we will in fact observe and kill _ALL_
	 * child events.
	 */
	event->state = PERF_EVENT_STATE_DEAD;
	raw_spin_unlock_irq(&ctx->lock);

	perf_event_ctx_unlock(event, ctx);

again:
	mutex_lock(&event->child_mutex);
	list_for_each_entry(child, &event->child_list, child_list) {

		/*
		 * Cannot change, child events are not migrated, see the
		 * comment with perf_event_ctx_lock_nested().
		 */
		ctx = READ_ONCE(child->ctx);
		/*
		 * Since child_mutex nests inside ctx::mutex, we must jump
		 * through hoops. We start by grabbing a reference on the ctx.
		 *
		 * Since the event cannot get freed while we hold the
		 * child_mutex, the context must also exist and have a !0
		 * reference count.
		 */
		get_ctx(ctx);

		/*
		 * Now that we have a ctx ref, we can drop child_mutex, and
		 * acquire ctx::mutex without fear of it going away. Then we
		 * can re-acquire child_mutex.
		 */
		mutex_unlock(&event->child_mutex);
		mutex_lock(&ctx->mutex);
		mutex_lock(&event->child_mutex);

		/*
		 * Now that we hold ctx::mutex and child_mutex, revalidate our
		 * state, if child is still the first entry, it didn't get freed
		 * and we can continue doing so.
		 */
		tmp = list_first_entry_or_null(&event->child_list,
					       struct perf_event, child_list);
		if (tmp == child) {
			perf_remove_from_context(child, DETACH_GROUP);
			list_move(&child->child_list, &free_list);
			/*
			 * This matches the refcount bump in inherit_event();
			 * this can't be the last reference.
			 */
			put_event(event);
		}

		mutex_unlock(&event->child_mutex);
		mutex_unlock(&ctx->mutex);
		put_ctx(ctx);
		goto again;
	}
	mutex_unlock(&event->child_mutex);

	list_for_each_entry_safe(child, tmp, &free_list, child_list) {
		void *var = &child->ctx->refcount;

		list_del(&child->child_list);
		free_event(child);

		/*
		 * Wake any perf_event_free_task() waiting for this event to be
		 * freed.
		 */
		smp_mb(); /* pairs with wait_var_event() */
		wake_up_var(var);
	}

no_ctx:
	put_event(event); /* Must be the 'last' reference */
	return 0;
}
EXPORT_SYMBOL_GPL(perf_event_release_kernel);

/*
 * Called when the last reference to the file is gone.
 */
static int perf_release(struct inode *inode, struct file *file)
{
	perf_event_release_kernel(file->private_data);
	return 0;
}

static u64 __perf_event_read_value(struct perf_event *event, u64 *enabled, u64 *running)
{
	struct perf_event *child;
	u64 total = 0;

	*enabled = 0;
	*running = 0;

	mutex_lock(&event->child_mutex);

	(void)perf_event_read(event, false);
	total += perf_event_count(event);

	*enabled += event->total_time_enabled +
			atomic64_read(&event->child_total_time_enabled);
	*running += event->total_time_running +
			atomic64_read(&event->child_total_time_running);

	list_for_each_entry(child, &event->child_list, child_list) {
		(void)perf_event_read(child, false);
		total += perf_event_count(child);
		*enabled += child->total_time_enabled;
		*running += child->total_time_running;
	}
	mutex_unlock(&event->child_mutex);

	return total;
}

u64 perf_event_read_value(struct perf_event *event, u64 *enabled, u64 *running)
{
	struct perf_event_context *ctx;
	u64 count;

	ctx = perf_event_ctx_lock(event);
	count = __perf_event_read_value(event, enabled, running);
	perf_event_ctx_unlock(event, ctx);

	return count;
}
EXPORT_SYMBOL_GPL(perf_event_read_value);

static int __perf_read_group_add(struct perf_event *leader,
					u64 read_format, u64 *values)
{
	struct perf_event_context *ctx = leader->ctx;
	struct perf_event *sub;
	unsigned long flags;
	int n = 1; /* skip @nr */
	int ret;

	ret = perf_event_read(leader, true);
	if (ret)
		return ret;

	raw_spin_lock_irqsave(&ctx->lock, flags);

	/*
	 * Since we co-schedule groups, {enabled,running} times of siblings
	 * will be identical to those of the leader, so we only publish one
	 * set.
	 */
	if (read_format & PERF_FORMAT_TOTAL_TIME_ENABLED) {
		values[n++] += leader->total_time_enabled +
			atomic64_read(&leader->child_total_time_enabled);
	}

	if (read_format & PERF_FORMAT_TOTAL_TIME_RUNNING) {
		values[n++] += leader->total_time_running +
			atomic64_read(&leader->child_total_time_running);
	}

	/*
	 * Write {count,id} tuples for every sibling.
	 */
	values[n++] += perf_event_count(leader);
	if (read_format & PERF_FORMAT_ID)
		values[n++] = primary_event_id(leader);

	for_each_sibling_event(sub, leader) {
		values[n++] += perf_event_count(sub);
		if (read_format & PERF_FORMAT_ID)
			values[n++] = primary_event_id(sub);
	}

	raw_spin_unlock_irqrestore(&ctx->lock, flags);
	return 0;
}

static int perf_read_group(struct perf_event *event,
				   u64 read_format, char __user *buf)
{
	struct perf_event *leader = event->group_leader, *child;
	struct perf_event_context *ctx = leader->ctx;
	int ret;
	u64 *values;

	lockdep_assert_held(&ctx->mutex);

	values = kzalloc(event->read_size, GFP_KERNEL);
	if (!values)
		return -ENOMEM;

	values[0] = 1 + leader->nr_siblings;

	/*
	 * By locking the child_mutex of the leader we effectively
	 * lock the child list of all siblings.. XXX explain how.
	 */
	mutex_lock(&leader->child_mutex);

	ret = __perf_read_group_add(leader, read_format, values);
	if (ret)
		goto unlock;

	list_for_each_entry(child, &leader->child_list, child_list) {
		ret = __perf_read_group_add(child, read_format, values);
		if (ret)
			goto unlock;
	}

	mutex_unlock(&leader->child_mutex);

	ret = event->read_size;
	if (copy_to_user(buf, values, event->read_size))
		ret = -EFAULT;
	goto out;

unlock:
	mutex_unlock(&leader->child_mutex);
out:
	kfree(values);
	return ret;
}

static int perf_read_one(struct perf_event *event,
				 u64 read_format, char __user *buf)
{
	u64 enabled, running;
	u64 values[4];
	int n = 0;

	values[n++] = __perf_event_read_value(event, &enabled, &running);
	if (read_format & PERF_FORMAT_TOTAL_TIME_ENABLED)
		values[n++] = enabled;
	if (read_format & PERF_FORMAT_TOTAL_TIME_RUNNING)
		values[n++] = running;
	if (read_format & PERF_FORMAT_ID)
		values[n++] = primary_event_id(event);

	if (copy_to_user(buf, values, n * sizeof(u64)))
		return -EFAULT;

	return n * sizeof(u64);
}

static bool is_event_hup(struct perf_event *event)
{
	bool no_children;

	if (event->state > PERF_EVENT_STATE_EXIT)
		return false;

	mutex_lock(&event->child_mutex);
	no_children = list_empty(&event->child_list);
	mutex_unlock(&event->child_mutex);
	return no_children;
}

/*
 * Read the performance event - simple non blocking version for now
 */
static ssize_t
__perf_read(struct perf_event *event, char __user *buf, size_t count)
{
	u64 read_format = event->attr.read_format;
	int ret;

	/*
	 * Return end-of-file for a read on an event that is in
	 * error state (i.e. because it was pinned but it couldn't be
	 * scheduled on to the CPU at some point).
	 */
	if (event->state == PERF_EVENT_STATE_ERROR)
		return 0;

	if (count < event->read_size)
		return -ENOSPC;

	WARN_ON_ONCE(event->ctx->parent_ctx);
	if (read_format & PERF_FORMAT_GROUP)
		ret = perf_read_group(event, read_format, buf);
	else
		ret = perf_read_one(event, read_format, buf);

	return ret;
}

static ssize_t
perf_read(struct file *file, char __user *buf, size_t count, loff_t *ppos)
{
	struct perf_event *event = file->private_data;
	struct perf_event_context *ctx;
	int ret;

	ret = security_perf_event_read(event);
	if (ret)
		return ret;

	ctx = perf_event_ctx_lock(event);
	ret = __perf_read(event, buf, count);
	perf_event_ctx_unlock(event, ctx);

	return ret;
}

static __poll_t perf_poll(struct file *file, poll_table *wait)
{
	struct perf_event *event = file->private_data;
	struct perf_buffer *rb;
	__poll_t events = EPOLLHUP;

	poll_wait(file, &event->waitq, wait);

	if (is_event_hup(event))
		return events;

	/*
	 * Pin the event->rb by taking event->mmap_mutex; otherwise
	 * perf_event_set_output() can swizzle our rb and make us miss wakeups.
	 */
	mutex_lock(&event->mmap_mutex);
	rb = event->rb;
	if (rb)
		events = atomic_xchg(&rb->poll, 0);
	mutex_unlock(&event->mmap_mutex);
	return events;
}

static void _perf_event_reset(struct perf_event *event)
{
	(void)perf_event_read(event, false);
	local64_set(&event->count, 0);
	perf_event_update_userpage(event);
}

/* Assume it's not an event with inherit set. */
u64 perf_event_pause(struct perf_event *event, bool reset)
{
	struct perf_event_context *ctx;
	u64 count;

	ctx = perf_event_ctx_lock(event);
	WARN_ON_ONCE(event->attr.inherit);
	_perf_event_disable(event);
	count = local64_read(&event->count);
	if (reset)
		local64_set(&event->count, 0);
	perf_event_ctx_unlock(event, ctx);

	return count;
}
EXPORT_SYMBOL_GPL(perf_event_pause);

/*
 * Holding the top-level event's child_mutex means that any
 * descendant process that has inherited this event will block
 * in perf_event_exit_event() if it goes to exit, thus satisfying the
 * task existence requirements of perf_event_enable/disable.
 */
static void perf_event_for_each_child(struct perf_event *event,
					void (*func)(struct perf_event *))
{
	struct perf_event *child;

	WARN_ON_ONCE(event->ctx->parent_ctx);

	mutex_lock(&event->child_mutex);
	func(event);
	list_for_each_entry(child, &event->child_list, child_list)
		func(child);
	mutex_unlock(&event->child_mutex);
}

static void perf_event_for_each(struct perf_event *event,
				  void (*func)(struct perf_event *))
{
	struct perf_event_context *ctx = event->ctx;
	struct perf_event *sibling;

	lockdep_assert_held(&ctx->mutex);

	event = event->group_leader;

	perf_event_for_each_child(event, func);
	for_each_sibling_event(sibling, event)
		perf_event_for_each_child(sibling, func);
}

static void __perf_event_period(struct perf_event *event,
				struct perf_cpu_context *cpuctx,
				struct perf_event_context *ctx,
				void *info)
{
	u64 value = *((u64 *)info);
	bool active;

	if (event->attr.freq) {
		event->attr.sample_freq = value;
	} else {
		event->attr.sample_period = value;
		event->hw.sample_period = value;
	}

	active = (event->state == PERF_EVENT_STATE_ACTIVE);
	if (active) {
		perf_pmu_disable(ctx->pmu);
		/*
		 * We could be throttled; unthrottle now to avoid the tick
		 * trying to unthrottle while we already re-started the event.
		 */
		if (event->hw.interrupts == MAX_INTERRUPTS) {
			event->hw.interrupts = 0;
			perf_log_throttle(event, 1);
		}
		event->pmu->stop(event, PERF_EF_UPDATE);
	}

	local64_set(&event->hw.period_left, 0);

	if (active) {
		event->pmu->start(event, PERF_EF_RELOAD);
		perf_pmu_enable(ctx->pmu);
	}
}

static int perf_event_check_period(struct perf_event *event, u64 value)
{
	return event->pmu->check_period(event, value);
}

static int _perf_event_period(struct perf_event *event, u64 value)
{
	if (!is_sampling_event(event))
		return -EINVAL;

	if (!value)
		return -EINVAL;

	if (event->attr.freq && value > sysctl_perf_event_sample_rate)
		return -EINVAL;

	if (perf_event_check_period(event, value))
		return -EINVAL;

	if (!event->attr.freq && (value & (1ULL << 63)))
		return -EINVAL;

	event_function_call(event, __perf_event_period, &value);

	return 0;
}

int perf_event_period(struct perf_event *event, u64 value)
{
	struct perf_event_context *ctx;
	int ret;

	ctx = perf_event_ctx_lock(event);
	ret = _perf_event_period(event, value);
	perf_event_ctx_unlock(event, ctx);

	return ret;
}
EXPORT_SYMBOL_GPL(perf_event_period);

static const struct file_operations perf_fops;

static inline int perf_fget_light(int fd, struct fd *p)
{
	struct fd f = fdget(fd);
	if (!f.file)
		return -EBADF;

	if (f.file->f_op != &perf_fops) {
		fdput(f);
		return -EBADF;
	}
	*p = f;
	return 0;
}

static int perf_event_set_output(struct perf_event *event,
				 struct perf_event *output_event);
static int perf_event_set_filter(struct perf_event *event, void __user *arg);
static int perf_event_set_bpf_prog(struct perf_event *event, u32 prog_fd);
static int perf_copy_attr(struct perf_event_attr __user *uattr,
			  struct perf_event_attr *attr);

static long _perf_ioctl(struct perf_event *event, unsigned int cmd, unsigned long arg)
{
	void (*func)(struct perf_event *);
	u32 flags = arg;

	switch (cmd) {
	case PERF_EVENT_IOC_ENABLE:
		func = _perf_event_enable;
		break;
	case PERF_EVENT_IOC_DISABLE:
		func = _perf_event_disable;
		break;
	case PERF_EVENT_IOC_RESET:
		func = _perf_event_reset;
		break;

	case PERF_EVENT_IOC_REFRESH:
		return _perf_event_refresh(event, arg);

	case PERF_EVENT_IOC_PERIOD:
	{
		u64 value;

		if (copy_from_user(&value, (u64 __user *)arg, sizeof(value)))
			return -EFAULT;

		return _perf_event_period(event, value);
	}
	case PERF_EVENT_IOC_ID:
	{
		u64 id = primary_event_id(event);

		if (copy_to_user((void __user *)arg, &id, sizeof(id)))
			return -EFAULT;
		return 0;
	}

	case PERF_EVENT_IOC_SET_OUTPUT:
	{
		int ret;
		if (arg != -1) {
			struct perf_event *output_event;
			struct fd output;
			ret = perf_fget_light(arg, &output);
			if (ret)
				return ret;
			output_event = output.file->private_data;
			ret = perf_event_set_output(event, output_event);
			fdput(output);
		} else {
			ret = perf_event_set_output(event, NULL);
		}
		return ret;
	}

	case PERF_EVENT_IOC_SET_FILTER:
		return perf_event_set_filter(event, (void __user *)arg);

	case PERF_EVENT_IOC_SET_BPF:
		return perf_event_set_bpf_prog(event, arg);

	case PERF_EVENT_IOC_PAUSE_OUTPUT: {
		struct perf_buffer *rb;

		rcu_read_lock();
		rb = rcu_dereference(event->rb);
		if (!rb || !rb->nr_pages) {
			rcu_read_unlock();
			return -EINVAL;
		}
		rb_toggle_paused(rb, !!arg);
		rcu_read_unlock();
		return 0;
	}

	case PERF_EVENT_IOC_QUERY_BPF:
		return perf_event_query_prog_array(event, (void __user *)arg);

	case PERF_EVENT_IOC_MODIFY_ATTRIBUTES: {
		struct perf_event_attr new_attr;
		int err = perf_copy_attr((struct perf_event_attr __user *)arg,
					 &new_attr);

		if (err)
			return err;

		return perf_event_modify_attr(event,  &new_attr);
	}
	default:
		return -ENOTTY;
	}

	if (flags & PERF_IOC_FLAG_GROUP)
		perf_event_for_each(event, func);
	else
		perf_event_for_each_child(event, func);

	return 0;
}

static long perf_ioctl(struct file *file, unsigned int cmd, unsigned long arg)
{
	struct perf_event *event = file->private_data;
	struct perf_event_context *ctx;
	long ret;

	/* Treat ioctl like writes as it is likely a mutating operation. */
	ret = security_perf_event_write(event);
	if (ret)
		return ret;

	ctx = perf_event_ctx_lock(event);
	ret = _perf_ioctl(event, cmd, arg);
	perf_event_ctx_unlock(event, ctx);

	return ret;
}

#ifdef CONFIG_COMPAT
static long perf_compat_ioctl(struct file *file, unsigned int cmd,
				unsigned long arg)
{
	switch (_IOC_NR(cmd)) {
	case _IOC_NR(PERF_EVENT_IOC_SET_FILTER):
	case _IOC_NR(PERF_EVENT_IOC_ID):
	case _IOC_NR(PERF_EVENT_IOC_QUERY_BPF):
	case _IOC_NR(PERF_EVENT_IOC_MODIFY_ATTRIBUTES):
		/* Fix up pointer size (usually 4 -> 8 in 32-on-64-bit case */
		if (_IOC_SIZE(cmd) == sizeof(compat_uptr_t)) {
			cmd &= ~IOCSIZE_MASK;
			cmd |= sizeof(void *) << IOCSIZE_SHIFT;
		}
		break;
	}
	return perf_ioctl(file, cmd, arg);
}
#else
# define perf_compat_ioctl NULL
#endif

int perf_event_task_enable(void)
{
	struct perf_event_context *ctx;
	struct perf_event *event;

	mutex_lock(&current->perf_event_mutex);
	list_for_each_entry(event, &current->perf_event_list, owner_entry) {
		ctx = perf_event_ctx_lock(event);
		perf_event_for_each_child(event, _perf_event_enable);
		perf_event_ctx_unlock(event, ctx);
	}
	mutex_unlock(&current->perf_event_mutex);

	return 0;
}

int perf_event_task_disable(void)
{
	struct perf_event_context *ctx;
	struct perf_event *event;

	mutex_lock(&current->perf_event_mutex);
	list_for_each_entry(event, &current->perf_event_list, owner_entry) {
		ctx = perf_event_ctx_lock(event);
		perf_event_for_each_child(event, _perf_event_disable);
		perf_event_ctx_unlock(event, ctx);
	}
	mutex_unlock(&current->perf_event_mutex);

	return 0;
}

static int perf_event_index(struct perf_event *event)
{
	if (event->hw.state & PERF_HES_STOPPED)
		return 0;

	if (event->state != PERF_EVENT_STATE_ACTIVE)
		return 0;

	return event->pmu->event_idx(event);
}

static void calc_timer_values(struct perf_event *event,
				u64 *now,
				u64 *enabled,
				u64 *running)
{
	u64 ctx_time;

	*now = perf_clock();
	ctx_time = event->shadow_ctx_time + *now;
	__perf_update_times(event, ctx_time, enabled, running);
}

static void perf_event_init_userpage(struct perf_event *event)
{
	struct perf_event_mmap_page *userpg;
	struct perf_buffer *rb;

	rcu_read_lock();
	rb = rcu_dereference(event->rb);
	if (!rb)
		goto unlock;

	userpg = rb->user_page;

	/* Allow new userspace to detect that bit 0 is deprecated */
	userpg->cap_bit0_is_deprecated = 1;
	userpg->size = offsetof(struct perf_event_mmap_page, __reserved);
	userpg->data_offset = PAGE_SIZE;
	userpg->data_size = perf_data_size(rb);

unlock:
	rcu_read_unlock();
}

void __weak arch_perf_update_userpage(
	struct perf_event *event, struct perf_event_mmap_page *userpg, u64 now)
{
}

/*
 * Callers need to ensure there can be no nesting of this function, otherwise
 * the seqlock logic goes bad. We can not serialize this because the arch
 * code calls this from NMI context.
 */
void perf_event_update_userpage(struct perf_event *event)
{
	struct perf_event_mmap_page *userpg;
	struct perf_buffer *rb;
	u64 enabled, running, now;

	rcu_read_lock();
	rb = rcu_dereference(event->rb);
	if (!rb)
		goto unlock;

	/*
	 * compute total_time_enabled, total_time_running
	 * based on snapshot values taken when the event
	 * was last scheduled in.
	 *
	 * we cannot simply called update_context_time()
	 * because of locking issue as we can be called in
	 * NMI context
	 */
	calc_timer_values(event, &now, &enabled, &running);

	userpg = rb->user_page;
	/*
	 * Disable preemption to guarantee consistent time stamps are stored to
	 * the user page.
	 */
	preempt_disable();
	++userpg->lock;
	barrier();
	userpg->index = perf_event_index(event);
	userpg->offset = perf_event_count(event);
	if (userpg->index)
		userpg->offset -= local64_read(&event->hw.prev_count);

	userpg->time_enabled = enabled +
			atomic64_read(&event->child_total_time_enabled);

	userpg->time_running = running +
			atomic64_read(&event->child_total_time_running);

	arch_perf_update_userpage(event, userpg, now);

	barrier();
	++userpg->lock;
	preempt_enable();
unlock:
	rcu_read_unlock();
}
EXPORT_SYMBOL_GPL(perf_event_update_userpage);

static vm_fault_t perf_mmap_fault(struct vm_fault *vmf)
{
	struct perf_event *event = vmf->vma->vm_file->private_data;
	struct perf_buffer *rb;
	vm_fault_t ret = VM_FAULT_SIGBUS;

	if (vmf->flags & FAULT_FLAG_MKWRITE) {
		if (vmf->pgoff == 0)
			ret = 0;
		return ret;
	}

	rcu_read_lock();
	rb = rcu_dereference(event->rb);
	if (!rb)
		goto unlock;

	if (vmf->pgoff && (vmf->flags & FAULT_FLAG_WRITE))
		goto unlock;

	vmf->page = perf_mmap_to_page(rb, vmf->pgoff);
	if (!vmf->page)
		goto unlock;

	get_page(vmf->page);
	vmf->page->mapping = vmf->vma->vm_file->f_mapping;
	vmf->page->index   = vmf->pgoff;

	ret = 0;
unlock:
	rcu_read_unlock();

	return ret;
}

static void ring_buffer_attach(struct perf_event *event,
			       struct perf_buffer *rb)
{
	struct perf_buffer *old_rb = NULL;
	unsigned long flags;

	if (event->rb) {
		/*
		 * Should be impossible, we set this when removing
		 * event->rb_entry and wait/clear when adding event->rb_entry.
		 */
		WARN_ON_ONCE(event->rcu_pending);

		old_rb = event->rb;
		spin_lock_irqsave(&old_rb->event_lock, flags);
		list_del_rcu(&event->rb_entry);
		spin_unlock_irqrestore(&old_rb->event_lock, flags);

		event->rcu_batches = get_state_synchronize_rcu();
		event->rcu_pending = 1;
	}

	if (rb) {
		if (event->rcu_pending) {
			cond_synchronize_rcu(event->rcu_batches);
			event->rcu_pending = 0;
		}

		spin_lock_irqsave(&rb->event_lock, flags);
		list_add_rcu(&event->rb_entry, &rb->event_list);
		spin_unlock_irqrestore(&rb->event_lock, flags);
	}

	/*
	 * Avoid racing with perf_mmap_close(AUX): stop the event
	 * before swizzling the event::rb pointer; if it's getting
	 * unmapped, its aux_mmap_count will be 0 and it won't
	 * restart. See the comment in __perf_pmu_output_stop().
	 *
	 * Data will inevitably be lost when set_output is done in
	 * mid-air, but then again, whoever does it like this is
	 * not in for the data anyway.
	 */
	if (has_aux(event))
		perf_event_stop(event, 0);

	rcu_assign_pointer(event->rb, rb);

	if (old_rb) {
		ring_buffer_put(old_rb);
		/*
		 * Since we detached before setting the new rb, so that we
		 * could attach the new rb, we could have missed a wakeup.
		 * Provide it now.
		 */
		wake_up_all(&event->waitq);
	}
}

static void ring_buffer_wakeup(struct perf_event *event)
{
	struct perf_buffer *rb;

	rcu_read_lock();
	rb = rcu_dereference(event->rb);
	if (rb) {
		list_for_each_entry_rcu(event, &rb->event_list, rb_entry)
			wake_up_all(&event->waitq);
	}
	rcu_read_unlock();
}

struct perf_buffer *ring_buffer_get(struct perf_event *event)
{
	struct perf_buffer *rb;

	rcu_read_lock();
	rb = rcu_dereference(event->rb);
	if (rb) {
		if (!refcount_inc_not_zero(&rb->refcount))
			rb = NULL;
	}
	rcu_read_unlock();

	return rb;
}

void ring_buffer_put(struct perf_buffer *rb)
{
	if (!refcount_dec_and_test(&rb->refcount))
		return;

	WARN_ON_ONCE(!list_empty(&rb->event_list));

	call_rcu(&rb->rcu_head, rb_free_rcu);
}

static void perf_mmap_open(struct vm_area_struct *vma)
{
	struct perf_event *event = vma->vm_file->private_data;

	atomic_inc(&event->mmap_count);
	atomic_inc(&event->rb->mmap_count);

	if (vma->vm_pgoff)
		atomic_inc(&event->rb->aux_mmap_count);

	if (event->pmu->event_mapped)
		event->pmu->event_mapped(event, vma->vm_mm);
}

static void perf_pmu_output_stop(struct perf_event *event);

/*
 * A buffer can be mmap()ed multiple times; either directly through the same
 * event, or through other events by use of perf_event_set_output().
 *
 * In order to undo the VM accounting done by perf_mmap() we need to destroy
 * the buffer here, where we still have a VM context. This means we need
 * to detach all events redirecting to us.
 */
static void perf_mmap_close(struct vm_area_struct *vma)
{
	struct perf_event *event = vma->vm_file->private_data;
	struct perf_buffer *rb = ring_buffer_get(event);
	struct user_struct *mmap_user = rb->mmap_user;
	int mmap_locked = rb->mmap_locked;
	unsigned long size = perf_data_size(rb);
	bool detach_rest = false;

	if (event->pmu->event_unmapped)
		event->pmu->event_unmapped(event, vma->vm_mm);

	/*
	 * rb->aux_mmap_count will always drop before rb->mmap_count and
	 * event->mmap_count, so it is ok to use event->mmap_mutex to
	 * serialize with perf_mmap here.
	 */
	if (rb_has_aux(rb) && vma->vm_pgoff == rb->aux_pgoff &&
	    atomic_dec_and_mutex_lock(&rb->aux_mmap_count, &event->mmap_mutex)) {
		/*
		 * Stop all AUX events that are writing to this buffer,
		 * so that we can free its AUX pages and corresponding PMU
		 * data. Note that after rb::aux_mmap_count dropped to zero,
		 * they won't start any more (see perf_aux_output_begin()).
		 */
		perf_pmu_output_stop(event);

		/* now it's safe to free the pages */
		atomic_long_sub(rb->aux_nr_pages - rb->aux_mmap_locked, &mmap_user->locked_vm);
		atomic64_sub(rb->aux_mmap_locked, &vma->vm_mm->pinned_vm);

		/* this has to be the last one */
		rb_free_aux(rb);
		WARN_ON_ONCE(refcount_read(&rb->aux_refcount));

		mutex_unlock(&event->mmap_mutex);
	}

	if (atomic_dec_and_test(&rb->mmap_count))
		detach_rest = true;

	if (!atomic_dec_and_mutex_lock(&event->mmap_count, &event->mmap_mutex))
		goto out_put;

	ring_buffer_attach(event, NULL);
	mutex_unlock(&event->mmap_mutex);

	/* If there's still other mmap()s of this buffer, we're done. */
	if (!detach_rest)
		goto out_put;

	/*
	 * No other mmap()s, detach from all other events that might redirect
	 * into the now unreachable buffer. Somewhat complicated by the
	 * fact that rb::event_lock otherwise nests inside mmap_mutex.
	 */
again:
	rcu_read_lock();
	list_for_each_entry_rcu(event, &rb->event_list, rb_entry) {
		if (!atomic_long_inc_not_zero(&event->refcount)) {
			/*
			 * This event is en-route to free_event() which will
			 * detach it and remove it from the list.
			 */
			continue;
		}
		rcu_read_unlock();

		mutex_lock(&event->mmap_mutex);
		/*
		 * Check we didn't race with perf_event_set_output() which can
		 * swizzle the rb from under us while we were waiting to
		 * acquire mmap_mutex.
		 *
		 * If we find a different rb; ignore this event, a next
		 * iteration will no longer find it on the list. We have to
		 * still restart the iteration to make sure we're not now
		 * iterating the wrong list.
		 */
		if (event->rb == rb)
			ring_buffer_attach(event, NULL);

		mutex_unlock(&event->mmap_mutex);
		put_event(event);

		/*
		 * Restart the iteration; either we're on the wrong list or
		 * destroyed its integrity by doing a deletion.
		 */
		goto again;
	}
	rcu_read_unlock();

	/*
	 * It could be there's still a few 0-ref events on the list; they'll
	 * get cleaned up by free_event() -- they'll also still have their
	 * ref on the rb and will free it whenever they are done with it.
	 *
	 * Aside from that, this buffer is 'fully' detached and unmapped,
	 * undo the VM accounting.
	 */

	atomic_long_sub((size >> PAGE_SHIFT) + 1 - mmap_locked,
			&mmap_user->locked_vm);
	atomic64_sub(mmap_locked, &vma->vm_mm->pinned_vm);
	free_uid(mmap_user);

out_put:
	ring_buffer_put(rb); /* could be last */
}

static const struct vm_operations_struct perf_mmap_vmops = {
	.open		= perf_mmap_open,
	.close		= perf_mmap_close, /* non mergeable */
	.fault		= perf_mmap_fault,
	.page_mkwrite	= perf_mmap_fault,
};

static int perf_mmap(struct file *file, struct vm_area_struct *vma)
{
	struct perf_event *event = file->private_data;
	unsigned long user_locked, user_lock_limit;
	struct user_struct *user = current_user();
	struct perf_buffer *rb = NULL;
	unsigned long locked, lock_limit;
	unsigned long vma_size;
	unsigned long nr_pages;
	long user_extra = 0, extra = 0;
	int ret = 0, flags = 0;

	/*
	 * Don't allow mmap() of inherited per-task counters. This would
	 * create a performance issue due to all children writing to the
	 * same rb.
	 */
	if (event->cpu == -1 && event->attr.inherit)
		return -EINVAL;

	if (!(vma->vm_flags & VM_SHARED))
		return -EINVAL;

	ret = security_perf_event_read(event);
	if (ret)
		return ret;

	vma_size = vma->vm_end - vma->vm_start;

	if (vma->vm_pgoff == 0) {
		nr_pages = (vma_size / PAGE_SIZE) - 1;
	} else {
		/*
		 * AUX area mapping: if rb->aux_nr_pages != 0, it's already
		 * mapped, all subsequent mappings should have the same size
		 * and offset. Must be above the normal perf buffer.
		 */
		u64 aux_offset, aux_size;

		if (!event->rb)
			return -EINVAL;

		nr_pages = vma_size / PAGE_SIZE;

		mutex_lock(&event->mmap_mutex);
		ret = -EINVAL;

		rb = event->rb;
		if (!rb)
			goto aux_unlock;

		aux_offset = READ_ONCE(rb->user_page->aux_offset);
		aux_size = READ_ONCE(rb->user_page->aux_size);

		if (aux_offset < perf_data_size(rb) + PAGE_SIZE)
			goto aux_unlock;

		if (aux_offset != vma->vm_pgoff << PAGE_SHIFT)
			goto aux_unlock;

		/* already mapped with a different offset */
		if (rb_has_aux(rb) && rb->aux_pgoff != vma->vm_pgoff)
			goto aux_unlock;

		if (aux_size != vma_size || aux_size != nr_pages * PAGE_SIZE)
			goto aux_unlock;

		/* already mapped with a different size */
		if (rb_has_aux(rb) && rb->aux_nr_pages != nr_pages)
			goto aux_unlock;

		if (!is_power_of_2(nr_pages))
			goto aux_unlock;

		if (!atomic_inc_not_zero(&rb->mmap_count))
			goto aux_unlock;

		if (rb_has_aux(rb)) {
			atomic_inc(&rb->aux_mmap_count);
			ret = 0;
			goto unlock;
		}

		atomic_set(&rb->aux_mmap_count, 1);
		user_extra = nr_pages;

		goto accounting;
	}

	/*
	 * If we have rb pages ensure they're a power-of-two number, so we
	 * can do bitmasks instead of modulo.
	 */
	if (nr_pages != 0 && !is_power_of_2(nr_pages))
		return -EINVAL;

	if (vma_size != PAGE_SIZE * (1 + nr_pages))
		return -EINVAL;

	WARN_ON_ONCE(event->ctx->parent_ctx);
again:
	mutex_lock(&event->mmap_mutex);
	if (event->rb) {
		if (event->rb->nr_pages != nr_pages) {
			ret = -EINVAL;
			goto unlock;
		}

		if (!atomic_inc_not_zero(&event->rb->mmap_count)) {
			/*
			 * Raced against perf_mmap_close() through
			 * perf_event_set_output(). Try again, hope for better
			 * luck.
			 */
			mutex_unlock(&event->mmap_mutex);
			goto again;
		}

		goto unlock;
	}

	user_extra = nr_pages + 1;

accounting:
	user_lock_limit = sysctl_perf_event_mlock >> (PAGE_SHIFT - 10);

	/*
	 * Increase the limit linearly with more CPUs:
	 */
	user_lock_limit *= num_online_cpus();

	user_locked = atomic_long_read(&user->locked_vm);

	/*
	 * sysctl_perf_event_mlock may have changed, so that
	 *     user->locked_vm > user_lock_limit
	 */
	if (user_locked > user_lock_limit)
		user_locked = user_lock_limit;
	user_locked += user_extra;

	if (user_locked > user_lock_limit) {
		/*
		 * charge locked_vm until it hits user_lock_limit;
		 * charge the rest from pinned_vm
		 */
		extra = user_locked - user_lock_limit;
		user_extra -= extra;
	}

	lock_limit = rlimit(RLIMIT_MEMLOCK);
	lock_limit >>= PAGE_SHIFT;
	locked = atomic64_read(&vma->vm_mm->pinned_vm) + extra;

	if ((locked > lock_limit) && perf_is_paranoid() &&
		!capable(CAP_IPC_LOCK)) {
		ret = -EPERM;
		goto unlock;
	}

	WARN_ON(!rb && event->rb);

	if (vma->vm_flags & VM_WRITE)
		flags |= RING_BUFFER_WRITABLE;

	if (!rb) {
		rb = rb_alloc(nr_pages,
			      event->attr.watermark ? event->attr.wakeup_watermark : 0,
			      event->cpu, flags);

		if (!rb) {
			ret = -ENOMEM;
			goto unlock;
		}

		atomic_set(&rb->mmap_count, 1);
		rb->mmap_user = get_current_user();
		rb->mmap_locked = extra;

		ring_buffer_attach(event, rb);

		perf_event_init_userpage(event);
		perf_event_update_userpage(event);
	} else {
		ret = rb_alloc_aux(rb, event, vma->vm_pgoff, nr_pages,
				   event->attr.aux_watermark, flags);
		if (!ret)
			rb->aux_mmap_locked = extra;
	}

unlock:
	if (!ret) {
		atomic_long_add(user_extra, &user->locked_vm);
		atomic64_add(extra, &vma->vm_mm->pinned_vm);

		atomic_inc(&event->mmap_count);
	} else if (rb) {
		atomic_dec(&rb->mmap_count);
	}
aux_unlock:
	mutex_unlock(&event->mmap_mutex);

	/*
	 * Since pinned accounting is per vm we cannot allow fork() to copy our
	 * vma.
	 */
	vma->vm_flags |= VM_DONTCOPY | VM_DONTEXPAND | VM_DONTDUMP;
	vma->vm_ops = &perf_mmap_vmops;

	if (event->pmu->event_mapped)
		event->pmu->event_mapped(event, vma->vm_mm);

	return ret;
}

static int perf_fasync(int fd, struct file *filp, int on)
{
	struct inode *inode = file_inode(filp);
	struct perf_event *event = filp->private_data;
	int retval;

	inode_lock(inode);
	retval = fasync_helper(fd, filp, on, &event->fasync);
	inode_unlock(inode);

	if (retval < 0)
		return retval;

	return 0;
}

static const struct file_operations perf_fops = {
	.llseek			= no_llseek,
	.release		= perf_release,
	.read			= perf_read,
	.poll			= perf_poll,
	.unlocked_ioctl		= perf_ioctl,
	.compat_ioctl		= perf_compat_ioctl,
	.mmap			= perf_mmap,
	.fasync			= perf_fasync,
};

/*
 * Perf event wakeup
 *
 * If there's data, ensure we set the poll() state and publish everything
 * to user-space before waking everybody up.
 */

static inline struct fasync_struct **perf_event_fasync(struct perf_event *event)
{
	/* only the parent has fasync state */
	if (event->parent)
		event = event->parent;
	return &event->fasync;
}

void perf_event_wakeup(struct perf_event *event)
{
	ring_buffer_wakeup(event);

	if (event->pending_kill) {
		kill_fasync(perf_event_fasync(event), SIGIO, event->pending_kill);
		event->pending_kill = 0;
	}
}

static void perf_sigtrap(struct perf_event *event)
{
<<<<<<< HEAD
	struct kernel_siginfo info;

=======
>>>>>>> 3b7961a3
	/*
	 * We'd expect this to only occur if the irq_work is delayed and either
	 * ctx->task or current has changed in the meantime. This can be the
	 * case on architectures that do not implement arch_irq_work_raise().
	 */
	if (WARN_ON_ONCE(event->ctx->task != current))
		return;

	/*
	 * perf_pending_event() can race with the task exiting.
	 */
	if (current->flags & PF_EXITING)
		return;

<<<<<<< HEAD
	clear_siginfo(&info);
	info.si_signo = SIGTRAP;
	info.si_code = TRAP_PERF;
	info.si_errno = event->attr.type;
	info.si_perf = event->attr.sig_data;
	info.si_addr = (void __user *)event->pending_addr;
	force_sig_info(&info);
=======
	force_sig_perf((void __user *)event->pending_addr,
		       event->attr.type, event->attr.sig_data);
>>>>>>> 3b7961a3
}

static void perf_pending_event_disable(struct perf_event *event)
{
	int cpu = READ_ONCE(event->pending_disable);

	if (cpu < 0)
		return;

	if (cpu == smp_processor_id()) {
		WRITE_ONCE(event->pending_disable, -1);

		if (event->attr.sigtrap) {
			perf_sigtrap(event);
			atomic_set_release(&event->event_limit, 1); /* rearm event */
			return;
		}

		perf_event_disable_local(event);
		return;
	}

	/*
	 *  CPU-A			CPU-B
	 *
	 *  perf_event_disable_inatomic()
	 *    @pending_disable = CPU-A;
	 *    irq_work_queue();
	 *
	 *  sched-out
	 *    @pending_disable = -1;
	 *
	 *				sched-in
	 *				perf_event_disable_inatomic()
	 *				  @pending_disable = CPU-B;
	 *				  irq_work_queue(); // FAILS
	 *
	 *  irq_work_run()
	 *    perf_pending_event()
	 *
	 * But the event runs on CPU-B and wants disabling there.
	 */
	irq_work_queue_on(&event->pending, cpu);
}

static void perf_pending_event(struct irq_work *entry)
{
	struct perf_event *event = container_of(entry, struct perf_event, pending);
	int rctx;

	rctx = perf_swevent_get_recursion_context();
	/*
	 * If we 'fail' here, that's OK, it means recursion is already disabled
	 * and we won't recurse 'further'.
	 */

	perf_pending_event_disable(event);

	if (event->pending_wakeup) {
		event->pending_wakeup = 0;
		perf_event_wakeup(event);
	}

	if (rctx >= 0)
		perf_swevent_put_recursion_context(rctx);
}

/*
 * We assume there is only KVM supporting the callbacks.
 * Later on, we might change it to a list if there is
 * another virtualization implementation supporting the callbacks.
 */
struct perf_guest_info_callbacks *perf_guest_cbs;

int perf_register_guest_info_callbacks(struct perf_guest_info_callbacks *cbs)
{
	perf_guest_cbs = cbs;
	return 0;
}
EXPORT_SYMBOL_GPL(perf_register_guest_info_callbacks);

int perf_unregister_guest_info_callbacks(struct perf_guest_info_callbacks *cbs)
{
	perf_guest_cbs = NULL;
	return 0;
}
EXPORT_SYMBOL_GPL(perf_unregister_guest_info_callbacks);

static void
perf_output_sample_regs(struct perf_output_handle *handle,
			struct pt_regs *regs, u64 mask)
{
	int bit;
	DECLARE_BITMAP(_mask, 64);

	bitmap_from_u64(_mask, mask);
	for_each_set_bit(bit, _mask, sizeof(mask) * BITS_PER_BYTE) {
		u64 val;

		val = perf_reg_value(regs, bit);
		perf_output_put(handle, val);
	}
}

static void perf_sample_regs_user(struct perf_regs *regs_user,
				  struct pt_regs *regs)
{
	if (user_mode(regs)) {
		regs_user->abi = perf_reg_abi(current);
		regs_user->regs = regs;
	} else if (!(current->flags & PF_KTHREAD)) {
		perf_get_regs_user(regs_user, regs);
	} else {
		regs_user->abi = PERF_SAMPLE_REGS_ABI_NONE;
		regs_user->regs = NULL;
	}
}

static void perf_sample_regs_intr(struct perf_regs *regs_intr,
				  struct pt_regs *regs)
{
	regs_intr->regs = regs;
	regs_intr->abi  = perf_reg_abi(current);
}


/*
 * Get remaining task size from user stack pointer.
 *
 * It'd be better to take stack vma map and limit this more
 * precisely, but there's no way to get it safely under interrupt,
 * so using TASK_SIZE as limit.
 */
static u64 perf_ustack_task_size(struct pt_regs *regs)
{
	unsigned long addr = perf_user_stack_pointer(regs);

	if (!addr || addr >= TASK_SIZE)
		return 0;

	return TASK_SIZE - addr;
}

static u16
perf_sample_ustack_size(u16 stack_size, u16 header_size,
			struct pt_regs *regs)
{
	u64 task_size;

	/* No regs, no stack pointer, no dump. */
	if (!regs)
		return 0;

	/*
	 * Check if we fit in with the requested stack size into the:
	 * - TASK_SIZE
	 *   If we don't, we limit the size to the TASK_SIZE.
	 *
	 * - remaining sample size
	 *   If we don't, we customize the stack size to
	 *   fit in to the remaining sample size.
	 */

	task_size  = min((u64) USHRT_MAX, perf_ustack_task_size(regs));
	stack_size = min(stack_size, (u16) task_size);

	/* Current header size plus static size and dynamic size. */
	header_size += 2 * sizeof(u64);

	/* Do we fit in with the current stack dump size? */
	if ((u16) (header_size + stack_size) < header_size) {
		/*
		 * If we overflow the maximum size for the sample,
		 * we customize the stack dump size to fit in.
		 */
		stack_size = USHRT_MAX - header_size - sizeof(u64);
		stack_size = round_up(stack_size, sizeof(u64));
	}

	return stack_size;
}

static void
perf_output_sample_ustack(struct perf_output_handle *handle, u64 dump_size,
			  struct pt_regs *regs)
{
	/* Case of a kernel thread, nothing to dump */
	if (!regs) {
		u64 size = 0;
		perf_output_put(handle, size);
	} else {
		unsigned long sp;
		unsigned int rem;
		u64 dyn_size;
		mm_segment_t fs;

		/*
		 * We dump:
		 * static size
		 *   - the size requested by user or the best one we can fit
		 *     in to the sample max size
		 * data
		 *   - user stack dump data
		 * dynamic size
		 *   - the actual dumped size
		 */

		/* Static size. */
		perf_output_put(handle, dump_size);

		/* Data. */
		sp = perf_user_stack_pointer(regs);
		fs = force_uaccess_begin();
		rem = __output_copy_user(handle, (void *) sp, dump_size);
		force_uaccess_end(fs);
		dyn_size = dump_size - rem;

		perf_output_skip(handle, rem);

		/* Dynamic size. */
		perf_output_put(handle, dyn_size);
	}
}

static unsigned long perf_prepare_sample_aux(struct perf_event *event,
					  struct perf_sample_data *data,
					  size_t size)
{
	struct perf_event *sampler = event->aux_event;
	struct perf_buffer *rb;

	data->aux_size = 0;

	if (!sampler)
		goto out;

	if (WARN_ON_ONCE(READ_ONCE(sampler->state) != PERF_EVENT_STATE_ACTIVE))
		goto out;

	if (WARN_ON_ONCE(READ_ONCE(sampler->oncpu) != smp_processor_id()))
		goto out;

	rb = ring_buffer_get(sampler->parent ? sampler->parent : sampler);
	if (!rb)
		goto out;

	/*
	 * If this is an NMI hit inside sampling code, don't take
	 * the sample. See also perf_aux_sample_output().
	 */
	if (READ_ONCE(rb->aux_in_sampling)) {
		data->aux_size = 0;
	} else {
		size = min_t(size_t, size, perf_aux_size(rb));
		data->aux_size = ALIGN(size, sizeof(u64));
	}
	ring_buffer_put(rb);

out:
	return data->aux_size;
}

long perf_pmu_snapshot_aux(struct perf_buffer *rb,
			   struct perf_event *event,
			   struct perf_output_handle *handle,
			   unsigned long size)
{
	unsigned long flags;
	long ret;

	/*
	 * Normal ->start()/->stop() callbacks run in IRQ mode in scheduler
	 * paths. If we start calling them in NMI context, they may race with
	 * the IRQ ones, that is, for example, re-starting an event that's just
	 * been stopped, which is why we're using a separate callback that
	 * doesn't change the event state.
	 *
	 * IRQs need to be disabled to prevent IPIs from racing with us.
	 */
	local_irq_save(flags);
	/*
	 * Guard against NMI hits inside the critical section;
	 * see also perf_prepare_sample_aux().
	 */
	WRITE_ONCE(rb->aux_in_sampling, 1);
	barrier();

	ret = event->pmu->snapshot_aux(event, handle, size);

	barrier();
	WRITE_ONCE(rb->aux_in_sampling, 0);
	local_irq_restore(flags);

	return ret;
}

static void perf_aux_sample_output(struct perf_event *event,
				   struct perf_output_handle *handle,
				   struct perf_sample_data *data)
{
	struct perf_event *sampler = event->aux_event;
	struct perf_buffer *rb;
	unsigned long pad;
	long size;

	if (WARN_ON_ONCE(!sampler || !data->aux_size))
		return;

	rb = ring_buffer_get(sampler->parent ? sampler->parent : sampler);
	if (!rb)
		return;

	size = perf_pmu_snapshot_aux(rb, sampler, handle, data->aux_size);

	/*
	 * An error here means that perf_output_copy() failed (returned a
	 * non-zero surplus that it didn't copy), which in its current
	 * enlightened implementation is not possible. If that changes, we'd
	 * like to know.
	 */
	if (WARN_ON_ONCE(size < 0))
		goto out_put;

	/*
	 * The pad comes from ALIGN()ing data->aux_size up to u64 in
	 * perf_prepare_sample_aux(), so should not be more than that.
	 */
	pad = data->aux_size - size;
	if (WARN_ON_ONCE(pad >= sizeof(u64)))
		pad = 8;

	if (pad) {
		u64 zero = 0;
		perf_output_copy(handle, &zero, pad);
	}

out_put:
	ring_buffer_put(rb);
}

static void __perf_event_header__init_id(struct perf_event_header *header,
					 struct perf_sample_data *data,
					 struct perf_event *event)
{
	u64 sample_type = event->attr.sample_type;

	data->type = sample_type;
	header->size += event->id_header_size;

	if (sample_type & PERF_SAMPLE_TID) {
		/* namespace issues */
		data->tid_entry.pid = perf_event_pid(event, current);
		data->tid_entry.tid = perf_event_tid(event, current);
	}

	if (sample_type & PERF_SAMPLE_TIME)
		data->time = perf_event_clock(event);

	if (sample_type & (PERF_SAMPLE_ID | PERF_SAMPLE_IDENTIFIER))
		data->id = primary_event_id(event);

	if (sample_type & PERF_SAMPLE_STREAM_ID)
		data->stream_id = event->id;

	if (sample_type & PERF_SAMPLE_CPU) {
		data->cpu_entry.cpu	 = raw_smp_processor_id();
		data->cpu_entry.reserved = 0;
	}
}

void perf_event_header__init_id(struct perf_event_header *header,
				struct perf_sample_data *data,
				struct perf_event *event)
{
	if (event->attr.sample_id_all)
		__perf_event_header__init_id(header, data, event);
}

static void __perf_event__output_id_sample(struct perf_output_handle *handle,
					   struct perf_sample_data *data)
{
	u64 sample_type = data->type;

	if (sample_type & PERF_SAMPLE_TID)
		perf_output_put(handle, data->tid_entry);

	if (sample_type & PERF_SAMPLE_TIME)
		perf_output_put(handle, data->time);

	if (sample_type & PERF_SAMPLE_ID)
		perf_output_put(handle, data->id);

	if (sample_type & PERF_SAMPLE_STREAM_ID)
		perf_output_put(handle, data->stream_id);

	if (sample_type & PERF_SAMPLE_CPU)
		perf_output_put(handle, data->cpu_entry);

	if (sample_type & PERF_SAMPLE_IDENTIFIER)
		perf_output_put(handle, data->id);
}

void perf_event__output_id_sample(struct perf_event *event,
				  struct perf_output_handle *handle,
				  struct perf_sample_data *sample)
{
	if (event->attr.sample_id_all)
		__perf_event__output_id_sample(handle, sample);
}

static void perf_output_read_one(struct perf_output_handle *handle,
				 struct perf_event *event,
				 u64 enabled, u64 running)
{
	u64 read_format = event->attr.read_format;
	u64 values[4];
	int n = 0;

	values[n++] = perf_event_count(event);
	if (read_format & PERF_FORMAT_TOTAL_TIME_ENABLED) {
		values[n++] = enabled +
			atomic64_read(&event->child_total_time_enabled);
	}
	if (read_format & PERF_FORMAT_TOTAL_TIME_RUNNING) {
		values[n++] = running +
			atomic64_read(&event->child_total_time_running);
	}
	if (read_format & PERF_FORMAT_ID)
		values[n++] = primary_event_id(event);

	__output_copy(handle, values, n * sizeof(u64));
}

static void perf_output_read_group(struct perf_output_handle *handle,
			    struct perf_event *event,
			    u64 enabled, u64 running)
{
	struct perf_event *leader = event->group_leader, *sub;
	u64 read_format = event->attr.read_format;
	u64 values[5];
	int n = 0;

	values[n++] = 1 + leader->nr_siblings;

	if (read_format & PERF_FORMAT_TOTAL_TIME_ENABLED)
		values[n++] = enabled;

	if (read_format & PERF_FORMAT_TOTAL_TIME_RUNNING)
		values[n++] = running;

	if ((leader != event) &&
	    (leader->state == PERF_EVENT_STATE_ACTIVE))
		leader->pmu->read(leader);

	values[n++] = perf_event_count(leader);
	if (read_format & PERF_FORMAT_ID)
		values[n++] = primary_event_id(leader);

	__output_copy(handle, values, n * sizeof(u64));

	for_each_sibling_event(sub, leader) {
		n = 0;

		if ((sub != event) &&
		    (sub->state == PERF_EVENT_STATE_ACTIVE))
			sub->pmu->read(sub);

		values[n++] = perf_event_count(sub);
		if (read_format & PERF_FORMAT_ID)
			values[n++] = primary_event_id(sub);

		__output_copy(handle, values, n * sizeof(u64));
	}
}

#define PERF_FORMAT_TOTAL_TIMES (PERF_FORMAT_TOTAL_TIME_ENABLED|\
				 PERF_FORMAT_TOTAL_TIME_RUNNING)

/*
 * XXX PERF_SAMPLE_READ vs inherited events seems difficult.
 *
 * The problem is that its both hard and excessively expensive to iterate the
 * child list, not to mention that its impossible to IPI the children running
 * on another CPU, from interrupt/NMI context.
 */
static void perf_output_read(struct perf_output_handle *handle,
			     struct perf_event *event)
{
	u64 enabled = 0, running = 0, now;
	u64 read_format = event->attr.read_format;

	/*
	 * compute total_time_enabled, total_time_running
	 * based on snapshot values taken when the event
	 * was last scheduled in.
	 *
	 * we cannot simply called update_context_time()
	 * because of locking issue as we are called in
	 * NMI context
	 */
	if (read_format & PERF_FORMAT_TOTAL_TIMES)
		calc_timer_values(event, &now, &enabled, &running);

	if (event->attr.read_format & PERF_FORMAT_GROUP)
		perf_output_read_group(handle, event, enabled, running);
	else
		perf_output_read_one(handle, event, enabled, running);
}

static inline bool perf_sample_save_hw_index(struct perf_event *event)
{
	return event->attr.branch_sample_type & PERF_SAMPLE_BRANCH_HW_INDEX;
}

void perf_output_sample(struct perf_output_handle *handle,
			struct perf_event_header *header,
			struct perf_sample_data *data,
			struct perf_event *event)
{
	u64 sample_type = data->type;

	perf_output_put(handle, *header);

	if (sample_type & PERF_SAMPLE_IDENTIFIER)
		perf_output_put(handle, data->id);

	if (sample_type & PERF_SAMPLE_IP)
		perf_output_put(handle, data->ip);

	if (sample_type & PERF_SAMPLE_TID)
		perf_output_put(handle, data->tid_entry);

	if (sample_type & PERF_SAMPLE_TIME)
		perf_output_put(handle, data->time);

	if (sample_type & PERF_SAMPLE_ADDR)
		perf_output_put(handle, data->addr);

	if (sample_type & PERF_SAMPLE_ID)
		perf_output_put(handle, data->id);

	if (sample_type & PERF_SAMPLE_STREAM_ID)
		perf_output_put(handle, data->stream_id);

	if (sample_type & PERF_SAMPLE_CPU)
		perf_output_put(handle, data->cpu_entry);

	if (sample_type & PERF_SAMPLE_PERIOD)
		perf_output_put(handle, data->period);

	if (sample_type & PERF_SAMPLE_READ)
		perf_output_read(handle, event);

	if (sample_type & PERF_SAMPLE_CALLCHAIN) {
		int size = 1;

		size += data->callchain->nr;
		size *= sizeof(u64);
		__output_copy(handle, data->callchain, size);
	}

	if (sample_type & PERF_SAMPLE_RAW) {
		struct perf_raw_record *raw = data->raw;

		if (raw) {
			struct perf_raw_frag *frag = &raw->frag;

			perf_output_put(handle, raw->size);
			do {
				if (frag->copy) {
					__output_custom(handle, frag->copy,
							frag->data, frag->size);
				} else {
					__output_copy(handle, frag->data,
						      frag->size);
				}
				if (perf_raw_frag_last(frag))
					break;
				frag = frag->next;
			} while (1);
			if (frag->pad)
				__output_skip(handle, NULL, frag->pad);
		} else {
			struct {
				u32	size;
				u32	data;
			} raw = {
				.size = sizeof(u32),
				.data = 0,
			};
			perf_output_put(handle, raw);
		}
	}

	if (sample_type & PERF_SAMPLE_BRANCH_STACK) {
		if (data->br_stack) {
			size_t size;

			size = data->br_stack->nr
			     * sizeof(struct perf_branch_entry);

			perf_output_put(handle, data->br_stack->nr);
			if (perf_sample_save_hw_index(event))
				perf_output_put(handle, data->br_stack->hw_idx);
			perf_output_copy(handle, data->br_stack->entries, size);
		} else {
			/*
			 * we always store at least the value of nr
			 */
			u64 nr = 0;
			perf_output_put(handle, nr);
		}
	}

	if (sample_type & PERF_SAMPLE_REGS_USER) {
		u64 abi = data->regs_user.abi;

		/*
		 * If there are no regs to dump, notice it through
		 * first u64 being zero (PERF_SAMPLE_REGS_ABI_NONE).
		 */
		perf_output_put(handle, abi);

		if (abi) {
			u64 mask = event->attr.sample_regs_user;
			perf_output_sample_regs(handle,
						data->regs_user.regs,
						mask);
		}
	}

	if (sample_type & PERF_SAMPLE_STACK_USER) {
		perf_output_sample_ustack(handle,
					  data->stack_user_size,
					  data->regs_user.regs);
	}

	if (sample_type & PERF_SAMPLE_WEIGHT_TYPE)
		perf_output_put(handle, data->weight.full);

	if (sample_type & PERF_SAMPLE_DATA_SRC)
		perf_output_put(handle, data->data_src.val);

	if (sample_type & PERF_SAMPLE_TRANSACTION)
		perf_output_put(handle, data->txn);

	if (sample_type & PERF_SAMPLE_REGS_INTR) {
		u64 abi = data->regs_intr.abi;
		/*
		 * If there are no regs to dump, notice it through
		 * first u64 being zero (PERF_SAMPLE_REGS_ABI_NONE).
		 */
		perf_output_put(handle, abi);

		if (abi) {
			u64 mask = event->attr.sample_regs_intr;

			perf_output_sample_regs(handle,
						data->regs_intr.regs,
						mask);
		}
	}

	if (sample_type & PERF_SAMPLE_PHYS_ADDR)
		perf_output_put(handle, data->phys_addr);

	if (sample_type & PERF_SAMPLE_CGROUP)
		perf_output_put(handle, data->cgroup);

	if (sample_type & PERF_SAMPLE_DATA_PAGE_SIZE)
		perf_output_put(handle, data->data_page_size);

	if (sample_type & PERF_SAMPLE_CODE_PAGE_SIZE)
		perf_output_put(handle, data->code_page_size);

	if (sample_type & PERF_SAMPLE_AUX) {
		perf_output_put(handle, data->aux_size);

		if (data->aux_size)
			perf_aux_sample_output(event, handle, data);
	}

	if (!event->attr.watermark) {
		int wakeup_events = event->attr.wakeup_events;

		if (wakeup_events) {
			struct perf_buffer *rb = handle->rb;
			int events = local_inc_return(&rb->events);

			if (events >= wakeup_events) {
				local_sub(wakeup_events, &rb->events);
				local_inc(&rb->wakeup);
			}
		}
	}
}

static u64 perf_virt_to_phys(u64 virt)
{
	u64 phys_addr = 0;
	struct page *p = NULL;

	if (!virt)
		return 0;

	if (virt >= TASK_SIZE) {
		/* If it's vmalloc()d memory, leave phys_addr as 0 */
		if (virt_addr_valid((void *)(uintptr_t)virt) &&
		    !(virt >= VMALLOC_START && virt < VMALLOC_END))
			phys_addr = (u64)virt_to_phys((void *)(uintptr_t)virt);
	} else {
		/*
		 * Walking the pages tables for user address.
		 * Interrupts are disabled, so it prevents any tear down
		 * of the page tables.
		 * Try IRQ-safe get_user_page_fast_only first.
		 * If failed, leave phys_addr as 0.
		 */
		if (current->mm != NULL) {
			pagefault_disable();
			if (get_user_page_fast_only(virt, 0, &p))
				phys_addr = page_to_phys(p) + virt % PAGE_SIZE;
			pagefault_enable();
		}

		if (p)
			put_page(p);
	}

	return phys_addr;
}

/*
 * Return the pagetable size of a given virtual address.
 */
static u64 perf_get_pgtable_size(struct mm_struct *mm, unsigned long addr)
{
	u64 size = 0;

#ifdef CONFIG_HAVE_FAST_GUP
	pgd_t *pgdp, pgd;
	p4d_t *p4dp, p4d;
	pud_t *pudp, pud;
	pmd_t *pmdp, pmd;
	pte_t *ptep, pte;

	pgdp = pgd_offset(mm, addr);
	pgd = READ_ONCE(*pgdp);
	if (pgd_none(pgd))
		return 0;

	if (pgd_leaf(pgd))
		return pgd_leaf_size(pgd);

	p4dp = p4d_offset_lockless(pgdp, pgd, addr);
	p4d = READ_ONCE(*p4dp);
	if (!p4d_present(p4d))
		return 0;

	if (p4d_leaf(p4d))
		return p4d_leaf_size(p4d);

	pudp = pud_offset_lockless(p4dp, p4d, addr);
	pud = READ_ONCE(*pudp);
	if (!pud_present(pud))
		return 0;

	if (pud_leaf(pud))
		return pud_leaf_size(pud);

	pmdp = pmd_offset_lockless(pudp, pud, addr);
	pmd = READ_ONCE(*pmdp);
	if (!pmd_present(pmd))
		return 0;

	if (pmd_leaf(pmd))
		return pmd_leaf_size(pmd);

	ptep = pte_offset_map(&pmd, addr);
	pte = ptep_get_lockless(ptep);
	if (pte_present(pte))
		size = pte_leaf_size(pte);
	pte_unmap(ptep);
#endif /* CONFIG_HAVE_FAST_GUP */

	return size;
}

static u64 perf_get_page_size(unsigned long addr)
{
	struct mm_struct *mm;
	unsigned long flags;
	u64 size;

	if (!addr)
		return 0;

	/*
	 * Software page-table walkers must disable IRQs,
	 * which prevents any tear down of the page tables.
	 */
	local_irq_save(flags);

	mm = current->mm;
	if (!mm) {
		/*
		 * For kernel threads and the like, use init_mm so that
		 * we can find kernel memory.
		 */
		mm = &init_mm;
	}

	size = perf_get_pgtable_size(mm, addr);

	local_irq_restore(flags);

	return size;
}

static struct perf_callchain_entry __empty_callchain = { .nr = 0, };

struct perf_callchain_entry *
perf_callchain(struct perf_event *event, struct pt_regs *regs)
{
	bool kernel = !event->attr.exclude_callchain_kernel;
	bool user   = !event->attr.exclude_callchain_user;
	/* Disallow cross-task user callchains. */
	bool crosstask = event->ctx->task && event->ctx->task != current;
	const u32 max_stack = event->attr.sample_max_stack;
	struct perf_callchain_entry *callchain;

	if (!kernel && !user)
		return &__empty_callchain;

	callchain = get_perf_callchain(regs, 0, kernel, user,
				       max_stack, crosstask, true);
	return callchain ?: &__empty_callchain;
}

void perf_prepare_sample(struct perf_event_header *header,
			 struct perf_sample_data *data,
			 struct perf_event *event,
			 struct pt_regs *regs)
{
	u64 sample_type = event->attr.sample_type;

	header->type = PERF_RECORD_SAMPLE;
	header->size = sizeof(*header) + event->header_size;

	header->misc = 0;
	header->misc |= perf_misc_flags(regs);

	__perf_event_header__init_id(header, data, event);

	if (sample_type & (PERF_SAMPLE_IP | PERF_SAMPLE_CODE_PAGE_SIZE))
		data->ip = perf_instruction_pointer(regs);

	if (sample_type & PERF_SAMPLE_CALLCHAIN) {
		int size = 1;

		if (!(sample_type & __PERF_SAMPLE_CALLCHAIN_EARLY))
			data->callchain = perf_callchain(event, regs);

		size += data->callchain->nr;

		header->size += size * sizeof(u64);
	}

	if (sample_type & PERF_SAMPLE_RAW) {
		struct perf_raw_record *raw = data->raw;
		int size;

		if (raw) {
			struct perf_raw_frag *frag = &raw->frag;
			u32 sum = 0;

			do {
				sum += frag->size;
				if (perf_raw_frag_last(frag))
					break;
				frag = frag->next;
			} while (1);

			size = round_up(sum + sizeof(u32), sizeof(u64));
			raw->size = size - sizeof(u32);
			frag->pad = raw->size - sum;
		} else {
			size = sizeof(u64);
		}

		header->size += size;
	}

	if (sample_type & PERF_SAMPLE_BRANCH_STACK) {
		int size = sizeof(u64); /* nr */
		if (data->br_stack) {
			if (perf_sample_save_hw_index(event))
				size += sizeof(u64);

			size += data->br_stack->nr
			      * sizeof(struct perf_branch_entry);
		}
		header->size += size;
	}

	if (sample_type & (PERF_SAMPLE_REGS_USER | PERF_SAMPLE_STACK_USER))
		perf_sample_regs_user(&data->regs_user, regs);

	if (sample_type & PERF_SAMPLE_REGS_USER) {
		/* regs dump ABI info */
		int size = sizeof(u64);

		if (data->regs_user.regs) {
			u64 mask = event->attr.sample_regs_user;
			size += hweight64(mask) * sizeof(u64);
		}

		header->size += size;
	}

	if (sample_type & PERF_SAMPLE_STACK_USER) {
		/*
		 * Either we need PERF_SAMPLE_STACK_USER bit to be always
		 * processed as the last one or have additional check added
		 * in case new sample type is added, because we could eat
		 * up the rest of the sample size.
		 */
		u16 stack_size = event->attr.sample_stack_user;
		u16 size = sizeof(u64);

		stack_size = perf_sample_ustack_size(stack_size, header->size,
						     data->regs_user.regs);

		/*
		 * If there is something to dump, add space for the dump
		 * itself and for the field that tells the dynamic size,
		 * which is how many have been actually dumped.
		 */
		if (stack_size)
			size += sizeof(u64) + stack_size;

		data->stack_user_size = stack_size;
		header->size += size;
	}

	if (sample_type & PERF_SAMPLE_REGS_INTR) {
		/* regs dump ABI info */
		int size = sizeof(u64);

		perf_sample_regs_intr(&data->regs_intr, regs);

		if (data->regs_intr.regs) {
			u64 mask = event->attr.sample_regs_intr;

			size += hweight64(mask) * sizeof(u64);
		}

		header->size += size;
	}

	if (sample_type & PERF_SAMPLE_PHYS_ADDR)
		data->phys_addr = perf_virt_to_phys(data->addr);

#ifdef CONFIG_CGROUP_PERF
	if (sample_type & PERF_SAMPLE_CGROUP) {
		struct cgroup *cgrp;

		/* protected by RCU */
		cgrp = task_css_check(current, perf_event_cgrp_id, 1)->cgroup;
		data->cgroup = cgroup_id(cgrp);
	}
#endif

	/*
	 * PERF_DATA_PAGE_SIZE requires PERF_SAMPLE_ADDR. If the user doesn't
	 * require PERF_SAMPLE_ADDR, kernel implicitly retrieve the data->addr,
	 * but the value will not dump to the userspace.
	 */
	if (sample_type & PERF_SAMPLE_DATA_PAGE_SIZE)
		data->data_page_size = perf_get_page_size(data->addr);

	if (sample_type & PERF_SAMPLE_CODE_PAGE_SIZE)
		data->code_page_size = perf_get_page_size(data->ip);

	if (sample_type & PERF_SAMPLE_AUX) {
		u64 size;

		header->size += sizeof(u64); /* size */

		/*
		 * Given the 16bit nature of header::size, an AUX sample can
		 * easily overflow it, what with all the preceding sample bits.
		 * Make sure this doesn't happen by using up to U16_MAX bytes
		 * per sample in total (rounded down to 8 byte boundary).
		 */
		size = min_t(size_t, U16_MAX - header->size,
			     event->attr.aux_sample_size);
		size = rounddown(size, 8);
		size = perf_prepare_sample_aux(event, data, size);

		WARN_ON_ONCE(size + header->size > U16_MAX);
		header->size += size;
	}
	/*
	 * If you're adding more sample types here, you likely need to do
	 * something about the overflowing header::size, like repurpose the
	 * lowest 3 bits of size, which should be always zero at the moment.
	 * This raises a more important question, do we really need 512k sized
	 * samples and why, so good argumentation is in order for whatever you
	 * do here next.
	 */
	WARN_ON_ONCE(header->size & 7);
}

static __always_inline int
__perf_event_output(struct perf_event *event,
		    struct perf_sample_data *data,
		    struct pt_regs *regs,
		    int (*output_begin)(struct perf_output_handle *,
					struct perf_sample_data *,
					struct perf_event *,
					unsigned int))
{
	struct perf_output_handle handle;
	struct perf_event_header header;
	int err;

	/* protect the callchain buffers */
	rcu_read_lock();

	perf_prepare_sample(&header, data, event, regs);

	err = output_begin(&handle, data, event, header.size);
	if (err)
		goto exit;

	perf_output_sample(&handle, &header, data, event);

	perf_output_end(&handle);

exit:
	rcu_read_unlock();
	return err;
}

void
perf_event_output_forward(struct perf_event *event,
			 struct perf_sample_data *data,
			 struct pt_regs *regs)
{
	__perf_event_output(event, data, regs, perf_output_begin_forward);
}

void
perf_event_output_backward(struct perf_event *event,
			   struct perf_sample_data *data,
			   struct pt_regs *regs)
{
	__perf_event_output(event, data, regs, perf_output_begin_backward);
}

int
perf_event_output(struct perf_event *event,
		  struct perf_sample_data *data,
		  struct pt_regs *regs)
{
	return __perf_event_output(event, data, regs, perf_output_begin);
}

/*
 * read event_id
 */

struct perf_read_event {
	struct perf_event_header	header;

	u32				pid;
	u32				tid;
};

static void
perf_event_read_event(struct perf_event *event,
			struct task_struct *task)
{
	struct perf_output_handle handle;
	struct perf_sample_data sample;
	struct perf_read_event read_event = {
		.header = {
			.type = PERF_RECORD_READ,
			.misc = 0,
			.size = sizeof(read_event) + event->read_size,
		},
		.pid = perf_event_pid(event, task),
		.tid = perf_event_tid(event, task),
	};
	int ret;

	perf_event_header__init_id(&read_event.header, &sample, event);
	ret = perf_output_begin(&handle, &sample, event, read_event.header.size);
	if (ret)
		return;

	perf_output_put(&handle, read_event);
	perf_output_read(&handle, event);
	perf_event__output_id_sample(event, &handle, &sample);

	perf_output_end(&handle);
}

typedef void (perf_iterate_f)(struct perf_event *event, void *data);

static void
perf_iterate_ctx(struct perf_event_context *ctx,
		   perf_iterate_f output,
		   void *data, bool all)
{
	struct perf_event *event;

	list_for_each_entry_rcu(event, &ctx->event_list, event_entry) {
		if (!all) {
			if (event->state < PERF_EVENT_STATE_INACTIVE)
				continue;
			if (!event_filter_match(event))
				continue;
		}

		output(event, data);
	}
}

static void perf_iterate_sb_cpu(perf_iterate_f output, void *data)
{
	struct pmu_event_list *pel = this_cpu_ptr(&pmu_sb_events);
	struct perf_event *event;

	list_for_each_entry_rcu(event, &pel->list, sb_list) {
		/*
		 * Skip events that are not fully formed yet; ensure that
		 * if we observe event->ctx, both event and ctx will be
		 * complete enough. See perf_install_in_context().
		 */
		if (!smp_load_acquire(&event->ctx))
			continue;

		if (event->state < PERF_EVENT_STATE_INACTIVE)
			continue;
		if (!event_filter_match(event))
			continue;
		output(event, data);
	}
}

/*
 * Iterate all events that need to receive side-band events.
 *
 * For new callers; ensure that account_pmu_sb_event() includes
 * your event, otherwise it might not get delivered.
 */
static void
perf_iterate_sb(perf_iterate_f output, void *data,
	       struct perf_event_context *task_ctx)
{
	struct perf_event_context *ctx;
	int ctxn;

	rcu_read_lock();
	preempt_disable();

	/*
	 * If we have task_ctx != NULL we only notify the task context itself.
	 * The task_ctx is set only for EXIT events before releasing task
	 * context.
	 */
	if (task_ctx) {
		perf_iterate_ctx(task_ctx, output, data, false);
		goto done;
	}

	perf_iterate_sb_cpu(output, data);

	for_each_task_context_nr(ctxn) {
		ctx = rcu_dereference(current->perf_event_ctxp[ctxn]);
		if (ctx)
			perf_iterate_ctx(ctx, output, data, false);
	}
done:
	preempt_enable();
	rcu_read_unlock();
}

/*
 * Clear all file-based filters at exec, they'll have to be
 * re-instated when/if these objects are mmapped again.
 */
static void perf_event_addr_filters_exec(struct perf_event *event, void *data)
{
	struct perf_addr_filters_head *ifh = perf_event_addr_filters(event);
	struct perf_addr_filter *filter;
	unsigned int restart = 0, count = 0;
	unsigned long flags;

	if (!has_addr_filter(event))
		return;

	raw_spin_lock_irqsave(&ifh->lock, flags);
	list_for_each_entry(filter, &ifh->list, entry) {
		if (filter->path.dentry) {
			event->addr_filter_ranges[count].start = 0;
			event->addr_filter_ranges[count].size = 0;
			restart++;
		}

		count++;
	}

	if (restart)
		event->addr_filters_gen++;
	raw_spin_unlock_irqrestore(&ifh->lock, flags);

	if (restart)
		perf_event_stop(event, 1);
}

void perf_event_exec(void)
{
	struct perf_event_context *ctx;
	int ctxn;

	for_each_task_context_nr(ctxn) {
		perf_event_enable_on_exec(ctxn);
		perf_event_remove_on_exec(ctxn);

		rcu_read_lock();
		ctx = rcu_dereference(current->perf_event_ctxp[ctxn]);
		if (ctx) {
			perf_iterate_ctx(ctx, perf_event_addr_filters_exec,
					 NULL, true);
		}
		rcu_read_unlock();
	}
}

struct remote_output {
	struct perf_buffer	*rb;
	int			err;
};

static void __perf_event_output_stop(struct perf_event *event, void *data)
{
	struct perf_event *parent = event->parent;
	struct remote_output *ro = data;
	struct perf_buffer *rb = ro->rb;
	struct stop_event_data sd = {
		.event	= event,
	};

	if (!has_aux(event))
		return;

	if (!parent)
		parent = event;

	/*
	 * In case of inheritance, it will be the parent that links to the
	 * ring-buffer, but it will be the child that's actually using it.
	 *
	 * We are using event::rb to determine if the event should be stopped,
	 * however this may race with ring_buffer_attach() (through set_output),
	 * which will make us skip the event that actually needs to be stopped.
	 * So ring_buffer_attach() has to stop an aux event before re-assigning
	 * its rb pointer.
	 */
	if (rcu_dereference(parent->rb) == rb)
		ro->err = __perf_event_stop(&sd);
}

static int __perf_pmu_output_stop(void *info)
{
	struct perf_event *event = info;
	struct pmu *pmu = event->ctx->pmu;
	struct perf_cpu_context *cpuctx = this_cpu_ptr(pmu->pmu_cpu_context);
	struct remote_output ro = {
		.rb	= event->rb,
	};

	rcu_read_lock();
	perf_iterate_ctx(&cpuctx->ctx, __perf_event_output_stop, &ro, false);
	if (cpuctx->task_ctx)
		perf_iterate_ctx(cpuctx->task_ctx, __perf_event_output_stop,
				   &ro, false);
	rcu_read_unlock();

	return ro.err;
}

static void perf_pmu_output_stop(struct perf_event *event)
{
	struct perf_event *iter;
	int err, cpu;

restart:
	rcu_read_lock();
	list_for_each_entry_rcu(iter, &event->rb->event_list, rb_entry) {
		/*
		 * For per-CPU events, we need to make sure that neither they
		 * nor their children are running; for cpu==-1 events it's
		 * sufficient to stop the event itself if it's active, since
		 * it can't have children.
		 */
		cpu = iter->cpu;
		if (cpu == -1)
			cpu = READ_ONCE(iter->oncpu);

		if (cpu == -1)
			continue;

		err = cpu_function_call(cpu, __perf_pmu_output_stop, event);
		if (err == -EAGAIN) {
			rcu_read_unlock();
			goto restart;
		}
	}
	rcu_read_unlock();
}

/*
 * task tracking -- fork/exit
 *
 * enabled by: attr.comm | attr.mmap | attr.mmap2 | attr.mmap_data | attr.task
 */

struct perf_task_event {
	struct task_struct		*task;
	struct perf_event_context	*task_ctx;

	struct {
		struct perf_event_header	header;

		u32				pid;
		u32				ppid;
		u32				tid;
		u32				ptid;
		u64				time;
	} event_id;
};

static int perf_event_task_match(struct perf_event *event)
{
	return event->attr.comm  || event->attr.mmap ||
	       event->attr.mmap2 || event->attr.mmap_data ||
	       event->attr.task;
}

static void perf_event_task_output(struct perf_event *event,
				   void *data)
{
	struct perf_task_event *task_event = data;
	struct perf_output_handle handle;
	struct perf_sample_data	sample;
	struct task_struct *task = task_event->task;
	int ret, size = task_event->event_id.header.size;

	if (!perf_event_task_match(event))
		return;

	perf_event_header__init_id(&task_event->event_id.header, &sample, event);

	ret = perf_output_begin(&handle, &sample, event,
				task_event->event_id.header.size);
	if (ret)
		goto out;

	task_event->event_id.pid = perf_event_pid(event, task);
	task_event->event_id.tid = perf_event_tid(event, task);

	if (task_event->event_id.header.type == PERF_RECORD_EXIT) {
		task_event->event_id.ppid = perf_event_pid(event,
							task->real_parent);
		task_event->event_id.ptid = perf_event_pid(event,
							task->real_parent);
	} else {  /* PERF_RECORD_FORK */
		task_event->event_id.ppid = perf_event_pid(event, current);
		task_event->event_id.ptid = perf_event_tid(event, current);
	}

	task_event->event_id.time = perf_event_clock(event);

	perf_output_put(&handle, task_event->event_id);

	perf_event__output_id_sample(event, &handle, &sample);

	perf_output_end(&handle);
out:
	task_event->event_id.header.size = size;
}

static void perf_event_task(struct task_struct *task,
			      struct perf_event_context *task_ctx,
			      int new)
{
	struct perf_task_event task_event;

	if (!atomic_read(&nr_comm_events) &&
	    !atomic_read(&nr_mmap_events) &&
	    !atomic_read(&nr_task_events))
		return;

	task_event = (struct perf_task_event){
		.task	  = task,
		.task_ctx = task_ctx,
		.event_id    = {
			.header = {
				.type = new ? PERF_RECORD_FORK : PERF_RECORD_EXIT,
				.misc = 0,
				.size = sizeof(task_event.event_id),
			},
			/* .pid  */
			/* .ppid */
			/* .tid  */
			/* .ptid */
			/* .time */
		},
	};

	perf_iterate_sb(perf_event_task_output,
		       &task_event,
		       task_ctx);
}

void perf_event_fork(struct task_struct *task)
{
	perf_event_task(task, NULL, 1);
	perf_event_namespaces(task);
}

/*
 * comm tracking
 */

struct perf_comm_event {
	struct task_struct	*task;
	char			*comm;
	int			comm_size;

	struct {
		struct perf_event_header	header;

		u32				pid;
		u32				tid;
	} event_id;
};

static int perf_event_comm_match(struct perf_event *event)
{
	return event->attr.comm;
}

static void perf_event_comm_output(struct perf_event *event,
				   void *data)
{
	struct perf_comm_event *comm_event = data;
	struct perf_output_handle handle;
	struct perf_sample_data sample;
	int size = comm_event->event_id.header.size;
	int ret;

	if (!perf_event_comm_match(event))
		return;

	perf_event_header__init_id(&comm_event->event_id.header, &sample, event);
	ret = perf_output_begin(&handle, &sample, event,
				comm_event->event_id.header.size);

	if (ret)
		goto out;

	comm_event->event_id.pid = perf_event_pid(event, comm_event->task);
	comm_event->event_id.tid = perf_event_tid(event, comm_event->task);

	perf_output_put(&handle, comm_event->event_id);
	__output_copy(&handle, comm_event->comm,
				   comm_event->comm_size);

	perf_event__output_id_sample(event, &handle, &sample);

	perf_output_end(&handle);
out:
	comm_event->event_id.header.size = size;
}

static void perf_event_comm_event(struct perf_comm_event *comm_event)
{
	char comm[TASK_COMM_LEN];
	unsigned int size;

	memset(comm, 0, sizeof(comm));
	strlcpy(comm, comm_event->task->comm, sizeof(comm));
	size = ALIGN(strlen(comm)+1, sizeof(u64));

	comm_event->comm = comm;
	comm_event->comm_size = size;

	comm_event->event_id.header.size = sizeof(comm_event->event_id) + size;

	perf_iterate_sb(perf_event_comm_output,
		       comm_event,
		       NULL);
}

void perf_event_comm(struct task_struct *task, bool exec)
{
	struct perf_comm_event comm_event;

	if (!atomic_read(&nr_comm_events))
		return;

	comm_event = (struct perf_comm_event){
		.task	= task,
		/* .comm      */
		/* .comm_size */
		.event_id  = {
			.header = {
				.type = PERF_RECORD_COMM,
				.misc = exec ? PERF_RECORD_MISC_COMM_EXEC : 0,
				/* .size */
			},
			/* .pid */
			/* .tid */
		},
	};

	perf_event_comm_event(&comm_event);
}

/*
 * namespaces tracking
 */

struct perf_namespaces_event {
	struct task_struct		*task;

	struct {
		struct perf_event_header	header;

		u32				pid;
		u32				tid;
		u64				nr_namespaces;
		struct perf_ns_link_info	link_info[NR_NAMESPACES];
	} event_id;
};

static int perf_event_namespaces_match(struct perf_event *event)
{
	return event->attr.namespaces;
}

static void perf_event_namespaces_output(struct perf_event *event,
					 void *data)
{
	struct perf_namespaces_event *namespaces_event = data;
	struct perf_output_handle handle;
	struct perf_sample_data sample;
	u16 header_size = namespaces_event->event_id.header.size;
	int ret;

	if (!perf_event_namespaces_match(event))
		return;

	perf_event_header__init_id(&namespaces_event->event_id.header,
				   &sample, event);
	ret = perf_output_begin(&handle, &sample, event,
				namespaces_event->event_id.header.size);
	if (ret)
		goto out;

	namespaces_event->event_id.pid = perf_event_pid(event,
							namespaces_event->task);
	namespaces_event->event_id.tid = perf_event_tid(event,
							namespaces_event->task);

	perf_output_put(&handle, namespaces_event->event_id);

	perf_event__output_id_sample(event, &handle, &sample);

	perf_output_end(&handle);
out:
	namespaces_event->event_id.header.size = header_size;
}

static void perf_fill_ns_link_info(struct perf_ns_link_info *ns_link_info,
				   struct task_struct *task,
				   const struct proc_ns_operations *ns_ops)
{
	struct path ns_path;
	struct inode *ns_inode;
	int error;

	error = ns_get_path(&ns_path, task, ns_ops);
	if (!error) {
		ns_inode = ns_path.dentry->d_inode;
		ns_link_info->dev = new_encode_dev(ns_inode->i_sb->s_dev);
		ns_link_info->ino = ns_inode->i_ino;
		path_put(&ns_path);
	}
}

void perf_event_namespaces(struct task_struct *task)
{
	struct perf_namespaces_event namespaces_event;
	struct perf_ns_link_info *ns_link_info;

	if (!atomic_read(&nr_namespaces_events))
		return;

	namespaces_event = (struct perf_namespaces_event){
		.task	= task,
		.event_id  = {
			.header = {
				.type = PERF_RECORD_NAMESPACES,
				.misc = 0,
				.size = sizeof(namespaces_event.event_id),
			},
			/* .pid */
			/* .tid */
			.nr_namespaces = NR_NAMESPACES,
			/* .link_info[NR_NAMESPACES] */
		},
	};

	ns_link_info = namespaces_event.event_id.link_info;

	perf_fill_ns_link_info(&ns_link_info[MNT_NS_INDEX],
			       task, &mntns_operations);

#ifdef CONFIG_USER_NS
	perf_fill_ns_link_info(&ns_link_info[USER_NS_INDEX],
			       task, &userns_operations);
#endif
#ifdef CONFIG_NET_NS
	perf_fill_ns_link_info(&ns_link_info[NET_NS_INDEX],
			       task, &netns_operations);
#endif
#ifdef CONFIG_UTS_NS
	perf_fill_ns_link_info(&ns_link_info[UTS_NS_INDEX],
			       task, &utsns_operations);
#endif
#ifdef CONFIG_IPC_NS
	perf_fill_ns_link_info(&ns_link_info[IPC_NS_INDEX],
			       task, &ipcns_operations);
#endif
#ifdef CONFIG_PID_NS
	perf_fill_ns_link_info(&ns_link_info[PID_NS_INDEX],
			       task, &pidns_operations);
#endif
#ifdef CONFIG_CGROUPS
	perf_fill_ns_link_info(&ns_link_info[CGROUP_NS_INDEX],
			       task, &cgroupns_operations);
#endif

	perf_iterate_sb(perf_event_namespaces_output,
			&namespaces_event,
			NULL);
}

/*
 * cgroup tracking
 */
#ifdef CONFIG_CGROUP_PERF

struct perf_cgroup_event {
	char				*path;
	int				path_size;
	struct {
		struct perf_event_header	header;
		u64				id;
		char				path[];
	} event_id;
};

static int perf_event_cgroup_match(struct perf_event *event)
{
	return event->attr.cgroup;
}

static void perf_event_cgroup_output(struct perf_event *event, void *data)
{
	struct perf_cgroup_event *cgroup_event = data;
	struct perf_output_handle handle;
	struct perf_sample_data sample;
	u16 header_size = cgroup_event->event_id.header.size;
	int ret;

	if (!perf_event_cgroup_match(event))
		return;

	perf_event_header__init_id(&cgroup_event->event_id.header,
				   &sample, event);
	ret = perf_output_begin(&handle, &sample, event,
				cgroup_event->event_id.header.size);
	if (ret)
		goto out;

	perf_output_put(&handle, cgroup_event->event_id);
	__output_copy(&handle, cgroup_event->path, cgroup_event->path_size);

	perf_event__output_id_sample(event, &handle, &sample);

	perf_output_end(&handle);
out:
	cgroup_event->event_id.header.size = header_size;
}

static void perf_event_cgroup(struct cgroup *cgrp)
{
	struct perf_cgroup_event cgroup_event;
	char path_enomem[16] = "//enomem";
	char *pathname;
	size_t size;

	if (!atomic_read(&nr_cgroup_events))
		return;

	cgroup_event = (struct perf_cgroup_event){
		.event_id  = {
			.header = {
				.type = PERF_RECORD_CGROUP,
				.misc = 0,
				.size = sizeof(cgroup_event.event_id),
			},
			.id = cgroup_id(cgrp),
		},
	};

	pathname = kmalloc(PATH_MAX, GFP_KERNEL);
	if (pathname == NULL) {
		cgroup_event.path = path_enomem;
	} else {
		/* just to be sure to have enough space for alignment */
		cgroup_path(cgrp, pathname, PATH_MAX - sizeof(u64));
		cgroup_event.path = pathname;
	}

	/*
	 * Since our buffer works in 8 byte units we need to align our string
	 * size to a multiple of 8. However, we must guarantee the tail end is
	 * zero'd out to avoid leaking random bits to userspace.
	 */
	size = strlen(cgroup_event.path) + 1;
	while (!IS_ALIGNED(size, sizeof(u64)))
		cgroup_event.path[size++] = '\0';

	cgroup_event.event_id.header.size += size;
	cgroup_event.path_size = size;

	perf_iterate_sb(perf_event_cgroup_output,
			&cgroup_event,
			NULL);

	kfree(pathname);
}

#endif

/*
 * mmap tracking
 */

struct perf_mmap_event {
	struct vm_area_struct	*vma;

	const char		*file_name;
	int			file_size;
	int			maj, min;
	u64			ino;
	u64			ino_generation;
	u32			prot, flags;
	u8			build_id[BUILD_ID_SIZE_MAX];
	u32			build_id_size;

	struct {
		struct perf_event_header	header;

		u32				pid;
		u32				tid;
		u64				start;
		u64				len;
		u64				pgoff;
	} event_id;
};

static int perf_event_mmap_match(struct perf_event *event,
				 void *data)
{
	struct perf_mmap_event *mmap_event = data;
	struct vm_area_struct *vma = mmap_event->vma;
	int executable = vma->vm_flags & VM_EXEC;

	return (!executable && event->attr.mmap_data) ||
	       (executable && (event->attr.mmap || event->attr.mmap2));
}

static void perf_event_mmap_output(struct perf_event *event,
				   void *data)
{
	struct perf_mmap_event *mmap_event = data;
	struct perf_output_handle handle;
	struct perf_sample_data sample;
	int size = mmap_event->event_id.header.size;
	u32 type = mmap_event->event_id.header.type;
	bool use_build_id;
	int ret;

	if (!perf_event_mmap_match(event, data))
		return;

	if (event->attr.mmap2) {
		mmap_event->event_id.header.type = PERF_RECORD_MMAP2;
		mmap_event->event_id.header.size += sizeof(mmap_event->maj);
		mmap_event->event_id.header.size += sizeof(mmap_event->min);
		mmap_event->event_id.header.size += sizeof(mmap_event->ino);
		mmap_event->event_id.header.size += sizeof(mmap_event->ino_generation);
		mmap_event->event_id.header.size += sizeof(mmap_event->prot);
		mmap_event->event_id.header.size += sizeof(mmap_event->flags);
	}

	perf_event_header__init_id(&mmap_event->event_id.header, &sample, event);
	ret = perf_output_begin(&handle, &sample, event,
				mmap_event->event_id.header.size);
	if (ret)
		goto out;

	mmap_event->event_id.pid = perf_event_pid(event, current);
	mmap_event->event_id.tid = perf_event_tid(event, current);

	use_build_id = event->attr.build_id && mmap_event->build_id_size;

	if (event->attr.mmap2 && use_build_id)
		mmap_event->event_id.header.misc |= PERF_RECORD_MISC_MMAP_BUILD_ID;

	perf_output_put(&handle, mmap_event->event_id);

	if (event->attr.mmap2) {
		if (use_build_id) {
			u8 size[4] = { (u8) mmap_event->build_id_size, 0, 0, 0 };

			__output_copy(&handle, size, 4);
			__output_copy(&handle, mmap_event->build_id, BUILD_ID_SIZE_MAX);
		} else {
			perf_output_put(&handle, mmap_event->maj);
			perf_output_put(&handle, mmap_event->min);
			perf_output_put(&handle, mmap_event->ino);
			perf_output_put(&handle, mmap_event->ino_generation);
		}
		perf_output_put(&handle, mmap_event->prot);
		perf_output_put(&handle, mmap_event->flags);
	}

	__output_copy(&handle, mmap_event->file_name,
				   mmap_event->file_size);

	perf_event__output_id_sample(event, &handle, &sample);

	perf_output_end(&handle);
out:
	mmap_event->event_id.header.size = size;
	mmap_event->event_id.header.type = type;
}

static void perf_event_mmap_event(struct perf_mmap_event *mmap_event)
{
	struct vm_area_struct *vma = mmap_event->vma;
	struct file *file = vma->vm_file;
	int maj = 0, min = 0;
	u64 ino = 0, gen = 0;
	u32 prot = 0, flags = 0;
	unsigned int size;
	char tmp[16];
	char *buf = NULL;
	char *name;

	if (vma->vm_flags & VM_READ)
		prot |= PROT_READ;
	if (vma->vm_flags & VM_WRITE)
		prot |= PROT_WRITE;
	if (vma->vm_flags & VM_EXEC)
		prot |= PROT_EXEC;

	if (vma->vm_flags & VM_MAYSHARE)
		flags = MAP_SHARED;
	else
		flags = MAP_PRIVATE;

	if (vma->vm_flags & VM_DENYWRITE)
		flags |= MAP_DENYWRITE;
	if (vma->vm_flags & VM_MAYEXEC)
		flags |= MAP_EXECUTABLE;
	if (vma->vm_flags & VM_LOCKED)
		flags |= MAP_LOCKED;
	if (is_vm_hugetlb_page(vma))
		flags |= MAP_HUGETLB;

	if (file) {
		struct inode *inode;
		dev_t dev;

		buf = kmalloc(PATH_MAX, GFP_KERNEL);
		if (!buf) {
			name = "//enomem";
			goto cpy_name;
		}
		/*
		 * d_path() works from the end of the rb backwards, so we
		 * need to add enough zero bytes after the string to handle
		 * the 64bit alignment we do later.
		 */
		name = file_path(file, buf, PATH_MAX - sizeof(u64));
		if (IS_ERR(name)) {
			name = "//toolong";
			goto cpy_name;
		}
		inode = file_inode(vma->vm_file);
		dev = inode->i_sb->s_dev;
		ino = inode->i_ino;
		gen = inode->i_generation;
		maj = MAJOR(dev);
		min = MINOR(dev);

		goto got_name;
	} else {
		if (vma->vm_ops && vma->vm_ops->name) {
			name = (char *) vma->vm_ops->name(vma);
			if (name)
				goto cpy_name;
		}

		name = (char *)arch_vma_name(vma);
		if (name)
			goto cpy_name;

		if (vma->vm_start <= vma->vm_mm->start_brk &&
				vma->vm_end >= vma->vm_mm->brk) {
			name = "[heap]";
			goto cpy_name;
		}
		if (vma->vm_start <= vma->vm_mm->start_stack &&
				vma->vm_end >= vma->vm_mm->start_stack) {
			name = "[stack]";
			goto cpy_name;
		}

		name = "//anon";
		goto cpy_name;
	}

cpy_name:
	strlcpy(tmp, name, sizeof(tmp));
	name = tmp;
got_name:
	/*
	 * Since our buffer works in 8 byte units we need to align our string
	 * size to a multiple of 8. However, we must guarantee the tail end is
	 * zero'd out to avoid leaking random bits to userspace.
	 */
	size = strlen(name)+1;
	while (!IS_ALIGNED(size, sizeof(u64)))
		name[size++] = '\0';

	mmap_event->file_name = name;
	mmap_event->file_size = size;
	mmap_event->maj = maj;
	mmap_event->min = min;
	mmap_event->ino = ino;
	mmap_event->ino_generation = gen;
	mmap_event->prot = prot;
	mmap_event->flags = flags;

	if (!(vma->vm_flags & VM_EXEC))
		mmap_event->event_id.header.misc |= PERF_RECORD_MISC_MMAP_DATA;

	mmap_event->event_id.header.size = sizeof(mmap_event->event_id) + size;

	if (atomic_read(&nr_build_id_events))
		build_id_parse(vma, mmap_event->build_id, &mmap_event->build_id_size);

	perf_iterate_sb(perf_event_mmap_output,
		       mmap_event,
		       NULL);

	kfree(buf);
}

/*
 * Check whether inode and address range match filter criteria.
 */
static bool perf_addr_filter_match(struct perf_addr_filter *filter,
				     struct file *file, unsigned long offset,
				     unsigned long size)
{
	/* d_inode(NULL) won't be equal to any mapped user-space file */
	if (!filter->path.dentry)
		return false;

	if (d_inode(filter->path.dentry) != file_inode(file))
		return false;

	if (filter->offset > offset + size)
		return false;

	if (filter->offset + filter->size < offset)
		return false;

	return true;
}

static bool perf_addr_filter_vma_adjust(struct perf_addr_filter *filter,
					struct vm_area_struct *vma,
					struct perf_addr_filter_range *fr)
{
	unsigned long vma_size = vma->vm_end - vma->vm_start;
	unsigned long off = vma->vm_pgoff << PAGE_SHIFT;
	struct file *file = vma->vm_file;

	if (!perf_addr_filter_match(filter, file, off, vma_size))
		return false;

	if (filter->offset < off) {
		fr->start = vma->vm_start;
		fr->size = min(vma_size, filter->size - (off - filter->offset));
	} else {
		fr->start = vma->vm_start + filter->offset - off;
		fr->size = min(vma->vm_end - fr->start, filter->size);
	}

	return true;
}

static void __perf_addr_filters_adjust(struct perf_event *event, void *data)
{
	struct perf_addr_filters_head *ifh = perf_event_addr_filters(event);
	struct vm_area_struct *vma = data;
	struct perf_addr_filter *filter;
	unsigned int restart = 0, count = 0;
	unsigned long flags;

	if (!has_addr_filter(event))
		return;

	if (!vma->vm_file)
		return;

	raw_spin_lock_irqsave(&ifh->lock, flags);
	list_for_each_entry(filter, &ifh->list, entry) {
		if (perf_addr_filter_vma_adjust(filter, vma,
						&event->addr_filter_ranges[count]))
			restart++;

		count++;
	}

	if (restart)
		event->addr_filters_gen++;
	raw_spin_unlock_irqrestore(&ifh->lock, flags);

	if (restart)
		perf_event_stop(event, 1);
}

/*
 * Adjust all task's events' filters to the new vma
 */
static void perf_addr_filters_adjust(struct vm_area_struct *vma)
{
	struct perf_event_context *ctx;
	int ctxn;

	/*
	 * Data tracing isn't supported yet and as such there is no need
	 * to keep track of anything that isn't related to executable code:
	 */
	if (!(vma->vm_flags & VM_EXEC))
		return;

	rcu_read_lock();
	for_each_task_context_nr(ctxn) {
		ctx = rcu_dereference(current->perf_event_ctxp[ctxn]);
		if (!ctx)
			continue;

		perf_iterate_ctx(ctx, __perf_addr_filters_adjust, vma, true);
	}
	rcu_read_unlock();
}

void perf_event_mmap(struct vm_area_struct *vma)
{
	struct perf_mmap_event mmap_event;

	if (!atomic_read(&nr_mmap_events))
		return;

	mmap_event = (struct perf_mmap_event){
		.vma	= vma,
		/* .file_name */
		/* .file_size */
		.event_id  = {
			.header = {
				.type = PERF_RECORD_MMAP,
				.misc = PERF_RECORD_MISC_USER,
				/* .size */
			},
			/* .pid */
			/* .tid */
			.start  = vma->vm_start,
			.len    = vma->vm_end - vma->vm_start,
			.pgoff  = (u64)vma->vm_pgoff << PAGE_SHIFT,
		},
		/* .maj (attr_mmap2 only) */
		/* .min (attr_mmap2 only) */
		/* .ino (attr_mmap2 only) */
		/* .ino_generation (attr_mmap2 only) */
		/* .prot (attr_mmap2 only) */
		/* .flags (attr_mmap2 only) */
	};

	perf_addr_filters_adjust(vma);
	perf_event_mmap_event(&mmap_event);
}

void perf_event_aux_event(struct perf_event *event, unsigned long head,
			  unsigned long size, u64 flags)
{
	struct perf_output_handle handle;
	struct perf_sample_data sample;
	struct perf_aux_event {
		struct perf_event_header	header;
		u64				offset;
		u64				size;
		u64				flags;
	} rec = {
		.header = {
			.type = PERF_RECORD_AUX,
			.misc = 0,
			.size = sizeof(rec),
		},
		.offset		= head,
		.size		= size,
		.flags		= flags,
	};
	int ret;

	perf_event_header__init_id(&rec.header, &sample, event);
	ret = perf_output_begin(&handle, &sample, event, rec.header.size);

	if (ret)
		return;

	perf_output_put(&handle, rec);
	perf_event__output_id_sample(event, &handle, &sample);

	perf_output_end(&handle);
}

/*
 * Lost/dropped samples logging
 */
void perf_log_lost_samples(struct perf_event *event, u64 lost)
{
	struct perf_output_handle handle;
	struct perf_sample_data sample;
	int ret;

	struct {
		struct perf_event_header	header;
		u64				lost;
	} lost_samples_event = {
		.header = {
			.type = PERF_RECORD_LOST_SAMPLES,
			.misc = 0,
			.size = sizeof(lost_samples_event),
		},
		.lost		= lost,
	};

	perf_event_header__init_id(&lost_samples_event.header, &sample, event);

	ret = perf_output_begin(&handle, &sample, event,
				lost_samples_event.header.size);
	if (ret)
		return;

	perf_output_put(&handle, lost_samples_event);
	perf_event__output_id_sample(event, &handle, &sample);
	perf_output_end(&handle);
}

/*
 * context_switch tracking
 */

struct perf_switch_event {
	struct task_struct	*task;
	struct task_struct	*next_prev;

	struct {
		struct perf_event_header	header;
		u32				next_prev_pid;
		u32				next_prev_tid;
	} event_id;
};

static int perf_event_switch_match(struct perf_event *event)
{
	return event->attr.context_switch;
}

static void perf_event_switch_output(struct perf_event *event, void *data)
{
	struct perf_switch_event *se = data;
	struct perf_output_handle handle;
	struct perf_sample_data sample;
	int ret;

	if (!perf_event_switch_match(event))
		return;

	/* Only CPU-wide events are allowed to see next/prev pid/tid */
	if (event->ctx->task) {
		se->event_id.header.type = PERF_RECORD_SWITCH;
		se->event_id.header.size = sizeof(se->event_id.header);
	} else {
		se->event_id.header.type = PERF_RECORD_SWITCH_CPU_WIDE;
		se->event_id.header.size = sizeof(se->event_id);
		se->event_id.next_prev_pid =
					perf_event_pid(event, se->next_prev);
		se->event_id.next_prev_tid =
					perf_event_tid(event, se->next_prev);
	}

	perf_event_header__init_id(&se->event_id.header, &sample, event);

	ret = perf_output_begin(&handle, &sample, event, se->event_id.header.size);
	if (ret)
		return;

	if (event->ctx->task)
		perf_output_put(&handle, se->event_id.header);
	else
		perf_output_put(&handle, se->event_id);

	perf_event__output_id_sample(event, &handle, &sample);

	perf_output_end(&handle);
}

static void perf_event_switch(struct task_struct *task,
			      struct task_struct *next_prev, bool sched_in)
{
	struct perf_switch_event switch_event;

	/* N.B. caller checks nr_switch_events != 0 */

	switch_event = (struct perf_switch_event){
		.task		= task,
		.next_prev	= next_prev,
		.event_id	= {
			.header = {
				/* .type */
				.misc = sched_in ? 0 : PERF_RECORD_MISC_SWITCH_OUT,
				/* .size */
			},
			/* .next_prev_pid */
			/* .next_prev_tid */
		},
	};

	if (!sched_in && task->state == TASK_RUNNING)
		switch_event.event_id.header.misc |=
				PERF_RECORD_MISC_SWITCH_OUT_PREEMPT;

	perf_iterate_sb(perf_event_switch_output,
		       &switch_event,
		       NULL);
}

/*
 * IRQ throttle logging
 */

static void perf_log_throttle(struct perf_event *event, int enable)
{
	struct perf_output_handle handle;
	struct perf_sample_data sample;
	int ret;

	struct {
		struct perf_event_header	header;
		u64				time;
		u64				id;
		u64				stream_id;
	} throttle_event = {
		.header = {
			.type = PERF_RECORD_THROTTLE,
			.misc = 0,
			.size = sizeof(throttle_event),
		},
		.time		= perf_event_clock(event),
		.id		= primary_event_id(event),
		.stream_id	= event->id,
	};

	if (enable)
		throttle_event.header.type = PERF_RECORD_UNTHROTTLE;

	perf_event_header__init_id(&throttle_event.header, &sample, event);

	ret = perf_output_begin(&handle, &sample, event,
				throttle_event.header.size);
	if (ret)
		return;

	perf_output_put(&handle, throttle_event);
	perf_event__output_id_sample(event, &handle, &sample);
	perf_output_end(&handle);
}

/*
 * ksymbol register/unregister tracking
 */

struct perf_ksymbol_event {
	const char	*name;
	int		name_len;
	struct {
		struct perf_event_header        header;
		u64				addr;
		u32				len;
		u16				ksym_type;
		u16				flags;
	} event_id;
};

static int perf_event_ksymbol_match(struct perf_event *event)
{
	return event->attr.ksymbol;
}

static void perf_event_ksymbol_output(struct perf_event *event, void *data)
{
	struct perf_ksymbol_event *ksymbol_event = data;
	struct perf_output_handle handle;
	struct perf_sample_data sample;
	int ret;

	if (!perf_event_ksymbol_match(event))
		return;

	perf_event_header__init_id(&ksymbol_event->event_id.header,
				   &sample, event);
	ret = perf_output_begin(&handle, &sample, event,
				ksymbol_event->event_id.header.size);
	if (ret)
		return;

	perf_output_put(&handle, ksymbol_event->event_id);
	__output_copy(&handle, ksymbol_event->name, ksymbol_event->name_len);
	perf_event__output_id_sample(event, &handle, &sample);

	perf_output_end(&handle);
}

void perf_event_ksymbol(u16 ksym_type, u64 addr, u32 len, bool unregister,
			const char *sym)
{
	struct perf_ksymbol_event ksymbol_event;
	char name[KSYM_NAME_LEN];
	u16 flags = 0;
	int name_len;

	if (!atomic_read(&nr_ksymbol_events))
		return;

	if (ksym_type >= PERF_RECORD_KSYMBOL_TYPE_MAX ||
	    ksym_type == PERF_RECORD_KSYMBOL_TYPE_UNKNOWN)
		goto err;

	strlcpy(name, sym, KSYM_NAME_LEN);
	name_len = strlen(name) + 1;
	while (!IS_ALIGNED(name_len, sizeof(u64)))
		name[name_len++] = '\0';
	BUILD_BUG_ON(KSYM_NAME_LEN % sizeof(u64));

	if (unregister)
		flags |= PERF_RECORD_KSYMBOL_FLAGS_UNREGISTER;

	ksymbol_event = (struct perf_ksymbol_event){
		.name = name,
		.name_len = name_len,
		.event_id = {
			.header = {
				.type = PERF_RECORD_KSYMBOL,
				.size = sizeof(ksymbol_event.event_id) +
					name_len,
			},
			.addr = addr,
			.len = len,
			.ksym_type = ksym_type,
			.flags = flags,
		},
	};

	perf_iterate_sb(perf_event_ksymbol_output, &ksymbol_event, NULL);
	return;
err:
	WARN_ONCE(1, "%s: Invalid KSYMBOL type 0x%x\n", __func__, ksym_type);
}

/*
 * bpf program load/unload tracking
 */

struct perf_bpf_event {
	struct bpf_prog	*prog;
	struct {
		struct perf_event_header        header;
		u16				type;
		u16				flags;
		u32				id;
		u8				tag[BPF_TAG_SIZE];
	} event_id;
};

static int perf_event_bpf_match(struct perf_event *event)
{
	return event->attr.bpf_event;
}

static void perf_event_bpf_output(struct perf_event *event, void *data)
{
	struct perf_bpf_event *bpf_event = data;
	struct perf_output_handle handle;
	struct perf_sample_data sample;
	int ret;

	if (!perf_event_bpf_match(event))
		return;

	perf_event_header__init_id(&bpf_event->event_id.header,
				   &sample, event);
	ret = perf_output_begin(&handle, data, event,
				bpf_event->event_id.header.size);
	if (ret)
		return;

	perf_output_put(&handle, bpf_event->event_id);
	perf_event__output_id_sample(event, &handle, &sample);

	perf_output_end(&handle);
}

static void perf_event_bpf_emit_ksymbols(struct bpf_prog *prog,
					 enum perf_bpf_event_type type)
{
	bool unregister = type == PERF_BPF_EVENT_PROG_UNLOAD;
	int i;

	if (prog->aux->func_cnt == 0) {
		perf_event_ksymbol(PERF_RECORD_KSYMBOL_TYPE_BPF,
				   (u64)(unsigned long)prog->bpf_func,
				   prog->jited_len, unregister,
				   prog->aux->ksym.name);
	} else {
		for (i = 0; i < prog->aux->func_cnt; i++) {
			struct bpf_prog *subprog = prog->aux->func[i];

			perf_event_ksymbol(
				PERF_RECORD_KSYMBOL_TYPE_BPF,
				(u64)(unsigned long)subprog->bpf_func,
				subprog->jited_len, unregister,
				prog->aux->ksym.name);
		}
	}
}

void perf_event_bpf_event(struct bpf_prog *prog,
			  enum perf_bpf_event_type type,
			  u16 flags)
{
	struct perf_bpf_event bpf_event;

	if (type <= PERF_BPF_EVENT_UNKNOWN ||
	    type >= PERF_BPF_EVENT_MAX)
		return;

	switch (type) {
	case PERF_BPF_EVENT_PROG_LOAD:
	case PERF_BPF_EVENT_PROG_UNLOAD:
		if (atomic_read(&nr_ksymbol_events))
			perf_event_bpf_emit_ksymbols(prog, type);
		break;
	default:
		break;
	}

	if (!atomic_read(&nr_bpf_events))
		return;

	bpf_event = (struct perf_bpf_event){
		.prog = prog,
		.event_id = {
			.header = {
				.type = PERF_RECORD_BPF_EVENT,
				.size = sizeof(bpf_event.event_id),
			},
			.type = type,
			.flags = flags,
			.id = prog->aux->id,
		},
	};

	BUILD_BUG_ON(BPF_TAG_SIZE % sizeof(u64));

	memcpy(bpf_event.event_id.tag, prog->tag, BPF_TAG_SIZE);
	perf_iterate_sb(perf_event_bpf_output, &bpf_event, NULL);
}

struct perf_text_poke_event {
	const void		*old_bytes;
	const void		*new_bytes;
	size_t			pad;
	u16			old_len;
	u16			new_len;

	struct {
		struct perf_event_header	header;

		u64				addr;
	} event_id;
};

static int perf_event_text_poke_match(struct perf_event *event)
{
	return event->attr.text_poke;
}

static void perf_event_text_poke_output(struct perf_event *event, void *data)
{
	struct perf_text_poke_event *text_poke_event = data;
	struct perf_output_handle handle;
	struct perf_sample_data sample;
	u64 padding = 0;
	int ret;

	if (!perf_event_text_poke_match(event))
		return;

	perf_event_header__init_id(&text_poke_event->event_id.header, &sample, event);

	ret = perf_output_begin(&handle, &sample, event,
				text_poke_event->event_id.header.size);
	if (ret)
		return;

	perf_output_put(&handle, text_poke_event->event_id);
	perf_output_put(&handle, text_poke_event->old_len);
	perf_output_put(&handle, text_poke_event->new_len);

	__output_copy(&handle, text_poke_event->old_bytes, text_poke_event->old_len);
	__output_copy(&handle, text_poke_event->new_bytes, text_poke_event->new_len);

	if (text_poke_event->pad)
		__output_copy(&handle, &padding, text_poke_event->pad);

	perf_event__output_id_sample(event, &handle, &sample);

	perf_output_end(&handle);
}

void perf_event_text_poke(const void *addr, const void *old_bytes,
			  size_t old_len, const void *new_bytes, size_t new_len)
{
	struct perf_text_poke_event text_poke_event;
	size_t tot, pad;

	if (!atomic_read(&nr_text_poke_events))
		return;

	tot  = sizeof(text_poke_event.old_len) + old_len;
	tot += sizeof(text_poke_event.new_len) + new_len;
	pad  = ALIGN(tot, sizeof(u64)) - tot;

	text_poke_event = (struct perf_text_poke_event){
		.old_bytes    = old_bytes,
		.new_bytes    = new_bytes,
		.pad          = pad,
		.old_len      = old_len,
		.new_len      = new_len,
		.event_id  = {
			.header = {
				.type = PERF_RECORD_TEXT_POKE,
				.misc = PERF_RECORD_MISC_KERNEL,
				.size = sizeof(text_poke_event.event_id) + tot + pad,
			},
			.addr = (unsigned long)addr,
		},
	};

	perf_iterate_sb(perf_event_text_poke_output, &text_poke_event, NULL);
}

void perf_event_itrace_started(struct perf_event *event)
{
	event->attach_state |= PERF_ATTACH_ITRACE;
}

static void perf_log_itrace_start(struct perf_event *event)
{
	struct perf_output_handle handle;
	struct perf_sample_data sample;
	struct perf_aux_event {
		struct perf_event_header        header;
		u32				pid;
		u32				tid;
	} rec;
	int ret;

	if (event->parent)
		event = event->parent;

	if (!(event->pmu->capabilities & PERF_PMU_CAP_ITRACE) ||
	    event->attach_state & PERF_ATTACH_ITRACE)
		return;

	rec.header.type	= PERF_RECORD_ITRACE_START;
	rec.header.misc	= 0;
	rec.header.size	= sizeof(rec);
	rec.pid	= perf_event_pid(event, current);
	rec.tid	= perf_event_tid(event, current);

	perf_event_header__init_id(&rec.header, &sample, event);
	ret = perf_output_begin(&handle, &sample, event, rec.header.size);

	if (ret)
		return;

	perf_output_put(&handle, rec);
	perf_event__output_id_sample(event, &handle, &sample);

	perf_output_end(&handle);
}

static int
__perf_event_account_interrupt(struct perf_event *event, int throttle)
{
	struct hw_perf_event *hwc = &event->hw;
	int ret = 0;
	u64 seq;

	seq = __this_cpu_read(perf_throttled_seq);
	if (seq != hwc->interrupts_seq) {
		hwc->interrupts_seq = seq;
		hwc->interrupts = 1;
	} else {
		hwc->interrupts++;
		if (unlikely(throttle
			     && hwc->interrupts >= max_samples_per_tick)) {
			__this_cpu_inc(perf_throttled_count);
			tick_dep_set_cpu(smp_processor_id(), TICK_DEP_BIT_PERF_EVENTS);
			hwc->interrupts = MAX_INTERRUPTS;
			perf_log_throttle(event, 0);
			ret = 1;
		}
	}

	if (event->attr.freq) {
		u64 now = perf_clock();
		s64 delta = now - hwc->freq_time_stamp;

		hwc->freq_time_stamp = now;

		if (delta > 0 && delta < 2*TICK_NSEC)
			perf_adjust_period(event, delta, hwc->last_period, true);
	}

	return ret;
}

int perf_event_account_interrupt(struct perf_event *event)
{
	return __perf_event_account_interrupt(event, 1);
}

/*
 * Generic event overflow handling, sampling.
 */

static int __perf_event_overflow(struct perf_event *event,
				   int throttle, struct perf_sample_data *data,
				   struct pt_regs *regs)
{
	int events = atomic_read(&event->event_limit);
	int ret = 0;

	/*
	 * Non-sampling counters might still use the PMI to fold short
	 * hardware counters, ignore those.
	 */
	if (unlikely(!is_sampling_event(event)))
		return 0;

	ret = __perf_event_account_interrupt(event, throttle);

	/*
	 * XXX event_limit might not quite work as expected on inherited
	 * events
	 */

	event->pending_kill = POLL_IN;
	if (events && atomic_dec_and_test(&event->event_limit)) {
		ret = 1;
		event->pending_kill = POLL_HUP;
		event->pending_addr = data->addr;

		perf_event_disable_inatomic(event);
	}

	READ_ONCE(event->overflow_handler)(event, data, regs);

	if (*perf_event_fasync(event) && event->pending_kill) {
		event->pending_wakeup = 1;
		irq_work_queue(&event->pending);
	}

	return ret;
}

int perf_event_overflow(struct perf_event *event,
			  struct perf_sample_data *data,
			  struct pt_regs *regs)
{
	return __perf_event_overflow(event, 1, data, regs);
}

/*
 * Generic software event infrastructure
 */

struct swevent_htable {
	struct swevent_hlist		*swevent_hlist;
	struct mutex			hlist_mutex;
	int				hlist_refcount;

	/* Recursion avoidance in each contexts */
	int				recursion[PERF_NR_CONTEXTS];
};

static DEFINE_PER_CPU(struct swevent_htable, swevent_htable);

/*
 * We directly increment event->count and keep a second value in
 * event->hw.period_left to count intervals. This period event
 * is kept in the range [-sample_period, 0] so that we can use the
 * sign as trigger.
 */

u64 perf_swevent_set_period(struct perf_event *event)
{
	struct hw_perf_event *hwc = &event->hw;
	u64 period = hwc->last_period;
	u64 nr, offset;
	s64 old, val;

	hwc->last_period = hwc->sample_period;

again:
	old = val = local64_read(&hwc->period_left);
	if (val < 0)
		return 0;

	nr = div64_u64(period + val, period);
	offset = nr * period;
	val -= offset;
	if (local64_cmpxchg(&hwc->period_left, old, val) != old)
		goto again;

	return nr;
}

static void perf_swevent_overflow(struct perf_event *event, u64 overflow,
				    struct perf_sample_data *data,
				    struct pt_regs *regs)
{
	struct hw_perf_event *hwc = &event->hw;
	int throttle = 0;

	if (!overflow)
		overflow = perf_swevent_set_period(event);

	if (hwc->interrupts == MAX_INTERRUPTS)
		return;

	for (; overflow; overflow--) {
		if (__perf_event_overflow(event, throttle,
					    data, regs)) {
			/*
			 * We inhibit the overflow from happening when
			 * hwc->interrupts == MAX_INTERRUPTS.
			 */
			break;
		}
		throttle = 1;
	}
}

static void perf_swevent_event(struct perf_event *event, u64 nr,
			       struct perf_sample_data *data,
			       struct pt_regs *regs)
{
	struct hw_perf_event *hwc = &event->hw;

	local64_add(nr, &event->count);

	if (!regs)
		return;

	if (!is_sampling_event(event))
		return;

	if ((event->attr.sample_type & PERF_SAMPLE_PERIOD) && !event->attr.freq) {
		data->period = nr;
		return perf_swevent_overflow(event, 1, data, regs);
	} else
		data->period = event->hw.last_period;

	if (nr == 1 && hwc->sample_period == 1 && !event->attr.freq)
		return perf_swevent_overflow(event, 1, data, regs);

	if (local64_add_negative(nr, &hwc->period_left))
		return;

	perf_swevent_overflow(event, 0, data, regs);
}

static int perf_exclude_event(struct perf_event *event,
			      struct pt_regs *regs)
{
	if (event->hw.state & PERF_HES_STOPPED)
		return 1;

	if (regs) {
		if (event->attr.exclude_user && user_mode(regs))
			return 1;

		if (event->attr.exclude_kernel && !user_mode(regs))
			return 1;
	}

	return 0;
}

static int perf_swevent_match(struct perf_event *event,
				enum perf_type_id type,
				u32 event_id,
				struct perf_sample_data *data,
				struct pt_regs *regs)
{
	if (event->attr.type != type)
		return 0;

	if (event->attr.config != event_id)
		return 0;

	if (perf_exclude_event(event, regs))
		return 0;

	return 1;
}

static inline u64 swevent_hash(u64 type, u32 event_id)
{
	u64 val = event_id | (type << 32);

	return hash_64(val, SWEVENT_HLIST_BITS);
}

static inline struct hlist_head *
__find_swevent_head(struct swevent_hlist *hlist, u64 type, u32 event_id)
{
	u64 hash = swevent_hash(type, event_id);

	return &hlist->heads[hash];
}

/* For the read side: events when they trigger */
static inline struct hlist_head *
find_swevent_head_rcu(struct swevent_htable *swhash, u64 type, u32 event_id)
{
	struct swevent_hlist *hlist;

	hlist = rcu_dereference(swhash->swevent_hlist);
	if (!hlist)
		return NULL;

	return __find_swevent_head(hlist, type, event_id);
}

/* For the event head insertion and removal in the hlist */
static inline struct hlist_head *
find_swevent_head(struct swevent_htable *swhash, struct perf_event *event)
{
	struct swevent_hlist *hlist;
	u32 event_id = event->attr.config;
	u64 type = event->attr.type;

	/*
	 * Event scheduling is always serialized against hlist allocation
	 * and release. Which makes the protected version suitable here.
	 * The context lock guarantees that.
	 */
	hlist = rcu_dereference_protected(swhash->swevent_hlist,
					  lockdep_is_held(&event->ctx->lock));
	if (!hlist)
		return NULL;

	return __find_swevent_head(hlist, type, event_id);
}

static void do_perf_sw_event(enum perf_type_id type, u32 event_id,
				    u64 nr,
				    struct perf_sample_data *data,
				    struct pt_regs *regs)
{
	struct swevent_htable *swhash = this_cpu_ptr(&swevent_htable);
	struct perf_event *event;
	struct hlist_head *head;

	rcu_read_lock();
	head = find_swevent_head_rcu(swhash, type, event_id);
	if (!head)
		goto end;

	hlist_for_each_entry_rcu(event, head, hlist_entry) {
		if (perf_swevent_match(event, type, event_id, data, regs))
			perf_swevent_event(event, nr, data, regs);
	}
end:
	rcu_read_unlock();
}

DEFINE_PER_CPU(struct pt_regs, __perf_regs[4]);

int perf_swevent_get_recursion_context(void)
{
	struct swevent_htable *swhash = this_cpu_ptr(&swevent_htable);

	return get_recursion_context(swhash->recursion);
}
EXPORT_SYMBOL_GPL(perf_swevent_get_recursion_context);

void perf_swevent_put_recursion_context(int rctx)
{
	struct swevent_htable *swhash = this_cpu_ptr(&swevent_htable);

	put_recursion_context(swhash->recursion, rctx);
}

void ___perf_sw_event(u32 event_id, u64 nr, struct pt_regs *regs, u64 addr)
{
	struct perf_sample_data data;

	if (WARN_ON_ONCE(!regs))
		return;

	perf_sample_data_init(&data, addr, 0);
	do_perf_sw_event(PERF_TYPE_SOFTWARE, event_id, nr, &data, regs);
}

void __perf_sw_event(u32 event_id, u64 nr, struct pt_regs *regs, u64 addr)
{
	int rctx;

	preempt_disable_notrace();
	rctx = perf_swevent_get_recursion_context();
	if (unlikely(rctx < 0))
		goto fail;

	___perf_sw_event(event_id, nr, regs, addr);

	perf_swevent_put_recursion_context(rctx);
fail:
	preempt_enable_notrace();
}

static void perf_swevent_read(struct perf_event *event)
{
}

static int perf_swevent_add(struct perf_event *event, int flags)
{
	struct swevent_htable *swhash = this_cpu_ptr(&swevent_htable);
	struct hw_perf_event *hwc = &event->hw;
	struct hlist_head *head;

	if (is_sampling_event(event)) {
		hwc->last_period = hwc->sample_period;
		perf_swevent_set_period(event);
	}

	hwc->state = !(flags & PERF_EF_START);

	head = find_swevent_head(swhash, event);
	if (WARN_ON_ONCE(!head))
		return -EINVAL;

	hlist_add_head_rcu(&event->hlist_entry, head);
	perf_event_update_userpage(event);

	return 0;
}

static void perf_swevent_del(struct perf_event *event, int flags)
{
	hlist_del_rcu(&event->hlist_entry);
}

static void perf_swevent_start(struct perf_event *event, int flags)
{
	event->hw.state = 0;
}

static void perf_swevent_stop(struct perf_event *event, int flags)
{
	event->hw.state = PERF_HES_STOPPED;
}

/* Deref the hlist from the update side */
static inline struct swevent_hlist *
swevent_hlist_deref(struct swevent_htable *swhash)
{
	return rcu_dereference_protected(swhash->swevent_hlist,
					 lockdep_is_held(&swhash->hlist_mutex));
}

static void swevent_hlist_release(struct swevent_htable *swhash)
{
	struct swevent_hlist *hlist = swevent_hlist_deref(swhash);

	if (!hlist)
		return;

	RCU_INIT_POINTER(swhash->swevent_hlist, NULL);
	kfree_rcu(hlist, rcu_head);
}

static void swevent_hlist_put_cpu(int cpu)
{
	struct swevent_htable *swhash = &per_cpu(swevent_htable, cpu);

	mutex_lock(&swhash->hlist_mutex);

	if (!--swhash->hlist_refcount)
		swevent_hlist_release(swhash);

	mutex_unlock(&swhash->hlist_mutex);
}

static void swevent_hlist_put(void)
{
	int cpu;

	for_each_possible_cpu(cpu)
		swevent_hlist_put_cpu(cpu);
}

static int swevent_hlist_get_cpu(int cpu)
{
	struct swevent_htable *swhash = &per_cpu(swevent_htable, cpu);
	int err = 0;

	mutex_lock(&swhash->hlist_mutex);
	if (!swevent_hlist_deref(swhash) &&
	    cpumask_test_cpu(cpu, perf_online_mask)) {
		struct swevent_hlist *hlist;

		hlist = kzalloc(sizeof(*hlist), GFP_KERNEL);
		if (!hlist) {
			err = -ENOMEM;
			goto exit;
		}
		rcu_assign_pointer(swhash->swevent_hlist, hlist);
	}
	swhash->hlist_refcount++;
exit:
	mutex_unlock(&swhash->hlist_mutex);

	return err;
}

static int swevent_hlist_get(void)
{
	int err, cpu, failed_cpu;

	mutex_lock(&pmus_lock);
	for_each_possible_cpu(cpu) {
		err = swevent_hlist_get_cpu(cpu);
		if (err) {
			failed_cpu = cpu;
			goto fail;
		}
	}
	mutex_unlock(&pmus_lock);
	return 0;
fail:
	for_each_possible_cpu(cpu) {
		if (cpu == failed_cpu)
			break;
		swevent_hlist_put_cpu(cpu);
	}
	mutex_unlock(&pmus_lock);
	return err;
}

struct static_key perf_swevent_enabled[PERF_COUNT_SW_MAX];

static void sw_perf_event_destroy(struct perf_event *event)
{
	u64 event_id = event->attr.config;

	WARN_ON(event->parent);

	static_key_slow_dec(&perf_swevent_enabled[event_id]);
	swevent_hlist_put();
}

static int perf_swevent_init(struct perf_event *event)
{
	u64 event_id = event->attr.config;

	if (event->attr.type != PERF_TYPE_SOFTWARE)
		return -ENOENT;

	/*
	 * no branch sampling for software events
	 */
	if (has_branch_stack(event))
		return -EOPNOTSUPP;

	switch (event_id) {
	case PERF_COUNT_SW_CPU_CLOCK:
	case PERF_COUNT_SW_TASK_CLOCK:
		return -ENOENT;

	default:
		break;
	}

	if (event_id >= PERF_COUNT_SW_MAX)
		return -ENOENT;

	if (!event->parent) {
		int err;

		err = swevent_hlist_get();
		if (err)
			return err;

		static_key_slow_inc(&perf_swevent_enabled[event_id]);
		event->destroy = sw_perf_event_destroy;
	}

	return 0;
}

static struct pmu perf_swevent = {
	.task_ctx_nr	= perf_sw_context,

	.capabilities	= PERF_PMU_CAP_NO_NMI,

	.event_init	= perf_swevent_init,
	.add		= perf_swevent_add,
	.del		= perf_swevent_del,
	.start		= perf_swevent_start,
	.stop		= perf_swevent_stop,
	.read		= perf_swevent_read,
};

#ifdef CONFIG_EVENT_TRACING

static int perf_tp_filter_match(struct perf_event *event,
				struct perf_sample_data *data)
{
	void *record = data->raw->frag.data;

	/* only top level events have filters set */
	if (event->parent)
		event = event->parent;

	if (likely(!event->filter) || filter_match_preds(event->filter, record))
		return 1;
	return 0;
}

static int perf_tp_event_match(struct perf_event *event,
				struct perf_sample_data *data,
				struct pt_regs *regs)
{
	if (event->hw.state & PERF_HES_STOPPED)
		return 0;
	/*
	 * If exclude_kernel, only trace user-space tracepoints (uprobes)
	 */
	if (event->attr.exclude_kernel && !user_mode(regs))
		return 0;

	if (!perf_tp_filter_match(event, data))
		return 0;

	return 1;
}

void perf_trace_run_bpf_submit(void *raw_data, int size, int rctx,
			       struct trace_event_call *call, u64 count,
			       struct pt_regs *regs, struct hlist_head *head,
			       struct task_struct *task)
{
	if (bpf_prog_array_valid(call)) {
		*(struct pt_regs **)raw_data = regs;
		if (!trace_call_bpf(call, raw_data) || hlist_empty(head)) {
			perf_swevent_put_recursion_context(rctx);
			return;
		}
	}
	perf_tp_event(call->event.type, count, raw_data, size, regs, head,
		      rctx, task);
}
EXPORT_SYMBOL_GPL(perf_trace_run_bpf_submit);

void perf_tp_event(u16 event_type, u64 count, void *record, int entry_size,
		   struct pt_regs *regs, struct hlist_head *head, int rctx,
		   struct task_struct *task)
{
	struct perf_sample_data data;
	struct perf_event *event;

	struct perf_raw_record raw = {
		.frag = {
			.size = entry_size,
			.data = record,
		},
	};

	perf_sample_data_init(&data, 0, 0);
	data.raw = &raw;

	perf_trace_buf_update(record, event_type);

	hlist_for_each_entry_rcu(event, head, hlist_entry) {
		if (perf_tp_event_match(event, &data, regs))
			perf_swevent_event(event, count, &data, regs);
	}

	/*
	 * If we got specified a target task, also iterate its context and
	 * deliver this event there too.
	 */
	if (task && task != current) {
		struct perf_event_context *ctx;
		struct trace_entry *entry = record;

		rcu_read_lock();
		ctx = rcu_dereference(task->perf_event_ctxp[perf_sw_context]);
		if (!ctx)
			goto unlock;

		list_for_each_entry_rcu(event, &ctx->event_list, event_entry) {
			if (event->cpu != smp_processor_id())
				continue;
			if (event->attr.type != PERF_TYPE_TRACEPOINT)
				continue;
			if (event->attr.config != entry->type)
				continue;
			if (perf_tp_event_match(event, &data, regs))
				perf_swevent_event(event, count, &data, regs);
		}
unlock:
		rcu_read_unlock();
	}

	perf_swevent_put_recursion_context(rctx);
}
EXPORT_SYMBOL_GPL(perf_tp_event);

static void tp_perf_event_destroy(struct perf_event *event)
{
	perf_trace_destroy(event);
}

static int perf_tp_event_init(struct perf_event *event)
{
	int err;

	if (event->attr.type != PERF_TYPE_TRACEPOINT)
		return -ENOENT;

	/*
	 * no branch sampling for tracepoint events
	 */
	if (has_branch_stack(event))
		return -EOPNOTSUPP;

	err = perf_trace_init(event);
	if (err)
		return err;

	event->destroy = tp_perf_event_destroy;

	return 0;
}

static struct pmu perf_tracepoint = {
	.task_ctx_nr	= perf_sw_context,

	.event_init	= perf_tp_event_init,
	.add		= perf_trace_add,
	.del		= perf_trace_del,
	.start		= perf_swevent_start,
	.stop		= perf_swevent_stop,
	.read		= perf_swevent_read,
};

#if defined(CONFIG_KPROBE_EVENTS) || defined(CONFIG_UPROBE_EVENTS)
/*
 * Flags in config, used by dynamic PMU kprobe and uprobe
 * The flags should match following PMU_FORMAT_ATTR().
 *
 * PERF_PROBE_CONFIG_IS_RETPROBE if set, create kretprobe/uretprobe
 *                               if not set, create kprobe/uprobe
 *
 * The following values specify a reference counter (or semaphore in the
 * terminology of tools like dtrace, systemtap, etc.) Userspace Statically
 * Defined Tracepoints (USDT). Currently, we use 40 bit for the offset.
 *
 * PERF_UPROBE_REF_CTR_OFFSET_BITS	# of bits in config as th offset
 * PERF_UPROBE_REF_CTR_OFFSET_SHIFT	# of bits to shift left
 */
enum perf_probe_config {
	PERF_PROBE_CONFIG_IS_RETPROBE = 1U << 0,  /* [k,u]retprobe */
	PERF_UPROBE_REF_CTR_OFFSET_BITS = 32,
	PERF_UPROBE_REF_CTR_OFFSET_SHIFT = 64 - PERF_UPROBE_REF_CTR_OFFSET_BITS,
};

PMU_FORMAT_ATTR(retprobe, "config:0");
#endif

#ifdef CONFIG_KPROBE_EVENTS
static struct attribute *kprobe_attrs[] = {
	&format_attr_retprobe.attr,
	NULL,
};

static struct attribute_group kprobe_format_group = {
	.name = "format",
	.attrs = kprobe_attrs,
};

static const struct attribute_group *kprobe_attr_groups[] = {
	&kprobe_format_group,
	NULL,
};

static int perf_kprobe_event_init(struct perf_event *event);
static struct pmu perf_kprobe = {
	.task_ctx_nr	= perf_sw_context,
	.event_init	= perf_kprobe_event_init,
	.add		= perf_trace_add,
	.del		= perf_trace_del,
	.start		= perf_swevent_start,
	.stop		= perf_swevent_stop,
	.read		= perf_swevent_read,
	.attr_groups	= kprobe_attr_groups,
};

static int perf_kprobe_event_init(struct perf_event *event)
{
	int err;
	bool is_retprobe;

	if (event->attr.type != perf_kprobe.type)
		return -ENOENT;

	if (!perfmon_capable())
		return -EACCES;

	/*
	 * no branch sampling for probe events
	 */
	if (has_branch_stack(event))
		return -EOPNOTSUPP;

	is_retprobe = event->attr.config & PERF_PROBE_CONFIG_IS_RETPROBE;
	err = perf_kprobe_init(event, is_retprobe);
	if (err)
		return err;

	event->destroy = perf_kprobe_destroy;

	return 0;
}
#endif /* CONFIG_KPROBE_EVENTS */

#ifdef CONFIG_UPROBE_EVENTS
PMU_FORMAT_ATTR(ref_ctr_offset, "config:32-63");

static struct attribute *uprobe_attrs[] = {
	&format_attr_retprobe.attr,
	&format_attr_ref_ctr_offset.attr,
	NULL,
};

static struct attribute_group uprobe_format_group = {
	.name = "format",
	.attrs = uprobe_attrs,
};

static const struct attribute_group *uprobe_attr_groups[] = {
	&uprobe_format_group,
	NULL,
};

static int perf_uprobe_event_init(struct perf_event *event);
static struct pmu perf_uprobe = {
	.task_ctx_nr	= perf_sw_context,
	.event_init	= perf_uprobe_event_init,
	.add		= perf_trace_add,
	.del		= perf_trace_del,
	.start		= perf_swevent_start,
	.stop		= perf_swevent_stop,
	.read		= perf_swevent_read,
	.attr_groups	= uprobe_attr_groups,
};

static int perf_uprobe_event_init(struct perf_event *event)
{
	int err;
	unsigned long ref_ctr_offset;
	bool is_retprobe;

	if (event->attr.type != perf_uprobe.type)
		return -ENOENT;

	if (!perfmon_capable())
		return -EACCES;

	/*
	 * no branch sampling for probe events
	 */
	if (has_branch_stack(event))
		return -EOPNOTSUPP;

	is_retprobe = event->attr.config & PERF_PROBE_CONFIG_IS_RETPROBE;
	ref_ctr_offset = event->attr.config >> PERF_UPROBE_REF_CTR_OFFSET_SHIFT;
	err = perf_uprobe_init(event, ref_ctr_offset, is_retprobe);
	if (err)
		return err;

	event->destroy = perf_uprobe_destroy;

	return 0;
}
#endif /* CONFIG_UPROBE_EVENTS */

static inline void perf_tp_register(void)
{
	perf_pmu_register(&perf_tracepoint, "tracepoint", PERF_TYPE_TRACEPOINT);
#ifdef CONFIG_KPROBE_EVENTS
	perf_pmu_register(&perf_kprobe, "kprobe", -1);
#endif
#ifdef CONFIG_UPROBE_EVENTS
	perf_pmu_register(&perf_uprobe, "uprobe", -1);
#endif
}

static void perf_event_free_filter(struct perf_event *event)
{
	ftrace_profile_free_filter(event);
}

#ifdef CONFIG_BPF_SYSCALL
static void bpf_overflow_handler(struct perf_event *event,
				 struct perf_sample_data *data,
				 struct pt_regs *regs)
{
	struct bpf_perf_event_data_kern ctx = {
		.data = data,
		.event = event,
	};
	int ret = 0;

	ctx.regs = perf_arch_bpf_user_pt_regs(regs);
	if (unlikely(__this_cpu_inc_return(bpf_prog_active) != 1))
		goto out;
	rcu_read_lock();
	ret = BPF_PROG_RUN(event->prog, &ctx);
	rcu_read_unlock();
out:
	__this_cpu_dec(bpf_prog_active);
	if (!ret)
		return;

	event->orig_overflow_handler(event, data, regs);
}

static int perf_event_set_bpf_handler(struct perf_event *event, u32 prog_fd)
{
	struct bpf_prog *prog;

	if (event->overflow_handler_context)
		/* hw breakpoint or kernel counter */
		return -EINVAL;

	if (event->prog)
		return -EEXIST;

	prog = bpf_prog_get_type(prog_fd, BPF_PROG_TYPE_PERF_EVENT);
	if (IS_ERR(prog))
		return PTR_ERR(prog);

	if (event->attr.precise_ip &&
	    prog->call_get_stack &&
	    (!(event->attr.sample_type & __PERF_SAMPLE_CALLCHAIN_EARLY) ||
	     event->attr.exclude_callchain_kernel ||
	     event->attr.exclude_callchain_user)) {
		/*
		 * On perf_event with precise_ip, calling bpf_get_stack()
		 * may trigger unwinder warnings and occasional crashes.
		 * bpf_get_[stack|stackid] works around this issue by using
		 * callchain attached to perf_sample_data. If the
		 * perf_event does not full (kernel and user) callchain
		 * attached to perf_sample_data, do not allow attaching BPF
		 * program that calls bpf_get_[stack|stackid].
		 */
		bpf_prog_put(prog);
		return -EPROTO;
	}

	event->prog = prog;
	event->orig_overflow_handler = READ_ONCE(event->overflow_handler);
	WRITE_ONCE(event->overflow_handler, bpf_overflow_handler);
	return 0;
}

static void perf_event_free_bpf_handler(struct perf_event *event)
{
	struct bpf_prog *prog = event->prog;

	if (!prog)
		return;

	WRITE_ONCE(event->overflow_handler, event->orig_overflow_handler);
	event->prog = NULL;
	bpf_prog_put(prog);
}
#else
static int perf_event_set_bpf_handler(struct perf_event *event, u32 prog_fd)
{
	return -EOPNOTSUPP;
}
static void perf_event_free_bpf_handler(struct perf_event *event)
{
}
#endif

/*
 * returns true if the event is a tracepoint, or a kprobe/upprobe created
 * with perf_event_open()
 */
static inline bool perf_event_is_tracing(struct perf_event *event)
{
	if (event->pmu == &perf_tracepoint)
		return true;
#ifdef CONFIG_KPROBE_EVENTS
	if (event->pmu == &perf_kprobe)
		return true;
#endif
#ifdef CONFIG_UPROBE_EVENTS
	if (event->pmu == &perf_uprobe)
		return true;
#endif
	return false;
}

static int perf_event_set_bpf_prog(struct perf_event *event, u32 prog_fd)
{
	bool is_kprobe, is_tracepoint, is_syscall_tp;
	struct bpf_prog *prog;
	int ret;

	if (!perf_event_is_tracing(event))
		return perf_event_set_bpf_handler(event, prog_fd);

	is_kprobe = event->tp_event->flags & TRACE_EVENT_FL_UKPROBE;
	is_tracepoint = event->tp_event->flags & TRACE_EVENT_FL_TRACEPOINT;
	is_syscall_tp = is_syscall_trace_event(event->tp_event);
	if (!is_kprobe && !is_tracepoint && !is_syscall_tp)
		/* bpf programs can only be attached to u/kprobe or tracepoint */
		return -EINVAL;

	prog = bpf_prog_get(prog_fd);
	if (IS_ERR(prog))
		return PTR_ERR(prog);

	if ((is_kprobe && prog->type != BPF_PROG_TYPE_KPROBE) ||
	    (is_tracepoint && prog->type != BPF_PROG_TYPE_TRACEPOINT) ||
	    (is_syscall_tp && prog->type != BPF_PROG_TYPE_TRACEPOINT)) {
		/* valid fd, but invalid bpf program type */
		bpf_prog_put(prog);
		return -EINVAL;
	}

	/* Kprobe override only works for kprobes, not uprobes. */
	if (prog->kprobe_override &&
	    !(event->tp_event->flags & TRACE_EVENT_FL_KPROBE)) {
		bpf_prog_put(prog);
		return -EINVAL;
	}

	if (is_tracepoint || is_syscall_tp) {
		int off = trace_event_get_offsets(event->tp_event);

		if (prog->aux->max_ctx_offset > off) {
			bpf_prog_put(prog);
			return -EACCES;
		}
	}

	ret = perf_event_attach_bpf_prog(event, prog);
	if (ret)
		bpf_prog_put(prog);
	return ret;
}

static void perf_event_free_bpf_prog(struct perf_event *event)
{
	if (!perf_event_is_tracing(event)) {
		perf_event_free_bpf_handler(event);
		return;
	}
	perf_event_detach_bpf_prog(event);
}

#else

static inline void perf_tp_register(void)
{
}

static void perf_event_free_filter(struct perf_event *event)
{
}

static int perf_event_set_bpf_prog(struct perf_event *event, u32 prog_fd)
{
	return -ENOENT;
}

static void perf_event_free_bpf_prog(struct perf_event *event)
{
}
#endif /* CONFIG_EVENT_TRACING */

#ifdef CONFIG_HAVE_HW_BREAKPOINT
void perf_bp_event(struct perf_event *bp, void *data)
{
	struct perf_sample_data sample;
	struct pt_regs *regs = data;

	perf_sample_data_init(&sample, bp->attr.bp_addr, 0);

	if (!bp->hw.state && !perf_exclude_event(bp, regs))
		perf_swevent_event(bp, 1, &sample, regs);
}
#endif

/*
 * Allocate a new address filter
 */
static struct perf_addr_filter *
perf_addr_filter_new(struct perf_event *event, struct list_head *filters)
{
	int node = cpu_to_node(event->cpu == -1 ? 0 : event->cpu);
	struct perf_addr_filter *filter;

	filter = kzalloc_node(sizeof(*filter), GFP_KERNEL, node);
	if (!filter)
		return NULL;

	INIT_LIST_HEAD(&filter->entry);
	list_add_tail(&filter->entry, filters);

	return filter;
}

static void free_filters_list(struct list_head *filters)
{
	struct perf_addr_filter *filter, *iter;

	list_for_each_entry_safe(filter, iter, filters, entry) {
		path_put(&filter->path);
		list_del(&filter->entry);
		kfree(filter);
	}
}

/*
 * Free existing address filters and optionally install new ones
 */
static void perf_addr_filters_splice(struct perf_event *event,
				     struct list_head *head)
{
	unsigned long flags;
	LIST_HEAD(list);

	if (!has_addr_filter(event))
		return;

	/* don't bother with children, they don't have their own filters */
	if (event->parent)
		return;

	raw_spin_lock_irqsave(&event->addr_filters.lock, flags);

	list_splice_init(&event->addr_filters.list, &list);
	if (head)
		list_splice(head, &event->addr_filters.list);

	raw_spin_unlock_irqrestore(&event->addr_filters.lock, flags);

	free_filters_list(&list);
}

/*
 * Scan through mm's vmas and see if one of them matches the
 * @filter; if so, adjust filter's address range.
 * Called with mm::mmap_lock down for reading.
 */
static void perf_addr_filter_apply(struct perf_addr_filter *filter,
				   struct mm_struct *mm,
				   struct perf_addr_filter_range *fr)
{
	struct vm_area_struct *vma;

	for (vma = mm->mmap; vma; vma = vma->vm_next) {
		if (!vma->vm_file)
			continue;

		if (perf_addr_filter_vma_adjust(filter, vma, fr))
			return;
	}
}

/*
 * Update event's address range filters based on the
 * task's existing mappings, if any.
 */
static void perf_event_addr_filters_apply(struct perf_event *event)
{
	struct perf_addr_filters_head *ifh = perf_event_addr_filters(event);
	struct task_struct *task = READ_ONCE(event->ctx->task);
	struct perf_addr_filter *filter;
	struct mm_struct *mm = NULL;
	unsigned int count = 0;
	unsigned long flags;

	/*
	 * We may observe TASK_TOMBSTONE, which means that the event tear-down
	 * will stop on the parent's child_mutex that our caller is also holding
	 */
	if (task == TASK_TOMBSTONE)
		return;

	if (ifh->nr_file_filters) {
		mm = get_task_mm(event->ctx->task);
		if (!mm)
			goto restart;

		mmap_read_lock(mm);
	}

	raw_spin_lock_irqsave(&ifh->lock, flags);
	list_for_each_entry(filter, &ifh->list, entry) {
		if (filter->path.dentry) {
			/*
			 * Adjust base offset if the filter is associated to a
			 * binary that needs to be mapped:
			 */
			event->addr_filter_ranges[count].start = 0;
			event->addr_filter_ranges[count].size = 0;

			perf_addr_filter_apply(filter, mm, &event->addr_filter_ranges[count]);
		} else {
			event->addr_filter_ranges[count].start = filter->offset;
			event->addr_filter_ranges[count].size  = filter->size;
		}

		count++;
	}

	event->addr_filters_gen++;
	raw_spin_unlock_irqrestore(&ifh->lock, flags);

	if (ifh->nr_file_filters) {
		mmap_read_unlock(mm);

		mmput(mm);
	}

restart:
	perf_event_stop(event, 1);
}

/*
 * Address range filtering: limiting the data to certain
 * instruction address ranges. Filters are ioctl()ed to us from
 * userspace as ascii strings.
 *
 * Filter string format:
 *
 * ACTION RANGE_SPEC
 * where ACTION is one of the
 *  * "filter": limit the trace to this region
 *  * "start": start tracing from this address
 *  * "stop": stop tracing at this address/region;
 * RANGE_SPEC is
 *  * for kernel addresses: <start address>[/<size>]
 *  * for object files:     <start address>[/<size>]@</path/to/object/file>
 *
 * if <size> is not specified or is zero, the range is treated as a single
 * address; not valid for ACTION=="filter".
 */
enum {
	IF_ACT_NONE = -1,
	IF_ACT_FILTER,
	IF_ACT_START,
	IF_ACT_STOP,
	IF_SRC_FILE,
	IF_SRC_KERNEL,
	IF_SRC_FILEADDR,
	IF_SRC_KERNELADDR,
};

enum {
	IF_STATE_ACTION = 0,
	IF_STATE_SOURCE,
	IF_STATE_END,
};

static const match_table_t if_tokens = {
	{ IF_ACT_FILTER,	"filter" },
	{ IF_ACT_START,		"start" },
	{ IF_ACT_STOP,		"stop" },
	{ IF_SRC_FILE,		"%u/%u@%s" },
	{ IF_SRC_KERNEL,	"%u/%u" },
	{ IF_SRC_FILEADDR,	"%u@%s" },
	{ IF_SRC_KERNELADDR,	"%u" },
	{ IF_ACT_NONE,		NULL },
};

/*
 * Address filter string parser
 */
static int
perf_event_parse_addr_filter(struct perf_event *event, char *fstr,
			     struct list_head *filters)
{
	struct perf_addr_filter *filter = NULL;
	char *start, *orig, *filename = NULL;
	substring_t args[MAX_OPT_ARGS];
	int state = IF_STATE_ACTION, token;
	unsigned int kernel = 0;
	int ret = -EINVAL;

	orig = fstr = kstrdup(fstr, GFP_KERNEL);
	if (!fstr)
		return -ENOMEM;

	while ((start = strsep(&fstr, " ,\n")) != NULL) {
		static const enum perf_addr_filter_action_t actions[] = {
			[IF_ACT_FILTER]	= PERF_ADDR_FILTER_ACTION_FILTER,
			[IF_ACT_START]	= PERF_ADDR_FILTER_ACTION_START,
			[IF_ACT_STOP]	= PERF_ADDR_FILTER_ACTION_STOP,
		};
		ret = -EINVAL;

		if (!*start)
			continue;

		/* filter definition begins */
		if (state == IF_STATE_ACTION) {
			filter = perf_addr_filter_new(event, filters);
			if (!filter)
				goto fail;
		}

		token = match_token(start, if_tokens, args);
		switch (token) {
		case IF_ACT_FILTER:
		case IF_ACT_START:
		case IF_ACT_STOP:
			if (state != IF_STATE_ACTION)
				goto fail;

			filter->action = actions[token];
			state = IF_STATE_SOURCE;
			break;

		case IF_SRC_KERNELADDR:
		case IF_SRC_KERNEL:
			kernel = 1;
			fallthrough;

		case IF_SRC_FILEADDR:
		case IF_SRC_FILE:
			if (state != IF_STATE_SOURCE)
				goto fail;

			*args[0].to = 0;
			ret = kstrtoul(args[0].from, 0, &filter->offset);
			if (ret)
				goto fail;

			if (token == IF_SRC_KERNEL || token == IF_SRC_FILE) {
				*args[1].to = 0;
				ret = kstrtoul(args[1].from, 0, &filter->size);
				if (ret)
					goto fail;
			}

			if (token == IF_SRC_FILE || token == IF_SRC_FILEADDR) {
				int fpos = token == IF_SRC_FILE ? 2 : 1;

				kfree(filename);
				filename = match_strdup(&args[fpos]);
				if (!filename) {
					ret = -ENOMEM;
					goto fail;
				}
			}

			state = IF_STATE_END;
			break;

		default:
			goto fail;
		}

		/*
		 * Filter definition is fully parsed, validate and install it.
		 * Make sure that it doesn't contradict itself or the event's
		 * attribute.
		 */
		if (state == IF_STATE_END) {
			ret = -EINVAL;
			if (kernel && event->attr.exclude_kernel)
				goto fail;

			/*
			 * ACTION "filter" must have a non-zero length region
			 * specified.
			 */
			if (filter->action == PERF_ADDR_FILTER_ACTION_FILTER &&
			    !filter->size)
				goto fail;

			if (!kernel) {
				if (!filename)
					goto fail;

				/*
				 * For now, we only support file-based filters
				 * in per-task events; doing so for CPU-wide
				 * events requires additional context switching
				 * trickery, since same object code will be
				 * mapped at different virtual addresses in
				 * different processes.
				 */
				ret = -EOPNOTSUPP;
				if (!event->ctx->task)
					goto fail;

				/* look up the path and grab its inode */
				ret = kern_path(filename, LOOKUP_FOLLOW,
						&filter->path);
				if (ret)
					goto fail;

				ret = -EINVAL;
				if (!filter->path.dentry ||
				    !S_ISREG(d_inode(filter->path.dentry)
					     ->i_mode))
					goto fail;

				event->addr_filters.nr_file_filters++;
			}

			/* ready to consume more filters */
			state = IF_STATE_ACTION;
			filter = NULL;
		}
	}

	if (state != IF_STATE_ACTION)
		goto fail;

	kfree(filename);
	kfree(orig);

	return 0;

fail:
	kfree(filename);
	free_filters_list(filters);
	kfree(orig);

	return ret;
}

static int
perf_event_set_addr_filter(struct perf_event *event, char *filter_str)
{
	LIST_HEAD(filters);
	int ret;

	/*
	 * Since this is called in perf_ioctl() path, we're already holding
	 * ctx::mutex.
	 */
	lockdep_assert_held(&event->ctx->mutex);

	if (WARN_ON_ONCE(event->parent))
		return -EINVAL;

	ret = perf_event_parse_addr_filter(event, filter_str, &filters);
	if (ret)
		goto fail_clear_files;

	ret = event->pmu->addr_filters_validate(&filters);
	if (ret)
		goto fail_free_filters;

	/* remove existing filters, if any */
	perf_addr_filters_splice(event, &filters);

	/* install new filters */
	perf_event_for_each_child(event, perf_event_addr_filters_apply);

	return ret;

fail_free_filters:
	free_filters_list(&filters);

fail_clear_files:
	event->addr_filters.nr_file_filters = 0;

	return ret;
}

static int perf_event_set_filter(struct perf_event *event, void __user *arg)
{
	int ret = -EINVAL;
	char *filter_str;

	filter_str = strndup_user(arg, PAGE_SIZE);
	if (IS_ERR(filter_str))
		return PTR_ERR(filter_str);

#ifdef CONFIG_EVENT_TRACING
	if (perf_event_is_tracing(event)) {
		struct perf_event_context *ctx = event->ctx;

		/*
		 * Beware, here be dragons!!
		 *
		 * the tracepoint muck will deadlock against ctx->mutex, but
		 * the tracepoint stuff does not actually need it. So
		 * temporarily drop ctx->mutex. As per perf_event_ctx_lock() we
		 * already have a reference on ctx.
		 *
		 * This can result in event getting moved to a different ctx,
		 * but that does not affect the tracepoint state.
		 */
		mutex_unlock(&ctx->mutex);
		ret = ftrace_profile_set_filter(event, event->attr.config, filter_str);
		mutex_lock(&ctx->mutex);
	} else
#endif
	if (has_addr_filter(event))
		ret = perf_event_set_addr_filter(event, filter_str);

	kfree(filter_str);
	return ret;
}

/*
 * hrtimer based swevent callback
 */

static enum hrtimer_restart perf_swevent_hrtimer(struct hrtimer *hrtimer)
{
	enum hrtimer_restart ret = HRTIMER_RESTART;
	struct perf_sample_data data;
	struct pt_regs *regs;
	struct perf_event *event;
	u64 period;

	event = container_of(hrtimer, struct perf_event, hw.hrtimer);

	if (event->state != PERF_EVENT_STATE_ACTIVE)
		return HRTIMER_NORESTART;

	event->pmu->read(event);

	perf_sample_data_init(&data, 0, event->hw.last_period);
	regs = get_irq_regs();

	if (regs && !perf_exclude_event(event, regs)) {
		if (!(event->attr.exclude_idle && is_idle_task(current)))
			if (__perf_event_overflow(event, 1, &data, regs))
				ret = HRTIMER_NORESTART;
	}

	period = max_t(u64, 10000, event->hw.sample_period);
	hrtimer_forward_now(hrtimer, ns_to_ktime(period));

	return ret;
}

static void perf_swevent_start_hrtimer(struct perf_event *event)
{
	struct hw_perf_event *hwc = &event->hw;
	s64 period;

	if (!is_sampling_event(event))
		return;

	period = local64_read(&hwc->period_left);
	if (period) {
		if (period < 0)
			period = 10000;

		local64_set(&hwc->period_left, 0);
	} else {
		period = max_t(u64, 10000, hwc->sample_period);
	}
	hrtimer_start(&hwc->hrtimer, ns_to_ktime(period),
		      HRTIMER_MODE_REL_PINNED_HARD);
}

static void perf_swevent_cancel_hrtimer(struct perf_event *event)
{
	struct hw_perf_event *hwc = &event->hw;

	if (is_sampling_event(event)) {
		ktime_t remaining = hrtimer_get_remaining(&hwc->hrtimer);
		local64_set(&hwc->period_left, ktime_to_ns(remaining));

		hrtimer_cancel(&hwc->hrtimer);
	}
}

static void perf_swevent_init_hrtimer(struct perf_event *event)
{
	struct hw_perf_event *hwc = &event->hw;

	if (!is_sampling_event(event))
		return;

	hrtimer_init(&hwc->hrtimer, CLOCK_MONOTONIC, HRTIMER_MODE_REL_HARD);
	hwc->hrtimer.function = perf_swevent_hrtimer;

	/*
	 * Since hrtimers have a fixed rate, we can do a static freq->period
	 * mapping and avoid the whole period adjust feedback stuff.
	 */
	if (event->attr.freq) {
		long freq = event->attr.sample_freq;

		event->attr.sample_period = NSEC_PER_SEC / freq;
		hwc->sample_period = event->attr.sample_period;
		local64_set(&hwc->period_left, hwc->sample_period);
		hwc->last_period = hwc->sample_period;
		event->attr.freq = 0;
	}
}

/*
 * Software event: cpu wall time clock
 */

static void cpu_clock_event_update(struct perf_event *event)
{
	s64 prev;
	u64 now;

	now = local_clock();
	prev = local64_xchg(&event->hw.prev_count, now);
	local64_add(now - prev, &event->count);
}

static void cpu_clock_event_start(struct perf_event *event, int flags)
{
	local64_set(&event->hw.prev_count, local_clock());
	perf_swevent_start_hrtimer(event);
}

static void cpu_clock_event_stop(struct perf_event *event, int flags)
{
	perf_swevent_cancel_hrtimer(event);
	cpu_clock_event_update(event);
}

static int cpu_clock_event_add(struct perf_event *event, int flags)
{
	if (flags & PERF_EF_START)
		cpu_clock_event_start(event, flags);
	perf_event_update_userpage(event);

	return 0;
}

static void cpu_clock_event_del(struct perf_event *event, int flags)
{
	cpu_clock_event_stop(event, flags);
}

static void cpu_clock_event_read(struct perf_event *event)
{
	cpu_clock_event_update(event);
}

static int cpu_clock_event_init(struct perf_event *event)
{
	if (event->attr.type != PERF_TYPE_SOFTWARE)
		return -ENOENT;

	if (event->attr.config != PERF_COUNT_SW_CPU_CLOCK)
		return -ENOENT;

	/*
	 * no branch sampling for software events
	 */
	if (has_branch_stack(event))
		return -EOPNOTSUPP;

	perf_swevent_init_hrtimer(event);

	return 0;
}

static struct pmu perf_cpu_clock = {
	.task_ctx_nr	= perf_sw_context,

	.capabilities	= PERF_PMU_CAP_NO_NMI,

	.event_init	= cpu_clock_event_init,
	.add		= cpu_clock_event_add,
	.del		= cpu_clock_event_del,
	.start		= cpu_clock_event_start,
	.stop		= cpu_clock_event_stop,
	.read		= cpu_clock_event_read,
};

/*
 * Software event: task time clock
 */

static void task_clock_event_update(struct perf_event *event, u64 now)
{
	u64 prev;
	s64 delta;

	prev = local64_xchg(&event->hw.prev_count, now);
	delta = now - prev;
	local64_add(delta, &event->count);
}

static void task_clock_event_start(struct perf_event *event, int flags)
{
	local64_set(&event->hw.prev_count, event->ctx->time);
	perf_swevent_start_hrtimer(event);
}

static void task_clock_event_stop(struct perf_event *event, int flags)
{
	perf_swevent_cancel_hrtimer(event);
	task_clock_event_update(event, event->ctx->time);
}

static int task_clock_event_add(struct perf_event *event, int flags)
{
	if (flags & PERF_EF_START)
		task_clock_event_start(event, flags);
	perf_event_update_userpage(event);

	return 0;
}

static void task_clock_event_del(struct perf_event *event, int flags)
{
	task_clock_event_stop(event, PERF_EF_UPDATE);
}

static void task_clock_event_read(struct perf_event *event)
{
	u64 now = perf_clock();
	u64 delta = now - event->ctx->timestamp;
	u64 time = event->ctx->time + delta;

	task_clock_event_update(event, time);
}

static int task_clock_event_init(struct perf_event *event)
{
	if (event->attr.type != PERF_TYPE_SOFTWARE)
		return -ENOENT;

	if (event->attr.config != PERF_COUNT_SW_TASK_CLOCK)
		return -ENOENT;

	/*
	 * no branch sampling for software events
	 */
	if (has_branch_stack(event))
		return -EOPNOTSUPP;

	perf_swevent_init_hrtimer(event);

	return 0;
}

static struct pmu perf_task_clock = {
	.task_ctx_nr	= perf_sw_context,

	.capabilities	= PERF_PMU_CAP_NO_NMI,

	.event_init	= task_clock_event_init,
	.add		= task_clock_event_add,
	.del		= task_clock_event_del,
	.start		= task_clock_event_start,
	.stop		= task_clock_event_stop,
	.read		= task_clock_event_read,
};

static void perf_pmu_nop_void(struct pmu *pmu)
{
}

static void perf_pmu_nop_txn(struct pmu *pmu, unsigned int flags)
{
}

static int perf_pmu_nop_int(struct pmu *pmu)
{
	return 0;
}

static int perf_event_nop_int(struct perf_event *event, u64 value)
{
	return 0;
}

static DEFINE_PER_CPU(unsigned int, nop_txn_flags);

static void perf_pmu_start_txn(struct pmu *pmu, unsigned int flags)
{
	__this_cpu_write(nop_txn_flags, flags);

	if (flags & ~PERF_PMU_TXN_ADD)
		return;

	perf_pmu_disable(pmu);
}

static int perf_pmu_commit_txn(struct pmu *pmu)
{
	unsigned int flags = __this_cpu_read(nop_txn_flags);

	__this_cpu_write(nop_txn_flags, 0);

	if (flags & ~PERF_PMU_TXN_ADD)
		return 0;

	perf_pmu_enable(pmu);
	return 0;
}

static void perf_pmu_cancel_txn(struct pmu *pmu)
{
	unsigned int flags =  __this_cpu_read(nop_txn_flags);

	__this_cpu_write(nop_txn_flags, 0);

	if (flags & ~PERF_PMU_TXN_ADD)
		return;

	perf_pmu_enable(pmu);
}

static int perf_event_idx_default(struct perf_event *event)
{
	return 0;
}

/*
 * Ensures all contexts with the same task_ctx_nr have the same
 * pmu_cpu_context too.
 */
static struct perf_cpu_context __percpu *find_pmu_context(int ctxn)
{
	struct pmu *pmu;

	if (ctxn < 0)
		return NULL;

	list_for_each_entry(pmu, &pmus, entry) {
		if (pmu->task_ctx_nr == ctxn)
			return pmu->pmu_cpu_context;
	}

	return NULL;
}

static void free_pmu_context(struct pmu *pmu)
{
	/*
	 * Static contexts such as perf_sw_context have a global lifetime
	 * and may be shared between different PMUs. Avoid freeing them
	 * when a single PMU is going away.
	 */
	if (pmu->task_ctx_nr > perf_invalid_context)
		return;

	free_percpu(pmu->pmu_cpu_context);
}

/*
 * Let userspace know that this PMU supports address range filtering:
 */
static ssize_t nr_addr_filters_show(struct device *dev,
				    struct device_attribute *attr,
				    char *page)
{
	struct pmu *pmu = dev_get_drvdata(dev);

	return snprintf(page, PAGE_SIZE - 1, "%d\n", pmu->nr_addr_filters);
}
DEVICE_ATTR_RO(nr_addr_filters);

static struct idr pmu_idr;

static ssize_t
type_show(struct device *dev, struct device_attribute *attr, char *page)
{
	struct pmu *pmu = dev_get_drvdata(dev);

	return snprintf(page, PAGE_SIZE-1, "%d\n", pmu->type);
}
static DEVICE_ATTR_RO(type);

static ssize_t
perf_event_mux_interval_ms_show(struct device *dev,
				struct device_attribute *attr,
				char *page)
{
	struct pmu *pmu = dev_get_drvdata(dev);

	return snprintf(page, PAGE_SIZE-1, "%d\n", pmu->hrtimer_interval_ms);
}

static DEFINE_MUTEX(mux_interval_mutex);

static ssize_t
perf_event_mux_interval_ms_store(struct device *dev,
				 struct device_attribute *attr,
				 const char *buf, size_t count)
{
	struct pmu *pmu = dev_get_drvdata(dev);
	int timer, cpu, ret;

	ret = kstrtoint(buf, 0, &timer);
	if (ret)
		return ret;

	if (timer < 1)
		return -EINVAL;

	/* same value, noting to do */
	if (timer == pmu->hrtimer_interval_ms)
		return count;

	mutex_lock(&mux_interval_mutex);
	pmu->hrtimer_interval_ms = timer;

	/* update all cpuctx for this PMU */
	cpus_read_lock();
	for_each_online_cpu(cpu) {
		struct perf_cpu_context *cpuctx;
		cpuctx = per_cpu_ptr(pmu->pmu_cpu_context, cpu);
		cpuctx->hrtimer_interval = ns_to_ktime(NSEC_PER_MSEC * timer);

		cpu_function_call(cpu,
			(remote_function_f)perf_mux_hrtimer_restart, cpuctx);
	}
	cpus_read_unlock();
	mutex_unlock(&mux_interval_mutex);

	return count;
}
static DEVICE_ATTR_RW(perf_event_mux_interval_ms);

static struct attribute *pmu_dev_attrs[] = {
	&dev_attr_type.attr,
	&dev_attr_perf_event_mux_interval_ms.attr,
	NULL,
};
ATTRIBUTE_GROUPS(pmu_dev);

static int pmu_bus_running;
static struct bus_type pmu_bus = {
	.name		= "event_source",
	.dev_groups	= pmu_dev_groups,
};

static void pmu_dev_release(struct device *dev)
{
	kfree(dev);
}

static int pmu_dev_alloc(struct pmu *pmu)
{
	int ret = -ENOMEM;

	pmu->dev = kzalloc(sizeof(struct device), GFP_KERNEL);
	if (!pmu->dev)
		goto out;

	pmu->dev->groups = pmu->attr_groups;
	device_initialize(pmu->dev);
	ret = dev_set_name(pmu->dev, "%s", pmu->name);
	if (ret)
		goto free_dev;

	dev_set_drvdata(pmu->dev, pmu);
	pmu->dev->bus = &pmu_bus;
	pmu->dev->release = pmu_dev_release;
	ret = device_add(pmu->dev);
	if (ret)
		goto free_dev;

	/* For PMUs with address filters, throw in an extra attribute: */
	if (pmu->nr_addr_filters)
		ret = device_create_file(pmu->dev, &dev_attr_nr_addr_filters);

	if (ret)
		goto del_dev;

	if (pmu->attr_update)
		ret = sysfs_update_groups(&pmu->dev->kobj, pmu->attr_update);

	if (ret)
		goto del_dev;

out:
	return ret;

del_dev:
	device_del(pmu->dev);

free_dev:
	put_device(pmu->dev);
	goto out;
}

static struct lock_class_key cpuctx_mutex;
static struct lock_class_key cpuctx_lock;

int perf_pmu_register(struct pmu *pmu, const char *name, int type)
{
	int cpu, ret, max = PERF_TYPE_MAX;

	mutex_lock(&pmus_lock);
	ret = -ENOMEM;
	pmu->pmu_disable_count = alloc_percpu(int);
	if (!pmu->pmu_disable_count)
		goto unlock;

	pmu->type = -1;
	if (!name)
		goto skip_type;
	pmu->name = name;

	if (type != PERF_TYPE_SOFTWARE) {
		if (type >= 0)
			max = type;

		ret = idr_alloc(&pmu_idr, pmu, max, 0, GFP_KERNEL);
		if (ret < 0)
			goto free_pdc;

		WARN_ON(type >= 0 && ret != type);

		type = ret;
	}
	pmu->type = type;

	if (pmu_bus_running) {
		ret = pmu_dev_alloc(pmu);
		if (ret)
			goto free_idr;
	}

skip_type:
	if (pmu->task_ctx_nr == perf_hw_context) {
		static int hw_context_taken = 0;

		/*
		 * Other than systems with heterogeneous CPUs, it never makes
		 * sense for two PMUs to share perf_hw_context. PMUs which are
		 * uncore must use perf_invalid_context.
		 */
		if (WARN_ON_ONCE(hw_context_taken &&
		    !(pmu->capabilities & PERF_PMU_CAP_HETEROGENEOUS_CPUS)))
			pmu->task_ctx_nr = perf_invalid_context;

		hw_context_taken = 1;
	}

	pmu->pmu_cpu_context = find_pmu_context(pmu->task_ctx_nr);
	if (pmu->pmu_cpu_context)
		goto got_cpu_context;

	ret = -ENOMEM;
	pmu->pmu_cpu_context = alloc_percpu(struct perf_cpu_context);
	if (!pmu->pmu_cpu_context)
		goto free_dev;

	for_each_possible_cpu(cpu) {
		struct perf_cpu_context *cpuctx;

		cpuctx = per_cpu_ptr(pmu->pmu_cpu_context, cpu);
		__perf_event_init_context(&cpuctx->ctx);
		lockdep_set_class(&cpuctx->ctx.mutex, &cpuctx_mutex);
		lockdep_set_class(&cpuctx->ctx.lock, &cpuctx_lock);
		cpuctx->ctx.pmu = pmu;
		cpuctx->online = cpumask_test_cpu(cpu, perf_online_mask);

		__perf_mux_hrtimer_init(cpuctx, cpu);

		cpuctx->heap_size = ARRAY_SIZE(cpuctx->heap_default);
		cpuctx->heap = cpuctx->heap_default;
	}

got_cpu_context:
	if (!pmu->start_txn) {
		if (pmu->pmu_enable) {
			/*
			 * If we have pmu_enable/pmu_disable calls, install
			 * transaction stubs that use that to try and batch
			 * hardware accesses.
			 */
			pmu->start_txn  = perf_pmu_start_txn;
			pmu->commit_txn = perf_pmu_commit_txn;
			pmu->cancel_txn = perf_pmu_cancel_txn;
		} else {
			pmu->start_txn  = perf_pmu_nop_txn;
			pmu->commit_txn = perf_pmu_nop_int;
			pmu->cancel_txn = perf_pmu_nop_void;
		}
	}

	if (!pmu->pmu_enable) {
		pmu->pmu_enable  = perf_pmu_nop_void;
		pmu->pmu_disable = perf_pmu_nop_void;
	}

	if (!pmu->check_period)
		pmu->check_period = perf_event_nop_int;

	if (!pmu->event_idx)
		pmu->event_idx = perf_event_idx_default;

	/*
	 * Ensure the TYPE_SOFTWARE PMUs are at the head of the list,
	 * since these cannot be in the IDR. This way the linear search
	 * is fast, provided a valid software event is provided.
	 */
	if (type == PERF_TYPE_SOFTWARE || !name)
		list_add_rcu(&pmu->entry, &pmus);
	else
		list_add_tail_rcu(&pmu->entry, &pmus);

	atomic_set(&pmu->exclusive_cnt, 0);
	ret = 0;
unlock:
	mutex_unlock(&pmus_lock);

	return ret;

free_dev:
	device_del(pmu->dev);
	put_device(pmu->dev);

free_idr:
	if (pmu->type != PERF_TYPE_SOFTWARE)
		idr_remove(&pmu_idr, pmu->type);

free_pdc:
	free_percpu(pmu->pmu_disable_count);
	goto unlock;
}
EXPORT_SYMBOL_GPL(perf_pmu_register);

void perf_pmu_unregister(struct pmu *pmu)
{
	mutex_lock(&pmus_lock);
	list_del_rcu(&pmu->entry);

	/*
	 * We dereference the pmu list under both SRCU and regular RCU, so
	 * synchronize against both of those.
	 */
	synchronize_srcu(&pmus_srcu);
	synchronize_rcu();

	free_percpu(pmu->pmu_disable_count);
	if (pmu->type != PERF_TYPE_SOFTWARE)
		idr_remove(&pmu_idr, pmu->type);
	if (pmu_bus_running) {
		if (pmu->nr_addr_filters)
			device_remove_file(pmu->dev, &dev_attr_nr_addr_filters);
		device_del(pmu->dev);
		put_device(pmu->dev);
	}
	free_pmu_context(pmu);
	mutex_unlock(&pmus_lock);
}
EXPORT_SYMBOL_GPL(perf_pmu_unregister);

static inline bool has_extended_regs(struct perf_event *event)
{
	return (event->attr.sample_regs_user & PERF_REG_EXTENDED_MASK) ||
	       (event->attr.sample_regs_intr & PERF_REG_EXTENDED_MASK);
}

static int perf_try_init_event(struct pmu *pmu, struct perf_event *event)
{
	struct perf_event_context *ctx = NULL;
	int ret;

	if (!try_module_get(pmu->module))
		return -ENODEV;

	/*
	 * A number of pmu->event_init() methods iterate the sibling_list to,
	 * for example, validate if the group fits on the PMU. Therefore,
	 * if this is a sibling event, acquire the ctx->mutex to protect
	 * the sibling_list.
	 */
	if (event->group_leader != event && pmu->task_ctx_nr != perf_sw_context) {
		/*
		 * This ctx->mutex can nest when we're called through
		 * inheritance. See the perf_event_ctx_lock_nested() comment.
		 */
		ctx = perf_event_ctx_lock_nested(event->group_leader,
						 SINGLE_DEPTH_NESTING);
		BUG_ON(!ctx);
	}

	event->pmu = pmu;
	ret = pmu->event_init(event);

	if (ctx)
		perf_event_ctx_unlock(event->group_leader, ctx);

	if (!ret) {
		if (!(pmu->capabilities & PERF_PMU_CAP_EXTENDED_REGS) &&
		    has_extended_regs(event))
			ret = -EOPNOTSUPP;

		if (pmu->capabilities & PERF_PMU_CAP_NO_EXCLUDE &&
		    event_has_any_exclude_flag(event))
			ret = -EINVAL;

		if (ret && event->destroy)
			event->destroy(event);
	}

	if (ret)
		module_put(pmu->module);

	return ret;
}

static struct pmu *perf_init_event(struct perf_event *event)
{
	bool extended_type = false;
	int idx, type, ret;
	struct pmu *pmu;

	idx = srcu_read_lock(&pmus_srcu);

	/* Try parent's PMU first: */
	if (event->parent && event->parent->pmu) {
		pmu = event->parent->pmu;
		ret = perf_try_init_event(pmu, event);
		if (!ret)
			goto unlock;
	}

	/*
	 * PERF_TYPE_HARDWARE and PERF_TYPE_HW_CACHE
	 * are often aliases for PERF_TYPE_RAW.
	 */
	type = event->attr.type;
	if (type == PERF_TYPE_HARDWARE || type == PERF_TYPE_HW_CACHE) {
		type = event->attr.config >> PERF_PMU_TYPE_SHIFT;
		if (!type) {
			type = PERF_TYPE_RAW;
		} else {
			extended_type = true;
			event->attr.config &= PERF_HW_EVENT_MASK;
		}
	}

again:
	rcu_read_lock();
	pmu = idr_find(&pmu_idr, type);
	rcu_read_unlock();
	if (pmu) {
		if (event->attr.type != type && type != PERF_TYPE_RAW &&
		    !(pmu->capabilities & PERF_PMU_CAP_EXTENDED_HW_TYPE))
			goto fail;

		ret = perf_try_init_event(pmu, event);
		if (ret == -ENOENT && event->attr.type != type && !extended_type) {
			type = event->attr.type;
			goto again;
		}

		if (ret)
			pmu = ERR_PTR(ret);

		goto unlock;
	}

	list_for_each_entry_rcu(pmu, &pmus, entry, lockdep_is_held(&pmus_srcu)) {
		ret = perf_try_init_event(pmu, event);
		if (!ret)
			goto unlock;

		if (ret != -ENOENT) {
			pmu = ERR_PTR(ret);
			goto unlock;
		}
	}
fail:
	pmu = ERR_PTR(-ENOENT);
unlock:
	srcu_read_unlock(&pmus_srcu, idx);

	return pmu;
}

static void attach_sb_event(struct perf_event *event)
{
	struct pmu_event_list *pel = per_cpu_ptr(&pmu_sb_events, event->cpu);

	raw_spin_lock(&pel->lock);
	list_add_rcu(&event->sb_list, &pel->list);
	raw_spin_unlock(&pel->lock);
}

/*
 * We keep a list of all !task (and therefore per-cpu) events
 * that need to receive side-band records.
 *
 * This avoids having to scan all the various PMU per-cpu contexts
 * looking for them.
 */
static void account_pmu_sb_event(struct perf_event *event)
{
	if (is_sb_event(event))
		attach_sb_event(event);
}

static void account_event_cpu(struct perf_event *event, int cpu)
{
	if (event->parent)
		return;

	if (is_cgroup_event(event))
		atomic_inc(&per_cpu(perf_cgroup_events, cpu));
}

/* Freq events need the tick to stay alive (see perf_event_task_tick). */
static void account_freq_event_nohz(void)
{
#ifdef CONFIG_NO_HZ_FULL
	/* Lock so we don't race with concurrent unaccount */
	spin_lock(&nr_freq_lock);
	if (atomic_inc_return(&nr_freq_events) == 1)
		tick_nohz_dep_set(TICK_DEP_BIT_PERF_EVENTS);
	spin_unlock(&nr_freq_lock);
#endif
}

static void account_freq_event(void)
{
	if (tick_nohz_full_enabled())
		account_freq_event_nohz();
	else
		atomic_inc(&nr_freq_events);
}


static void account_event(struct perf_event *event)
{
	bool inc = false;

	if (event->parent)
		return;

	if (event->attach_state & (PERF_ATTACH_TASK | PERF_ATTACH_SCHED_CB))
		inc = true;
	if (event->attr.mmap || event->attr.mmap_data)
		atomic_inc(&nr_mmap_events);
	if (event->attr.build_id)
		atomic_inc(&nr_build_id_events);
	if (event->attr.comm)
		atomic_inc(&nr_comm_events);
	if (event->attr.namespaces)
		atomic_inc(&nr_namespaces_events);
	if (event->attr.cgroup)
		atomic_inc(&nr_cgroup_events);
	if (event->attr.task)
		atomic_inc(&nr_task_events);
	if (event->attr.freq)
		account_freq_event();
	if (event->attr.context_switch) {
		atomic_inc(&nr_switch_events);
		inc = true;
	}
	if (has_branch_stack(event))
		inc = true;
	if (is_cgroup_event(event))
		inc = true;
	if (event->attr.ksymbol)
		atomic_inc(&nr_ksymbol_events);
	if (event->attr.bpf_event)
		atomic_inc(&nr_bpf_events);
	if (event->attr.text_poke)
		atomic_inc(&nr_text_poke_events);

	if (inc) {
		/*
		 * We need the mutex here because static_branch_enable()
		 * must complete *before* the perf_sched_count increment
		 * becomes visible.
		 */
		if (atomic_inc_not_zero(&perf_sched_count))
			goto enabled;

		mutex_lock(&perf_sched_mutex);
		if (!atomic_read(&perf_sched_count)) {
			static_branch_enable(&perf_sched_events);
			/*
			 * Guarantee that all CPUs observe they key change and
			 * call the perf scheduling hooks before proceeding to
			 * install events that need them.
			 */
			synchronize_rcu();
		}
		/*
		 * Now that we have waited for the sync_sched(), allow further
		 * increments to by-pass the mutex.
		 */
		atomic_inc(&perf_sched_count);
		mutex_unlock(&perf_sched_mutex);
	}
enabled:

	account_event_cpu(event, event->cpu);

	account_pmu_sb_event(event);
}

/*
 * Allocate and initialize an event structure
 */
static struct perf_event *
perf_event_alloc(struct perf_event_attr *attr, int cpu,
		 struct task_struct *task,
		 struct perf_event *group_leader,
		 struct perf_event *parent_event,
		 perf_overflow_handler_t overflow_handler,
		 void *context, int cgroup_fd)
{
	struct pmu *pmu;
	struct perf_event *event;
	struct hw_perf_event *hwc;
	long err = -EINVAL;
	int node;

	if ((unsigned)cpu >= nr_cpu_ids) {
		if (!task || cpu != -1)
			return ERR_PTR(-EINVAL);
	}
	if (attr->sigtrap && !task) {
		/* Requires a task: avoid signalling random tasks. */
		return ERR_PTR(-EINVAL);
	}

	node = (cpu >= 0) ? cpu_to_node(cpu) : -1;
	event = kmem_cache_alloc_node(perf_event_cache, GFP_KERNEL | __GFP_ZERO,
				      node);
	if (!event)
		return ERR_PTR(-ENOMEM);

	/*
	 * Single events are their own group leaders, with an
	 * empty sibling list:
	 */
	if (!group_leader)
		group_leader = event;

	mutex_init(&event->child_mutex);
	INIT_LIST_HEAD(&event->child_list);

	INIT_LIST_HEAD(&event->event_entry);
	INIT_LIST_HEAD(&event->sibling_list);
	INIT_LIST_HEAD(&event->active_list);
	init_event_group(event);
	INIT_LIST_HEAD(&event->rb_entry);
	INIT_LIST_HEAD(&event->active_entry);
	INIT_LIST_HEAD(&event->addr_filters.list);
	INIT_HLIST_NODE(&event->hlist_entry);


	init_waitqueue_head(&event->waitq);
	event->pending_disable = -1;
	init_irq_work(&event->pending, perf_pending_event);

	mutex_init(&event->mmap_mutex);
	raw_spin_lock_init(&event->addr_filters.lock);

	atomic_long_set(&event->refcount, 1);
	event->cpu		= cpu;
	event->attr		= *attr;
	event->group_leader	= group_leader;
	event->pmu		= NULL;
	event->oncpu		= -1;

	event->parent		= parent_event;

	event->ns		= get_pid_ns(task_active_pid_ns(current));
	event->id		= atomic64_inc_return(&perf_event_id);

	event->state		= PERF_EVENT_STATE_INACTIVE;

	if (event->attr.sigtrap)
		atomic_set(&event->event_limit, 1);

	if (task) {
		event->attach_state = PERF_ATTACH_TASK;
		/*
		 * XXX pmu::event_init needs to know what task to account to
		 * and we cannot use the ctx information because we need the
		 * pmu before we get a ctx.
		 */
		event->hw.target = get_task_struct(task);
	}

	event->clock = &local_clock;
	if (parent_event)
		event->clock = parent_event->clock;

	if (!overflow_handler && parent_event) {
		overflow_handler = parent_event->overflow_handler;
		context = parent_event->overflow_handler_context;
#if defined(CONFIG_BPF_SYSCALL) && defined(CONFIG_EVENT_TRACING)
		if (overflow_handler == bpf_overflow_handler) {
			struct bpf_prog *prog = parent_event->prog;

			bpf_prog_inc(prog);
			event->prog = prog;
			event->orig_overflow_handler =
				parent_event->orig_overflow_handler;
		}
#endif
	}

	if (overflow_handler) {
		event->overflow_handler	= overflow_handler;
		event->overflow_handler_context = context;
	} else if (is_write_backward(event)){
		event->overflow_handler = perf_event_output_backward;
		event->overflow_handler_context = NULL;
	} else {
		event->overflow_handler = perf_event_output_forward;
		event->overflow_handler_context = NULL;
	}

	perf_event__state_init(event);

	pmu = NULL;

	hwc = &event->hw;
	hwc->sample_period = attr->sample_period;
	if (attr->freq && attr->sample_freq)
		hwc->sample_period = 1;
	hwc->last_period = hwc->sample_period;

	local64_set(&hwc->period_left, hwc->sample_period);

	/*
	 * We currently do not support PERF_SAMPLE_READ on inherited events.
	 * See perf_output_read().
	 */
	if (attr->inherit && (attr->sample_type & PERF_SAMPLE_READ))
		goto err_ns;

	if (!has_branch_stack(event))
		event->attr.branch_sample_type = 0;

	pmu = perf_init_event(event);
	if (IS_ERR(pmu)) {
		err = PTR_ERR(pmu);
		goto err_ns;
	}

	/*
	 * Disallow uncore-cgroup events, they don't make sense as the cgroup will
	 * be different on other CPUs in the uncore mask.
	 */
	if (pmu->task_ctx_nr == perf_invalid_context && cgroup_fd != -1) {
		err = -EINVAL;
		goto err_pmu;
	}

	if (event->attr.aux_output &&
	    !(pmu->capabilities & PERF_PMU_CAP_AUX_OUTPUT)) {
		err = -EOPNOTSUPP;
		goto err_pmu;
	}

	if (cgroup_fd != -1) {
		err = perf_cgroup_connect(cgroup_fd, event, attr, group_leader);
		if (err)
			goto err_pmu;
	}

	err = exclusive_event_init(event);
	if (err)
		goto err_pmu;

	if (has_addr_filter(event)) {
		event->addr_filter_ranges = kcalloc(pmu->nr_addr_filters,
						    sizeof(struct perf_addr_filter_range),
						    GFP_KERNEL);
		if (!event->addr_filter_ranges) {
			err = -ENOMEM;
			goto err_per_task;
		}

		/*
		 * Clone the parent's vma offsets: they are valid until exec()
		 * even if the mm is not shared with the parent.
		 */
		if (event->parent) {
			struct perf_addr_filters_head *ifh = perf_event_addr_filters(event);

			raw_spin_lock_irq(&ifh->lock);
			memcpy(event->addr_filter_ranges,
			       event->parent->addr_filter_ranges,
			       pmu->nr_addr_filters * sizeof(struct perf_addr_filter_range));
			raw_spin_unlock_irq(&ifh->lock);
		}

		/* force hw sync on the address filters */
		event->addr_filters_gen = 1;
	}

	if (!event->parent) {
		if (event->attr.sample_type & PERF_SAMPLE_CALLCHAIN) {
			err = get_callchain_buffers(attr->sample_max_stack);
			if (err)
				goto err_addr_filters;
		}
	}

	err = security_perf_event_alloc(event);
	if (err)
		goto err_callchain_buffer;

	/* symmetric to unaccount_event() in _free_event() */
	account_event(event);

	return event;

err_callchain_buffer:
	if (!event->parent) {
		if (event->attr.sample_type & PERF_SAMPLE_CALLCHAIN)
			put_callchain_buffers();
	}
err_addr_filters:
	kfree(event->addr_filter_ranges);

err_per_task:
	exclusive_event_destroy(event);

err_pmu:
	if (is_cgroup_event(event))
		perf_detach_cgroup(event);
	if (event->destroy)
		event->destroy(event);
	module_put(pmu->module);
err_ns:
	if (event->ns)
		put_pid_ns(event->ns);
	if (event->hw.target)
		put_task_struct(event->hw.target);
	kmem_cache_free(perf_event_cache, event);

	return ERR_PTR(err);
}

static int perf_copy_attr(struct perf_event_attr __user *uattr,
			  struct perf_event_attr *attr)
{
	u32 size;
	int ret;

	/* Zero the full structure, so that a short copy will be nice. */
	memset(attr, 0, sizeof(*attr));

	ret = get_user(size, &uattr->size);
	if (ret)
		return ret;

	/* ABI compatibility quirk: */
	if (!size)
		size = PERF_ATTR_SIZE_VER0;
	if (size < PERF_ATTR_SIZE_VER0 || size > PAGE_SIZE)
		goto err_size;

	ret = copy_struct_from_user(attr, sizeof(*attr), uattr, size);
	if (ret) {
		if (ret == -E2BIG)
			goto err_size;
		return ret;
	}

	attr->size = size;

	if (attr->__reserved_1 || attr->__reserved_2 || attr->__reserved_3)
		return -EINVAL;

	if (attr->sample_type & ~(PERF_SAMPLE_MAX-1))
		return -EINVAL;

	if (attr->read_format & ~(PERF_FORMAT_MAX-1))
		return -EINVAL;

	if (attr->sample_type & PERF_SAMPLE_BRANCH_STACK) {
		u64 mask = attr->branch_sample_type;

		/* only using defined bits */
		if (mask & ~(PERF_SAMPLE_BRANCH_MAX-1))
			return -EINVAL;

		/* at least one branch bit must be set */
		if (!(mask & ~PERF_SAMPLE_BRANCH_PLM_ALL))
			return -EINVAL;

		/* propagate priv level, when not set for branch */
		if (!(mask & PERF_SAMPLE_BRANCH_PLM_ALL)) {

			/* exclude_kernel checked on syscall entry */
			if (!attr->exclude_kernel)
				mask |= PERF_SAMPLE_BRANCH_KERNEL;

			if (!attr->exclude_user)
				mask |= PERF_SAMPLE_BRANCH_USER;

			if (!attr->exclude_hv)
				mask |= PERF_SAMPLE_BRANCH_HV;
			/*
			 * adjust user setting (for HW filter setup)
			 */
			attr->branch_sample_type = mask;
		}
		/* privileged levels capture (kernel, hv): check permissions */
		if (mask & PERF_SAMPLE_BRANCH_PERM_PLM) {
			ret = perf_allow_kernel(attr);
			if (ret)
				return ret;
		}
	}

	if (attr->sample_type & PERF_SAMPLE_REGS_USER) {
		ret = perf_reg_validate(attr->sample_regs_user);
		if (ret)
			return ret;
	}

	if (attr->sample_type & PERF_SAMPLE_STACK_USER) {
		if (!arch_perf_have_user_stack_dump())
			return -ENOSYS;

		/*
		 * We have __u32 type for the size, but so far
		 * we can only use __u16 as maximum due to the
		 * __u16 sample size limit.
		 */
		if (attr->sample_stack_user >= USHRT_MAX)
			return -EINVAL;
		else if (!IS_ALIGNED(attr->sample_stack_user, sizeof(u64)))
			return -EINVAL;
	}

	if (!attr->sample_max_stack)
		attr->sample_max_stack = sysctl_perf_event_max_stack;

	if (attr->sample_type & PERF_SAMPLE_REGS_INTR)
		ret = perf_reg_validate(attr->sample_regs_intr);

#ifndef CONFIG_CGROUP_PERF
	if (attr->sample_type & PERF_SAMPLE_CGROUP)
		return -EINVAL;
#endif
	if ((attr->sample_type & PERF_SAMPLE_WEIGHT) &&
	    (attr->sample_type & PERF_SAMPLE_WEIGHT_STRUCT))
		return -EINVAL;

	if (!attr->inherit && attr->inherit_thread)
		return -EINVAL;

	if (attr->remove_on_exec && attr->enable_on_exec)
		return -EINVAL;

	if (attr->sigtrap && !attr->remove_on_exec)
		return -EINVAL;

out:
	return ret;

err_size:
	put_user(sizeof(*attr), &uattr->size);
	ret = -E2BIG;
	goto out;
}

static int
perf_event_set_output(struct perf_event *event, struct perf_event *output_event)
{
	struct perf_buffer *rb = NULL;
	int ret = -EINVAL;

	if (!output_event)
		goto set;

	/* don't allow circular references */
	if (event == output_event)
		goto out;

	/*
	 * Don't allow cross-cpu buffers
	 */
	if (output_event->cpu != event->cpu)
		goto out;

	/*
	 * If its not a per-cpu rb, it must be the same task.
	 */
	if (output_event->cpu == -1 && output_event->ctx != event->ctx)
		goto out;

	/*
	 * Mixing clocks in the same buffer is trouble you don't need.
	 */
	if (output_event->clock != event->clock)
		goto out;

	/*
	 * Either writing ring buffer from beginning or from end.
	 * Mixing is not allowed.
	 */
	if (is_write_backward(output_event) != is_write_backward(event))
		goto out;

	/*
	 * If both events generate aux data, they must be on the same PMU
	 */
	if (has_aux(event) && has_aux(output_event) &&
	    event->pmu != output_event->pmu)
		goto out;

set:
	mutex_lock(&event->mmap_mutex);
	/* Can't redirect output if we've got an active mmap() */
	if (atomic_read(&event->mmap_count))
		goto unlock;

	if (output_event) {
		/* get the rb we want to redirect to */
		rb = ring_buffer_get(output_event);
		if (!rb)
			goto unlock;
	}

	ring_buffer_attach(event, rb);

	ret = 0;
unlock:
	mutex_unlock(&event->mmap_mutex);

out:
	return ret;
}

static void mutex_lock_double(struct mutex *a, struct mutex *b)
{
	if (b < a)
		swap(a, b);

	mutex_lock(a);
	mutex_lock_nested(b, SINGLE_DEPTH_NESTING);
}

static int perf_event_set_clock(struct perf_event *event, clockid_t clk_id)
{
	bool nmi_safe = false;

	switch (clk_id) {
	case CLOCK_MONOTONIC:
		event->clock = &ktime_get_mono_fast_ns;
		nmi_safe = true;
		break;

	case CLOCK_MONOTONIC_RAW:
		event->clock = &ktime_get_raw_fast_ns;
		nmi_safe = true;
		break;

	case CLOCK_REALTIME:
		event->clock = &ktime_get_real_ns;
		break;

	case CLOCK_BOOTTIME:
		event->clock = &ktime_get_boottime_ns;
		break;

	case CLOCK_TAI:
		event->clock = &ktime_get_clocktai_ns;
		break;

	default:
		return -EINVAL;
	}

	if (!nmi_safe && !(event->pmu->capabilities & PERF_PMU_CAP_NO_NMI))
		return -EINVAL;

	return 0;
}

/*
 * Variation on perf_event_ctx_lock_nested(), except we take two context
 * mutexes.
 */
static struct perf_event_context *
__perf_event_ctx_lock_double(struct perf_event *group_leader,
			     struct perf_event_context *ctx)
{
	struct perf_event_context *gctx;

again:
	rcu_read_lock();
	gctx = READ_ONCE(group_leader->ctx);
	if (!refcount_inc_not_zero(&gctx->refcount)) {
		rcu_read_unlock();
		goto again;
	}
	rcu_read_unlock();

	mutex_lock_double(&gctx->mutex, &ctx->mutex);

	if (group_leader->ctx != gctx) {
		mutex_unlock(&ctx->mutex);
		mutex_unlock(&gctx->mutex);
		put_ctx(gctx);
		goto again;
	}

	return gctx;
}

/**
 * sys_perf_event_open - open a performance event, associate it to a task/cpu
 *
 * @attr_uptr:	event_id type attributes for monitoring/sampling
 * @pid:		target pid
 * @cpu:		target cpu
 * @group_fd:		group leader event fd
 */
SYSCALL_DEFINE5(perf_event_open,
		struct perf_event_attr __user *, attr_uptr,
		pid_t, pid, int, cpu, int, group_fd, unsigned long, flags)
{
	struct perf_event *group_leader = NULL, *output_event = NULL;
	struct perf_event *event, *sibling;
	struct perf_event_attr attr;
	struct perf_event_context *ctx, *gctx;
	struct file *event_file = NULL;
	struct fd group = {NULL, 0};
	struct task_struct *task = NULL;
	struct pmu *pmu;
	int event_fd;
	int move_group = 0;
	int err;
	int f_flags = O_RDWR;
	int cgroup_fd = -1;

	/* for future expandability... */
	if (flags & ~PERF_FLAG_ALL)
		return -EINVAL;

	/* Do we allow access to perf_event_open(2) ? */
	err = security_perf_event_open(&attr, PERF_SECURITY_OPEN);
	if (err)
		return err;

	err = perf_copy_attr(attr_uptr, &attr);
	if (err)
		return err;

	if (!attr.exclude_kernel) {
		err = perf_allow_kernel(&attr);
		if (err)
			return err;
	}

	if (attr.namespaces) {
		if (!perfmon_capable())
			return -EACCES;
	}

	if (attr.freq) {
		if (attr.sample_freq > sysctl_perf_event_sample_rate)
			return -EINVAL;
	} else {
		if (attr.sample_period & (1ULL << 63))
			return -EINVAL;
	}

	/* Only privileged users can get physical addresses */
	if ((attr.sample_type & PERF_SAMPLE_PHYS_ADDR)) {
		err = perf_allow_kernel(&attr);
		if (err)
			return err;
	}

	/* REGS_INTR can leak data, lockdown must prevent this */
	if (attr.sample_type & PERF_SAMPLE_REGS_INTR) {
		err = security_locked_down(LOCKDOWN_PERF);
		if (err)
			return err;
	}

	/*
	 * In cgroup mode, the pid argument is used to pass the fd
	 * opened to the cgroup directory in cgroupfs. The cpu argument
	 * designates the cpu on which to monitor threads from that
	 * cgroup.
	 */
	if ((flags & PERF_FLAG_PID_CGROUP) && (pid == -1 || cpu == -1))
		return -EINVAL;

	if (flags & PERF_FLAG_FD_CLOEXEC)
		f_flags |= O_CLOEXEC;

	event_fd = get_unused_fd_flags(f_flags);
	if (event_fd < 0)
		return event_fd;

	if (group_fd != -1) {
		err = perf_fget_light(group_fd, &group);
		if (err)
			goto err_fd;
		group_leader = group.file->private_data;
		if (flags & PERF_FLAG_FD_OUTPUT)
			output_event = group_leader;
		if (flags & PERF_FLAG_FD_NO_GROUP)
			group_leader = NULL;
	}

	if (pid != -1 && !(flags & PERF_FLAG_PID_CGROUP)) {
		task = find_lively_task_by_vpid(pid);
		if (IS_ERR(task)) {
			err = PTR_ERR(task);
			goto err_group_fd;
		}
	}

	if (task && group_leader &&
	    group_leader->attr.inherit != attr.inherit) {
		err = -EINVAL;
		goto err_task;
	}

	if (flags & PERF_FLAG_PID_CGROUP)
		cgroup_fd = pid;

	event = perf_event_alloc(&attr, cpu, task, group_leader, NULL,
				 NULL, NULL, cgroup_fd);
	if (IS_ERR(event)) {
		err = PTR_ERR(event);
		goto err_task;
	}

	if (is_sampling_event(event)) {
		if (event->pmu->capabilities & PERF_PMU_CAP_NO_INTERRUPT) {
			err = -EOPNOTSUPP;
			goto err_alloc;
		}
	}

	/*
	 * Special case software events and allow them to be part of
	 * any hardware group.
	 */
	pmu = event->pmu;

	if (attr.use_clockid) {
		err = perf_event_set_clock(event, attr.clockid);
		if (err)
			goto err_alloc;
	}

	if (pmu->task_ctx_nr == perf_sw_context)
		event->event_caps |= PERF_EV_CAP_SOFTWARE;

	if (group_leader) {
		if (is_software_event(event) &&
		    !in_software_context(group_leader)) {
			/*
			 * If the event is a sw event, but the group_leader
			 * is on hw context.
			 *
			 * Allow the addition of software events to hw
			 * groups, this is safe because software events
			 * never fail to schedule.
			 */
			pmu = group_leader->ctx->pmu;
		} else if (!is_software_event(event) &&
			   is_software_event(group_leader) &&
			   (group_leader->group_caps & PERF_EV_CAP_SOFTWARE)) {
			/*
			 * In case the group is a pure software group, and we
			 * try to add a hardware event, move the whole group to
			 * the hardware context.
			 */
			move_group = 1;
		}
	}

	/*
	 * Get the target context (task or percpu):
	 */
	ctx = find_get_context(pmu, task, event);
	if (IS_ERR(ctx)) {
		err = PTR_ERR(ctx);
		goto err_alloc;
	}

	/*
	 * Look up the group leader (we will attach this event to it):
	 */
	if (group_leader) {
		err = -EINVAL;

		/*
		 * Do not allow a recursive hierarchy (this new sibling
		 * becoming part of another group-sibling):
		 */
		if (group_leader->group_leader != group_leader)
			goto err_context;

		/* All events in a group should have the same clock */
		if (group_leader->clock != event->clock)
			goto err_context;

		/*
		 * Make sure we're both events for the same CPU;
		 * grouping events for different CPUs is broken; since
		 * you can never concurrently schedule them anyhow.
		 */
		if (group_leader->cpu != event->cpu)
			goto err_context;

		/*
		 * Make sure we're both on the same task, or both
		 * per-CPU events.
		 */
		if (group_leader->ctx->task != ctx->task)
			goto err_context;

		/*
		 * Do not allow to attach to a group in a different task
		 * or CPU context. If we're moving SW events, we'll fix
		 * this up later, so allow that.
		 */
		if (!move_group && group_leader->ctx != ctx)
			goto err_context;

		/*
		 * Only a group leader can be exclusive or pinned
		 */
		if (attr.exclusive || attr.pinned)
			goto err_context;
	}

	if (output_event) {
		err = perf_event_set_output(event, output_event);
		if (err)
			goto err_context;
	}

	event_file = anon_inode_getfile("[perf_event]", &perf_fops, event,
					f_flags);
	if (IS_ERR(event_file)) {
		err = PTR_ERR(event_file);
		event_file = NULL;
		goto err_context;
	}

	if (task) {
		err = down_read_interruptible(&task->signal->exec_update_lock);
		if (err)
			goto err_file;

		/*
		 * Preserve ptrace permission check for backwards compatibility.
		 *
		 * We must hold exec_update_lock across this and any potential
		 * perf_install_in_context() call for this new event to
		 * serialize against exec() altering our credentials (and the
		 * perf_event_exit_task() that could imply).
		 */
		err = -EACCES;
		if (!perfmon_capable() && !ptrace_may_access(task, PTRACE_MODE_READ_REALCREDS))
			goto err_cred;
	}

	if (move_group) {
		gctx = __perf_event_ctx_lock_double(group_leader, ctx);

		if (gctx->task == TASK_TOMBSTONE) {
			err = -ESRCH;
			goto err_locked;
		}

		/*
		 * Check if we raced against another sys_perf_event_open() call
		 * moving the software group underneath us.
		 */
		if (!(group_leader->group_caps & PERF_EV_CAP_SOFTWARE)) {
			/*
			 * If someone moved the group out from under us, check
			 * if this new event wound up on the same ctx, if so
			 * its the regular !move_group case, otherwise fail.
			 */
			if (gctx != ctx) {
				err = -EINVAL;
				goto err_locked;
			} else {
				perf_event_ctx_unlock(group_leader, gctx);
				move_group = 0;
			}
		}

		/*
		 * Failure to create exclusive events returns -EBUSY.
		 */
		err = -EBUSY;
		if (!exclusive_event_installable(group_leader, ctx))
			goto err_locked;

		for_each_sibling_event(sibling, group_leader) {
			if (!exclusive_event_installable(sibling, ctx))
				goto err_locked;
		}
	} else {
		mutex_lock(&ctx->mutex);
	}

	if (ctx->task == TASK_TOMBSTONE) {
		err = -ESRCH;
		goto err_locked;
	}

	if (!perf_event_validate_size(event)) {
		err = -E2BIG;
		goto err_locked;
	}

	if (!task) {
		/*
		 * Check if the @cpu we're creating an event for is online.
		 *
		 * We use the perf_cpu_context::ctx::mutex to serialize against
		 * the hotplug notifiers. See perf_event_{init,exit}_cpu().
		 */
		struct perf_cpu_context *cpuctx =
			container_of(ctx, struct perf_cpu_context, ctx);

		if (!cpuctx->online) {
			err = -ENODEV;
			goto err_locked;
		}
	}

	if (perf_need_aux_event(event) && !perf_get_aux_event(event, group_leader)) {
		err = -EINVAL;
		goto err_locked;
	}

	/*
	 * Must be under the same ctx::mutex as perf_install_in_context(),
	 * because we need to serialize with concurrent event creation.
	 */
	if (!exclusive_event_installable(event, ctx)) {
		err = -EBUSY;
		goto err_locked;
	}

	WARN_ON_ONCE(ctx->parent_ctx);

	/*
	 * This is the point on no return; we cannot fail hereafter. This is
	 * where we start modifying current state.
	 */

	if (move_group) {
		/*
		 * See perf_event_ctx_lock() for comments on the details
		 * of swizzling perf_event::ctx.
		 */
		perf_remove_from_context(group_leader, 0);
		put_ctx(gctx);

		for_each_sibling_event(sibling, group_leader) {
			perf_remove_from_context(sibling, 0);
			put_ctx(gctx);
		}

		/*
		 * Wait for everybody to stop referencing the events through
		 * the old lists, before installing it on new lists.
		 */
		synchronize_rcu();

		/*
		 * Install the group siblings before the group leader.
		 *
		 * Because a group leader will try and install the entire group
		 * (through the sibling list, which is still in-tact), we can
		 * end up with siblings installed in the wrong context.
		 *
		 * By installing siblings first we NO-OP because they're not
		 * reachable through the group lists.
		 */
		for_each_sibling_event(sibling, group_leader) {
			perf_event__state_init(sibling);
			perf_install_in_context(ctx, sibling, sibling->cpu);
			get_ctx(ctx);
		}

		/*
		 * Removing from the context ends up with disabled
		 * event. What we want here is event in the initial
		 * startup state, ready to be add into new context.
		 */
		perf_event__state_init(group_leader);
		perf_install_in_context(ctx, group_leader, group_leader->cpu);
		get_ctx(ctx);
	}

	/*
	 * Precalculate sample_data sizes; do while holding ctx::mutex such
	 * that we're serialized against further additions and before
	 * perf_install_in_context() which is the point the event is active and
	 * can use these values.
	 */
	perf_event__header_size(event);
	perf_event__id_header_size(event);

	event->owner = current;

	perf_install_in_context(ctx, event, event->cpu);
	perf_unpin_context(ctx);

	if (move_group)
		perf_event_ctx_unlock(group_leader, gctx);
	mutex_unlock(&ctx->mutex);

	if (task) {
		up_read(&task->signal->exec_update_lock);
		put_task_struct(task);
	}

	mutex_lock(&current->perf_event_mutex);
	list_add_tail(&event->owner_entry, &current->perf_event_list);
	mutex_unlock(&current->perf_event_mutex);

	/*
	 * Drop the reference on the group_event after placing the
	 * new event on the sibling_list. This ensures destruction
	 * of the group leader will find the pointer to itself in
	 * perf_group_detach().
	 */
	fdput(group);
	fd_install(event_fd, event_file);
	return event_fd;

err_locked:
	if (move_group)
		perf_event_ctx_unlock(group_leader, gctx);
	mutex_unlock(&ctx->mutex);
err_cred:
	if (task)
		up_read(&task->signal->exec_update_lock);
err_file:
	fput(event_file);
err_context:
	perf_unpin_context(ctx);
	put_ctx(ctx);
err_alloc:
	/*
	 * If event_file is set, the fput() above will have called ->release()
	 * and that will take care of freeing the event.
	 */
	if (!event_file)
		free_event(event);
err_task:
	if (task)
		put_task_struct(task);
err_group_fd:
	fdput(group);
err_fd:
	put_unused_fd(event_fd);
	return err;
}

/**
 * perf_event_create_kernel_counter
 *
 * @attr: attributes of the counter to create
 * @cpu: cpu in which the counter is bound
 * @task: task to profile (NULL for percpu)
 */
struct perf_event *
perf_event_create_kernel_counter(struct perf_event_attr *attr, int cpu,
				 struct task_struct *task,
				 perf_overflow_handler_t overflow_handler,
				 void *context)
{
	struct perf_event_context *ctx;
	struct perf_event *event;
	int err;

	/*
	 * Grouping is not supported for kernel events, neither is 'AUX',
	 * make sure the caller's intentions are adjusted.
	 */
	if (attr->aux_output)
		return ERR_PTR(-EINVAL);

	event = perf_event_alloc(attr, cpu, task, NULL, NULL,
				 overflow_handler, context, -1);
	if (IS_ERR(event)) {
		err = PTR_ERR(event);
		goto err;
	}

	/* Mark owner so we could distinguish it from user events. */
	event->owner = TASK_TOMBSTONE;

	/*
	 * Get the target context (task or percpu):
	 */
	ctx = find_get_context(event->pmu, task, event);
	if (IS_ERR(ctx)) {
		err = PTR_ERR(ctx);
		goto err_free;
	}

	WARN_ON_ONCE(ctx->parent_ctx);
	mutex_lock(&ctx->mutex);
	if (ctx->task == TASK_TOMBSTONE) {
		err = -ESRCH;
		goto err_unlock;
	}

	if (!task) {
		/*
		 * Check if the @cpu we're creating an event for is online.
		 *
		 * We use the perf_cpu_context::ctx::mutex to serialize against
		 * the hotplug notifiers. See perf_event_{init,exit}_cpu().
		 */
		struct perf_cpu_context *cpuctx =
			container_of(ctx, struct perf_cpu_context, ctx);
		if (!cpuctx->online) {
			err = -ENODEV;
			goto err_unlock;
		}
	}

	if (!exclusive_event_installable(event, ctx)) {
		err = -EBUSY;
		goto err_unlock;
	}

	perf_install_in_context(ctx, event, event->cpu);
	perf_unpin_context(ctx);
	mutex_unlock(&ctx->mutex);

	return event;

err_unlock:
	mutex_unlock(&ctx->mutex);
	perf_unpin_context(ctx);
	put_ctx(ctx);
err_free:
	free_event(event);
err:
	return ERR_PTR(err);
}
EXPORT_SYMBOL_GPL(perf_event_create_kernel_counter);

void perf_pmu_migrate_context(struct pmu *pmu, int src_cpu, int dst_cpu)
{
	struct perf_event_context *src_ctx;
	struct perf_event_context *dst_ctx;
	struct perf_event *event, *tmp;
	LIST_HEAD(events);

	src_ctx = &per_cpu_ptr(pmu->pmu_cpu_context, src_cpu)->ctx;
	dst_ctx = &per_cpu_ptr(pmu->pmu_cpu_context, dst_cpu)->ctx;

	/*
	 * See perf_event_ctx_lock() for comments on the details
	 * of swizzling perf_event::ctx.
	 */
	mutex_lock_double(&src_ctx->mutex, &dst_ctx->mutex);
	list_for_each_entry_safe(event, tmp, &src_ctx->event_list,
				 event_entry) {
		perf_remove_from_context(event, 0);
		unaccount_event_cpu(event, src_cpu);
		put_ctx(src_ctx);
		list_add(&event->migrate_entry, &events);
	}

	/*
	 * Wait for the events to quiesce before re-instating them.
	 */
	synchronize_rcu();

	/*
	 * Re-instate events in 2 passes.
	 *
	 * Skip over group leaders and only install siblings on this first
	 * pass, siblings will not get enabled without a leader, however a
	 * leader will enable its siblings, even if those are still on the old
	 * context.
	 */
	list_for_each_entry_safe(event, tmp, &events, migrate_entry) {
		if (event->group_leader == event)
			continue;

		list_del(&event->migrate_entry);
		if (event->state >= PERF_EVENT_STATE_OFF)
			event->state = PERF_EVENT_STATE_INACTIVE;
		account_event_cpu(event, dst_cpu);
		perf_install_in_context(dst_ctx, event, dst_cpu);
		get_ctx(dst_ctx);
	}

	/*
	 * Once all the siblings are setup properly, install the group leaders
	 * to make it go.
	 */
	list_for_each_entry_safe(event, tmp, &events, migrate_entry) {
		list_del(&event->migrate_entry);
		if (event->state >= PERF_EVENT_STATE_OFF)
			event->state = PERF_EVENT_STATE_INACTIVE;
		account_event_cpu(event, dst_cpu);
		perf_install_in_context(dst_ctx, event, dst_cpu);
		get_ctx(dst_ctx);
	}
	mutex_unlock(&dst_ctx->mutex);
	mutex_unlock(&src_ctx->mutex);
}
EXPORT_SYMBOL_GPL(perf_pmu_migrate_context);

static void sync_child_event(struct perf_event *child_event)
{
	struct perf_event *parent_event = child_event->parent;
	u64 child_val;

	if (child_event->attr.inherit_stat) {
		struct task_struct *task = child_event->ctx->task;

		if (task && task != TASK_TOMBSTONE)
			perf_event_read_event(child_event, task);
	}

	child_val = perf_event_count(child_event);

	/*
	 * Add back the child's count to the parent's count:
	 */
	atomic64_add(child_val, &parent_event->child_count);
	atomic64_add(child_event->total_time_enabled,
		     &parent_event->child_total_time_enabled);
	atomic64_add(child_event->total_time_running,
		     &parent_event->child_total_time_running);
}

static void
perf_event_exit_event(struct perf_event *event, struct perf_event_context *ctx)
{
	struct perf_event *parent_event = event->parent;
	unsigned long detach_flags = 0;

	if (parent_event) {
		/*
		 * Do not destroy the 'original' grouping; because of the
		 * context switch optimization the original events could've
		 * ended up in a random child task.
		 *
		 * If we were to destroy the original group, all group related
		 * operations would cease to function properly after this
		 * random child dies.
		 *
		 * Do destroy all inherited groups, we don't care about those
		 * and being thorough is better.
		 */
		detach_flags = DETACH_GROUP | DETACH_CHILD;
		mutex_lock(&parent_event->child_mutex);
	}

	perf_remove_from_context(event, detach_flags);

	raw_spin_lock_irq(&ctx->lock);
	if (event->state > PERF_EVENT_STATE_EXIT)
		perf_event_set_state(event, PERF_EVENT_STATE_EXIT);
	raw_spin_unlock_irq(&ctx->lock);

	/*
	 * Child events can be freed.
	 */
	if (parent_event) {
		mutex_unlock(&parent_event->child_mutex);
		/*
		 * Kick perf_poll() for is_event_hup();
		 */
		perf_event_wakeup(parent_event);
		free_event(event);
		put_event(parent_event);
		return;
	}

	/*
	 * Parent events are governed by their filedesc, retain them.
	 */
	perf_event_wakeup(event);
}

static void perf_event_exit_task_context(struct task_struct *child, int ctxn)
{
	struct perf_event_context *child_ctx, *clone_ctx = NULL;
	struct perf_event *child_event, *next;

	WARN_ON_ONCE(child != current);

	child_ctx = perf_pin_task_context(child, ctxn);
	if (!child_ctx)
		return;

	/*
	 * In order to reduce the amount of tricky in ctx tear-down, we hold
	 * ctx::mutex over the entire thing. This serializes against almost
	 * everything that wants to access the ctx.
	 *
	 * The exception is sys_perf_event_open() /
	 * perf_event_create_kernel_count() which does find_get_context()
	 * without ctx::mutex (it cannot because of the move_group double mutex
	 * lock thing). See the comments in perf_install_in_context().
	 */
	mutex_lock(&child_ctx->mutex);

	/*
	 * In a single ctx::lock section, de-schedule the events and detach the
	 * context from the task such that we cannot ever get it scheduled back
	 * in.
	 */
	raw_spin_lock_irq(&child_ctx->lock);
	task_ctx_sched_out(__get_cpu_context(child_ctx), child_ctx, EVENT_ALL);

	/*
	 * Now that the context is inactive, destroy the task <-> ctx relation
	 * and mark the context dead.
	 */
	RCU_INIT_POINTER(child->perf_event_ctxp[ctxn], NULL);
	put_ctx(child_ctx); /* cannot be last */
	WRITE_ONCE(child_ctx->task, TASK_TOMBSTONE);
	put_task_struct(current); /* cannot be last */

	clone_ctx = unclone_ctx(child_ctx);
	raw_spin_unlock_irq(&child_ctx->lock);

	if (clone_ctx)
		put_ctx(clone_ctx);

	/*
	 * Report the task dead after unscheduling the events so that we
	 * won't get any samples after PERF_RECORD_EXIT. We can however still
	 * get a few PERF_RECORD_READ events.
	 */
	perf_event_task(child, child_ctx, 0);

	list_for_each_entry_safe(child_event, next, &child_ctx->event_list, event_entry)
		perf_event_exit_event(child_event, child_ctx);

	mutex_unlock(&child_ctx->mutex);

	put_ctx(child_ctx);
}

/*
 * When a child task exits, feed back event values to parent events.
 *
 * Can be called with exec_update_lock held when called from
 * setup_new_exec().
 */
void perf_event_exit_task(struct task_struct *child)
{
	struct perf_event *event, *tmp;
	int ctxn;

	mutex_lock(&child->perf_event_mutex);
	list_for_each_entry_safe(event, tmp, &child->perf_event_list,
				 owner_entry) {
		list_del_init(&event->owner_entry);

		/*
		 * Ensure the list deletion is visible before we clear
		 * the owner, closes a race against perf_release() where
		 * we need to serialize on the owner->perf_event_mutex.
		 */
		smp_store_release(&event->owner, NULL);
	}
	mutex_unlock(&child->perf_event_mutex);

	for_each_task_context_nr(ctxn)
		perf_event_exit_task_context(child, ctxn);

	/*
	 * The perf_event_exit_task_context calls perf_event_task
	 * with child's task_ctx, which generates EXIT events for
	 * child contexts and sets child->perf_event_ctxp[] to NULL.
	 * At this point we need to send EXIT events to cpu contexts.
	 */
	perf_event_task(child, NULL, 0);
}

static void perf_free_event(struct perf_event *event,
			    struct perf_event_context *ctx)
{
	struct perf_event *parent = event->parent;

	if (WARN_ON_ONCE(!parent))
		return;

	mutex_lock(&parent->child_mutex);
	list_del_init(&event->child_list);
	mutex_unlock(&parent->child_mutex);

	put_event(parent);

	raw_spin_lock_irq(&ctx->lock);
	perf_group_detach(event);
	list_del_event(event, ctx);
	raw_spin_unlock_irq(&ctx->lock);
	free_event(event);
}

/*
 * Free a context as created by inheritance by perf_event_init_task() below,
 * used by fork() in case of fail.
 *
 * Even though the task has never lived, the context and events have been
 * exposed through the child_list, so we must take care tearing it all down.
 */
void perf_event_free_task(struct task_struct *task)
{
	struct perf_event_context *ctx;
	struct perf_event *event, *tmp;
	int ctxn;

	for_each_task_context_nr(ctxn) {
		ctx = task->perf_event_ctxp[ctxn];
		if (!ctx)
			continue;

		mutex_lock(&ctx->mutex);
		raw_spin_lock_irq(&ctx->lock);
		/*
		 * Destroy the task <-> ctx relation and mark the context dead.
		 *
		 * This is important because even though the task hasn't been
		 * exposed yet the context has been (through child_list).
		 */
		RCU_INIT_POINTER(task->perf_event_ctxp[ctxn], NULL);
		WRITE_ONCE(ctx->task, TASK_TOMBSTONE);
		put_task_struct(task); /* cannot be last */
		raw_spin_unlock_irq(&ctx->lock);

		list_for_each_entry_safe(event, tmp, &ctx->event_list, event_entry)
			perf_free_event(event, ctx);

		mutex_unlock(&ctx->mutex);

		/*
		 * perf_event_release_kernel() could've stolen some of our
		 * child events and still have them on its free_list. In that
		 * case we must wait for these events to have been freed (in
		 * particular all their references to this task must've been
		 * dropped).
		 *
		 * Without this copy_process() will unconditionally free this
		 * task (irrespective of its reference count) and
		 * _free_event()'s put_task_struct(event->hw.target) will be a
		 * use-after-free.
		 *
		 * Wait for all events to drop their context reference.
		 */
		wait_var_event(&ctx->refcount, refcount_read(&ctx->refcount) == 1);
		put_ctx(ctx); /* must be last */
	}
}

void perf_event_delayed_put(struct task_struct *task)
{
	int ctxn;

	for_each_task_context_nr(ctxn)
		WARN_ON_ONCE(task->perf_event_ctxp[ctxn]);
}

struct file *perf_event_get(unsigned int fd)
{
	struct file *file = fget(fd);
	if (!file)
		return ERR_PTR(-EBADF);

	if (file->f_op != &perf_fops) {
		fput(file);
		return ERR_PTR(-EBADF);
	}

	return file;
}

const struct perf_event *perf_get_event(struct file *file)
{
	if (file->f_op != &perf_fops)
		return ERR_PTR(-EINVAL);

	return file->private_data;
}

const struct perf_event_attr *perf_event_attrs(struct perf_event *event)
{
	if (!event)
		return ERR_PTR(-EINVAL);

	return &event->attr;
}

/*
 * Inherit an event from parent task to child task.
 *
 * Returns:
 *  - valid pointer on success
 *  - NULL for orphaned events
 *  - IS_ERR() on error
 */
static struct perf_event *
inherit_event(struct perf_event *parent_event,
	      struct task_struct *parent,
	      struct perf_event_context *parent_ctx,
	      struct task_struct *child,
	      struct perf_event *group_leader,
	      struct perf_event_context *child_ctx)
{
	enum perf_event_state parent_state = parent_event->state;
	struct perf_event *child_event;
	unsigned long flags;

	/*
	 * Instead of creating recursive hierarchies of events,
	 * we link inherited events back to the original parent,
	 * which has a filp for sure, which we use as the reference
	 * count:
	 */
	if (parent_event->parent)
		parent_event = parent_event->parent;

	child_event = perf_event_alloc(&parent_event->attr,
					   parent_event->cpu,
					   child,
					   group_leader, parent_event,
					   NULL, NULL, -1);
	if (IS_ERR(child_event))
		return child_event;


	if ((child_event->attach_state & PERF_ATTACH_TASK_DATA) &&
	    !child_ctx->task_ctx_data) {
		struct pmu *pmu = child_event->pmu;

		child_ctx->task_ctx_data = alloc_task_ctx_data(pmu);
		if (!child_ctx->task_ctx_data) {
			free_event(child_event);
			return ERR_PTR(-ENOMEM);
		}
	}

	/*
	 * is_orphaned_event() and list_add_tail(&parent_event->child_list)
	 * must be under the same lock in order to serialize against
	 * perf_event_release_kernel(), such that either we must observe
	 * is_orphaned_event() or they will observe us on the child_list.
	 */
	mutex_lock(&parent_event->child_mutex);
	if (is_orphaned_event(parent_event) ||
	    !atomic_long_inc_not_zero(&parent_event->refcount)) {
		mutex_unlock(&parent_event->child_mutex);
		/* task_ctx_data is freed with child_ctx */
		free_event(child_event);
		return NULL;
	}

	get_ctx(child_ctx);

	/*
	 * Make the child state follow the state of the parent event,
	 * not its attr.disabled bit.  We hold the parent's mutex,
	 * so we won't race with perf_event_{en, dis}able_family.
	 */
	if (parent_state >= PERF_EVENT_STATE_INACTIVE)
		child_event->state = PERF_EVENT_STATE_INACTIVE;
	else
		child_event->state = PERF_EVENT_STATE_OFF;

	if (parent_event->attr.freq) {
		u64 sample_period = parent_event->hw.sample_period;
		struct hw_perf_event *hwc = &child_event->hw;

		hwc->sample_period = sample_period;
		hwc->last_period   = sample_period;

		local64_set(&hwc->period_left, sample_period);
	}

	child_event->ctx = child_ctx;
	child_event->overflow_handler = parent_event->overflow_handler;
	child_event->overflow_handler_context
		= parent_event->overflow_handler_context;

	/*
	 * Precalculate sample_data sizes
	 */
	perf_event__header_size(child_event);
	perf_event__id_header_size(child_event);

	/*
	 * Link it up in the child's context:
	 */
	raw_spin_lock_irqsave(&child_ctx->lock, flags);
	add_event_to_ctx(child_event, child_ctx);
	child_event->attach_state |= PERF_ATTACH_CHILD;
	raw_spin_unlock_irqrestore(&child_ctx->lock, flags);

	/*
	 * Link this into the parent event's child list
	 */
	list_add_tail(&child_event->child_list, &parent_event->child_list);
	mutex_unlock(&parent_event->child_mutex);

	return child_event;
}

/*
 * Inherits an event group.
 *
 * This will quietly suppress orphaned events; !inherit_event() is not an error.
 * This matches with perf_event_release_kernel() removing all child events.
 *
 * Returns:
 *  - 0 on success
 *  - <0 on error
 */
static int inherit_group(struct perf_event *parent_event,
	      struct task_struct *parent,
	      struct perf_event_context *parent_ctx,
	      struct task_struct *child,
	      struct perf_event_context *child_ctx)
{
	struct perf_event *leader;
	struct perf_event *sub;
	struct perf_event *child_ctr;

	leader = inherit_event(parent_event, parent, parent_ctx,
				 child, NULL, child_ctx);
	if (IS_ERR(leader))
		return PTR_ERR(leader);
	/*
	 * @leader can be NULL here because of is_orphaned_event(). In this
	 * case inherit_event() will create individual events, similar to what
	 * perf_group_detach() would do anyway.
	 */
	for_each_sibling_event(sub, parent_event) {
		child_ctr = inherit_event(sub, parent, parent_ctx,
					    child, leader, child_ctx);
		if (IS_ERR(child_ctr))
			return PTR_ERR(child_ctr);

		if (sub->aux_event == parent_event && child_ctr &&
		    !perf_get_aux_event(child_ctr, leader))
			return -EINVAL;
	}
	return 0;
}

/*
 * Creates the child task context and tries to inherit the event-group.
 *
 * Clears @inherited_all on !attr.inherited or error. Note that we'll leave
 * inherited_all set when we 'fail' to inherit an orphaned event; this is
 * consistent with perf_event_release_kernel() removing all child events.
 *
 * Returns:
 *  - 0 on success
 *  - <0 on error
 */
static int
inherit_task_group(struct perf_event *event, struct task_struct *parent,
		   struct perf_event_context *parent_ctx,
		   struct task_struct *child, int ctxn,
		   u64 clone_flags, int *inherited_all)
{
	int ret;
	struct perf_event_context *child_ctx;

	if (!event->attr.inherit ||
	    (event->attr.inherit_thread && !(clone_flags & CLONE_THREAD)) ||
	    /* Do not inherit if sigtrap and signal handlers were cleared. */
	    (event->attr.sigtrap && (clone_flags & CLONE_CLEAR_SIGHAND))) {
		*inherited_all = 0;
		return 0;
	}

	child_ctx = child->perf_event_ctxp[ctxn];
	if (!child_ctx) {
		/*
		 * This is executed from the parent task context, so
		 * inherit events that have been marked for cloning.
		 * First allocate and initialize a context for the
		 * child.
		 */
		child_ctx = alloc_perf_context(parent_ctx->pmu, child);
		if (!child_ctx)
			return -ENOMEM;

		child->perf_event_ctxp[ctxn] = child_ctx;
	}

	ret = inherit_group(event, parent, parent_ctx,
			    child, child_ctx);

	if (ret)
		*inherited_all = 0;

	return ret;
}

/*
 * Initialize the perf_event context in task_struct
 */
static int perf_event_init_context(struct task_struct *child, int ctxn,
				   u64 clone_flags)
{
	struct perf_event_context *child_ctx, *parent_ctx;
	struct perf_event_context *cloned_ctx;
	struct perf_event *event;
	struct task_struct *parent = current;
	int inherited_all = 1;
	unsigned long flags;
	int ret = 0;

	if (likely(!parent->perf_event_ctxp[ctxn]))
		return 0;

	/*
	 * If the parent's context is a clone, pin it so it won't get
	 * swapped under us.
	 */
	parent_ctx = perf_pin_task_context(parent, ctxn);
	if (!parent_ctx)
		return 0;

	/*
	 * No need to check if parent_ctx != NULL here; since we saw
	 * it non-NULL earlier, the only reason for it to become NULL
	 * is if we exit, and since we're currently in the middle of
	 * a fork we can't be exiting at the same time.
	 */

	/*
	 * Lock the parent list. No need to lock the child - not PID
	 * hashed yet and not running, so nobody can access it.
	 */
	mutex_lock(&parent_ctx->mutex);

	/*
	 * We dont have to disable NMIs - we are only looking at
	 * the list, not manipulating it:
	 */
	perf_event_groups_for_each(event, &parent_ctx->pinned_groups) {
		ret = inherit_task_group(event, parent, parent_ctx,
					 child, ctxn, clone_flags,
					 &inherited_all);
		if (ret)
			goto out_unlock;
	}

	/*
	 * We can't hold ctx->lock when iterating the ->flexible_group list due
	 * to allocations, but we need to prevent rotation because
	 * rotate_ctx() will change the list from interrupt context.
	 */
	raw_spin_lock_irqsave(&parent_ctx->lock, flags);
	parent_ctx->rotate_disable = 1;
	raw_spin_unlock_irqrestore(&parent_ctx->lock, flags);

	perf_event_groups_for_each(event, &parent_ctx->flexible_groups) {
		ret = inherit_task_group(event, parent, parent_ctx,
					 child, ctxn, clone_flags,
					 &inherited_all);
		if (ret)
			goto out_unlock;
	}

	raw_spin_lock_irqsave(&parent_ctx->lock, flags);
	parent_ctx->rotate_disable = 0;

	child_ctx = child->perf_event_ctxp[ctxn];

	if (child_ctx && inherited_all) {
		/*
		 * Mark the child context as a clone of the parent
		 * context, or of whatever the parent is a clone of.
		 *
		 * Note that if the parent is a clone, the holding of
		 * parent_ctx->lock avoids it from being uncloned.
		 */
		cloned_ctx = parent_ctx->parent_ctx;
		if (cloned_ctx) {
			child_ctx->parent_ctx = cloned_ctx;
			child_ctx->parent_gen = parent_ctx->parent_gen;
		} else {
			child_ctx->parent_ctx = parent_ctx;
			child_ctx->parent_gen = parent_ctx->generation;
		}
		get_ctx(child_ctx->parent_ctx);
	}

	raw_spin_unlock_irqrestore(&parent_ctx->lock, flags);
out_unlock:
	mutex_unlock(&parent_ctx->mutex);

	perf_unpin_context(parent_ctx);
	put_ctx(parent_ctx);

	return ret;
}

/*
 * Initialize the perf_event context in task_struct
 */
int perf_event_init_task(struct task_struct *child, u64 clone_flags)
{
	int ctxn, ret;

	memset(child->perf_event_ctxp, 0, sizeof(child->perf_event_ctxp));
	mutex_init(&child->perf_event_mutex);
	INIT_LIST_HEAD(&child->perf_event_list);

	for_each_task_context_nr(ctxn) {
		ret = perf_event_init_context(child, ctxn, clone_flags);
		if (ret) {
			perf_event_free_task(child);
			return ret;
		}
	}

	return 0;
}

static void __init perf_event_init_all_cpus(void)
{
	struct swevent_htable *swhash;
	int cpu;

	zalloc_cpumask_var(&perf_online_mask, GFP_KERNEL);

	for_each_possible_cpu(cpu) {
		swhash = &per_cpu(swevent_htable, cpu);
		mutex_init(&swhash->hlist_mutex);
		INIT_LIST_HEAD(&per_cpu(active_ctx_list, cpu));

		INIT_LIST_HEAD(&per_cpu(pmu_sb_events.list, cpu));
		raw_spin_lock_init(&per_cpu(pmu_sb_events.lock, cpu));

#ifdef CONFIG_CGROUP_PERF
		INIT_LIST_HEAD(&per_cpu(cgrp_cpuctx_list, cpu));
#endif
		INIT_LIST_HEAD(&per_cpu(sched_cb_list, cpu));
	}
}

static void perf_swevent_init_cpu(unsigned int cpu)
{
	struct swevent_htable *swhash = &per_cpu(swevent_htable, cpu);

	mutex_lock(&swhash->hlist_mutex);
	if (swhash->hlist_refcount > 0 && !swevent_hlist_deref(swhash)) {
		struct swevent_hlist *hlist;

		hlist = kzalloc_node(sizeof(*hlist), GFP_KERNEL, cpu_to_node(cpu));
		WARN_ON(!hlist);
		rcu_assign_pointer(swhash->swevent_hlist, hlist);
	}
	mutex_unlock(&swhash->hlist_mutex);
}

#if defined CONFIG_HOTPLUG_CPU || defined CONFIG_KEXEC_CORE
static void __perf_event_exit_context(void *__info)
{
	struct perf_event_context *ctx = __info;
	struct perf_cpu_context *cpuctx = __get_cpu_context(ctx);
	struct perf_event *event;

	raw_spin_lock(&ctx->lock);
	ctx_sched_out(ctx, cpuctx, EVENT_TIME);
	list_for_each_entry(event, &ctx->event_list, event_entry)
		__perf_remove_from_context(event, cpuctx, ctx, (void *)DETACH_GROUP);
	raw_spin_unlock(&ctx->lock);
}

static void perf_event_exit_cpu_context(int cpu)
{
	struct perf_cpu_context *cpuctx;
	struct perf_event_context *ctx;
	struct pmu *pmu;

	mutex_lock(&pmus_lock);
	list_for_each_entry(pmu, &pmus, entry) {
		cpuctx = per_cpu_ptr(pmu->pmu_cpu_context, cpu);
		ctx = &cpuctx->ctx;

		mutex_lock(&ctx->mutex);
		smp_call_function_single(cpu, __perf_event_exit_context, ctx, 1);
		cpuctx->online = 0;
		mutex_unlock(&ctx->mutex);
	}
	cpumask_clear_cpu(cpu, perf_online_mask);
	mutex_unlock(&pmus_lock);
}
#else

static void perf_event_exit_cpu_context(int cpu) { }

#endif

int perf_event_init_cpu(unsigned int cpu)
{
	struct perf_cpu_context *cpuctx;
	struct perf_event_context *ctx;
	struct pmu *pmu;

	perf_swevent_init_cpu(cpu);

	mutex_lock(&pmus_lock);
	cpumask_set_cpu(cpu, perf_online_mask);
	list_for_each_entry(pmu, &pmus, entry) {
		cpuctx = per_cpu_ptr(pmu->pmu_cpu_context, cpu);
		ctx = &cpuctx->ctx;

		mutex_lock(&ctx->mutex);
		cpuctx->online = 1;
		mutex_unlock(&ctx->mutex);
	}
	mutex_unlock(&pmus_lock);

	return 0;
}

int perf_event_exit_cpu(unsigned int cpu)
{
	perf_event_exit_cpu_context(cpu);
	return 0;
}

static int
perf_reboot(struct notifier_block *notifier, unsigned long val, void *v)
{
	int cpu;

	for_each_online_cpu(cpu)
		perf_event_exit_cpu(cpu);

	return NOTIFY_OK;
}

/*
 * Run the perf reboot notifier at the very last possible moment so that
 * the generic watchdog code runs as long as possible.
 */
static struct notifier_block perf_reboot_notifier = {
	.notifier_call = perf_reboot,
	.priority = INT_MIN,
};

void __init perf_event_init(void)
{
	int ret;

	idr_init(&pmu_idr);

	perf_event_init_all_cpus();
	init_srcu_struct(&pmus_srcu);
	perf_pmu_register(&perf_swevent, "software", PERF_TYPE_SOFTWARE);
	perf_pmu_register(&perf_cpu_clock, NULL, -1);
	perf_pmu_register(&perf_task_clock, NULL, -1);
	perf_tp_register();
	perf_event_init_cpu(smp_processor_id());
	register_reboot_notifier(&perf_reboot_notifier);

	ret = init_hw_breakpoint();
	WARN(ret, "hw_breakpoint initialization failed with: %d", ret);

	perf_event_cache = KMEM_CACHE(perf_event, SLAB_PANIC);

	/*
	 * Build time assertion that we keep the data_head at the intended
	 * location.  IOW, validation we got the __reserved[] size right.
	 */
	BUILD_BUG_ON((offsetof(struct perf_event_mmap_page, data_head))
		     != 1024);
}

ssize_t perf_event_sysfs_show(struct device *dev, struct device_attribute *attr,
			      char *page)
{
	struct perf_pmu_events_attr *pmu_attr =
		container_of(attr, struct perf_pmu_events_attr, attr);

	if (pmu_attr->event_str)
		return sprintf(page, "%s\n", pmu_attr->event_str);

	return 0;
}
EXPORT_SYMBOL_GPL(perf_event_sysfs_show);

static int __init perf_event_sysfs_init(void)
{
	struct pmu *pmu;
	int ret;

	mutex_lock(&pmus_lock);

	ret = bus_register(&pmu_bus);
	if (ret)
		goto unlock;

	list_for_each_entry(pmu, &pmus, entry) {
		if (!pmu->name || pmu->type < 0)
			continue;

		ret = pmu_dev_alloc(pmu);
		WARN(ret, "Failed to register pmu: %s, reason %d\n", pmu->name, ret);
	}
	pmu_bus_running = 1;
	ret = 0;

unlock:
	mutex_unlock(&pmus_lock);

	return ret;
}
device_initcall(perf_event_sysfs_init);

#ifdef CONFIG_CGROUP_PERF
static struct cgroup_subsys_state *
perf_cgroup_css_alloc(struct cgroup_subsys_state *parent_css)
{
	struct perf_cgroup *jc;

	jc = kzalloc(sizeof(*jc), GFP_KERNEL);
	if (!jc)
		return ERR_PTR(-ENOMEM);

	jc->info = alloc_percpu(struct perf_cgroup_info);
	if (!jc->info) {
		kfree(jc);
		return ERR_PTR(-ENOMEM);
	}

	return &jc->css;
}

static void perf_cgroup_css_free(struct cgroup_subsys_state *css)
{
	struct perf_cgroup *jc = container_of(css, struct perf_cgroup, css);

	free_percpu(jc->info);
	kfree(jc);
}

static int perf_cgroup_css_online(struct cgroup_subsys_state *css)
{
	perf_event_cgroup(css->cgroup);
	return 0;
}

static int __perf_cgroup_move(void *info)
{
	struct task_struct *task = info;
	rcu_read_lock();
	perf_cgroup_switch(task, PERF_CGROUP_SWOUT | PERF_CGROUP_SWIN);
	rcu_read_unlock();
	return 0;
}

static void perf_cgroup_attach(struct cgroup_taskset *tset)
{
	struct task_struct *task;
	struct cgroup_subsys_state *css;

	cgroup_taskset_for_each(task, css, tset)
		task_function_call(task, __perf_cgroup_move, task);
}

struct cgroup_subsys perf_event_cgrp_subsys = {
	.css_alloc	= perf_cgroup_css_alloc,
	.css_free	= perf_cgroup_css_free,
	.css_online	= perf_cgroup_css_online,
	.attach		= perf_cgroup_attach,
	/*
	 * Implicitly enable on dfl hierarchy so that perf events can
	 * always be filtered by cgroup2 path as long as perf_event
	 * controller is not mounted on a legacy hierarchy.
	 */
	.implicit_on_dfl = true,
	.threaded	= true,
};
#endif /* CONFIG_CGROUP_PERF */<|MERGE_RESOLUTION|>--- conflicted
+++ resolved
@@ -6389,11 +6389,6 @@
 
 static void perf_sigtrap(struct perf_event *event)
 {
-<<<<<<< HEAD
-	struct kernel_siginfo info;
-
-=======
->>>>>>> 3b7961a3
 	/*
 	 * We'd expect this to only occur if the irq_work is delayed and either
 	 * ctx->task or current has changed in the meantime. This can be the
@@ -6408,18 +6403,8 @@
 	if (current->flags & PF_EXITING)
 		return;
 
-<<<<<<< HEAD
-	clear_siginfo(&info);
-	info.si_signo = SIGTRAP;
-	info.si_code = TRAP_PERF;
-	info.si_errno = event->attr.type;
-	info.si_perf = event->attr.sig_data;
-	info.si_addr = (void __user *)event->pending_addr;
-	force_sig_info(&info);
-=======
 	force_sig_perf((void __user *)event->pending_addr,
 		       event->attr.type, event->attr.sig_data);
->>>>>>> 3b7961a3
 }
 
 static void perf_pending_event_disable(struct perf_event *event)
